--- conflicted
+++ resolved
@@ -27,10 +27,6 @@
   - ruby checksite.rb
   - cd ..
 
-<<<<<<< HEAD
-image: Visual Studio 2017
-
-=======
 artifacts:
   - path: Assets
     name: Mirror
@@ -47,5 +43,4 @@
   draft: false
   prerelease: false
   on:
-    branch: master
->>>>>>> 266f2626
+    branch: master