--- conflicted
+++ resolved
@@ -8,13 +8,8 @@
       "hash": "e82353b4d907f332b2f967e1b2352b3a5040b19d"
     },
     "com.unity.ext.nunit": {
-<<<<<<< HEAD
-      "version": "1.0.5",
-      "depth": 0,
-=======
       "version": "1.0.6",
       "depth": 1,
->>>>>>> af6a6dbb
       "source": "registry",
       "dependencies": {},
       "url": "https://packages.unity.com"
@@ -48,19 +43,11 @@
       "url": "https://packages.unity.com"
     },
     "com.unity.test-framework": {
-<<<<<<< HEAD
-      "version": "1.1.19",
-      "depth": 0,
-      "source": "registry",
-      "dependencies": {
-        "com.unity.ext.nunit": "1.0.5",
-=======
       "version": "1.1.20",
       "depth": 0,
       "source": "registry",
       "dependencies": {
         "com.unity.ext.nunit": "1.0.6",
->>>>>>> af6a6dbb
         "com.unity.modules.imgui": "1.0.0",
         "com.unity.modules.jsonserialize": "1.0.0"
       },
