--- conflicted
+++ resolved
@@ -1567,9 +1567,6 @@
   m_Script: {fileID: 11500000, guid: a7aaac73a16c040fd871cb977b5c557b, type: 3}
   m_Name: 
   m_EditorClassIdentifier: 
-<<<<<<< HEAD
-  OnClientConnected:
-=======
   client: {fileID: 1282001525}
   server: {fileID: 1282001523}
   playerPrefab: {fileID: 114118589361100106, guid: 6f43bf5488a7443d19ab2a83c6b91f35,
@@ -1611,7 +1608,6 @@
     m_PersistentCalls:
       m_Calls: []
   Connected:
->>>>>>> 517b0329
     m_PersistentCalls:
       m_Calls: []
     m_TypeName: UnityEngine.Events.UnityEvent, UnityEngine.CoreModule, Version=0.0.0.0,
@@ -1619,44 +1615,6 @@
   OnClientDataReceived:
     m_PersistentCalls:
       m_Calls: []
-<<<<<<< HEAD
-    m_TypeName: Mirror.ClientDataReceivedEvent, Mirror, Version=0.0.0.0, Culture=neutral,
-      PublicKeyToken=null
-  OnClientError:
-    m_PersistentCalls:
-      m_Calls: []
-    m_TypeName: Mirror.UnityEventException, Mirror, Version=0.0.0.0, Culture=neutral,
-      PublicKeyToken=null
-  OnClientDisconnected:
-    m_PersistentCalls:
-      m_Calls: []
-    m_TypeName: UnityEngine.Events.UnityEvent, UnityEngine.CoreModule, Version=0.0.0.0,
-      Culture=neutral, PublicKeyToken=null
-  OnServerConnected:
-    m_PersistentCalls:
-      m_Calls: []
-    m_TypeName: Mirror.UnityEventInt, Mirror, Version=0.0.0.0, Culture=neutral, PublicKeyToken=null
-  OnServerDataReceived:
-    m_PersistentCalls:
-      m_Calls: []
-    m_TypeName: Mirror.ServerDataReceivedEvent, Mirror, Version=0.0.0.0, Culture=neutral,
-      PublicKeyToken=null
-  OnServerError:
-    m_PersistentCalls:
-      m_Calls: []
-    m_TypeName: Mirror.UnityEventIntException, Mirror, Version=0.0.0.0, Culture=neutral,
-      PublicKeyToken=null
-  OnServerDisconnected:
-    m_PersistentCalls:
-      m_Calls: []
-    m_TypeName: Mirror.UnityEventInt, Mirror, Version=0.0.0.0, Culture=neutral, PublicKeyToken=null
-  port: 7777
-  NoDelay: 1
-  serverMaxMessageSize: 16384
-  serverMaxReceivesPerTick: 10000
-  clientMaxMessageSize: 16384
-  clientMaxReceivesPerTick: 1000
-=======
   ServerChangeScene:
     m_PersistentCalls:
       m_Calls: []
@@ -1749,7 +1707,6 @@
       m_Calls: []
     m_CallsDirty: 1
   networkSceneName: 
->>>>>>> 517b0329
 --- !u!1 &1458789072
 GameObject:
   m_ObjectHideFlags: 0
