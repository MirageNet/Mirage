--- conflicted
+++ resolved
@@ -8,13 +8,9 @@
 using UnityEngine;
 using Random = UnityEngine.Random;
 using System.Linq;
-<<<<<<< HEAD
-using Mirror.KCP;
+using Mirage.KCP;
 using System.Collections.Generic;
 using NSubstitute;
-=======
-using Mirage.KCP;
->>>>>>> 8001cc5e
 
 namespace Mirage.Tests
 {
