%YAML 1.1
%TAG !u! tag:unity3d.com,2011:
--- !u!29 &1
OcclusionCullingSettings:
  m_ObjectHideFlags: 0
  serializedVersion: 2
  m_OcclusionBakeSettings:
    smallestOccluder: 5
    smallestHole: 0.25
    backfaceThreshold: 100
  m_SceneGUID: 00000000000000000000000000000000
  m_OcclusionCullingData: {fileID: 0}
--- !u!104 &2
RenderSettings:
  m_ObjectHideFlags: 0
  serializedVersion: 9
  m_Fog: 0
  m_FogColor: {r: 0.5, g: 0.5, b: 0.5, a: 1}
  m_FogMode: 3
  m_FogDensity: 0.01
  m_LinearFogStart: 0
  m_LinearFogEnd: 300
  m_AmbientSkyColor: {r: 0.212, g: 0.227, b: 0.259, a: 1}
  m_AmbientEquatorColor: {r: 0.114, g: 0.125, b: 0.133, a: 1}
  m_AmbientGroundColor: {r: 0.047, g: 0.043, b: 0.035, a: 1}
  m_AmbientIntensity: 1
  m_AmbientMode: 0
  m_SubtractiveShadowColor: {r: 0.42, g: 0.478, b: 0.627, a: 1}
  m_SkyboxMaterial: {fileID: 10304, guid: 0000000000000000f000000000000000, type: 0}
  m_HaloStrength: 0.5
  m_FlareStrength: 1
  m_FlareFadeSpeed: 3
  m_HaloTexture: {fileID: 0}
  m_SpotCookie: {fileID: 10001, guid: 0000000000000000e000000000000000, type: 0}
  m_DefaultReflectionMode: 0
  m_DefaultReflectionResolution: 128
  m_ReflectionBounces: 1
  m_ReflectionIntensity: 1
  m_CustomReflection: {fileID: 0}
  m_Sun: {fileID: 0}
  m_IndirectSpecularColor: {r: 0.37311953, g: 0.38074014, b: 0.3587274, a: 1}
  m_UseRadianceAmbientProbe: 0
--- !u!157 &3
LightmapSettings:
  m_ObjectHideFlags: 0
  serializedVersion: 11
  m_GIWorkflowMode: 1
  m_GISettings:
    serializedVersion: 2
    m_BounceScale: 1
    m_IndirectOutputScale: 1
    m_AlbedoBoost: 1
    m_EnvironmentLightingMode: 0
    m_EnableBakedLightmaps: 1
    m_EnableRealtimeLightmaps: 0
  m_LightmapEditorSettings:
    serializedVersion: 12
    m_Resolution: 2
    m_BakeResolution: 40
    m_AtlasSize: 1024
    m_AO: 0
    m_AOMaxDistance: 1
    m_CompAOExponent: 1
    m_CompAOExponentDirect: 0
    m_ExtractAmbientOcclusion: 0
    m_Padding: 2
    m_LightmapParameters: {fileID: 0}
    m_LightmapsBakeMode: 1
    m_TextureCompression: 1
    m_FinalGather: 0
    m_FinalGatherFiltering: 1
    m_FinalGatherRayCount: 256
    m_ReflectionCompression: 2
    m_MixedBakeMode: 2
    m_BakeBackend: 1
    m_PVRSampling: 1
    m_PVRDirectSampleCount: 32
    m_PVRSampleCount: 512
    m_PVRBounces: 2
    m_PVREnvironmentSampleCount: 256
    m_PVREnvironmentReferencePointCount: 2048
    m_PVRFilteringMode: 1
    m_PVRDenoiserTypeDirect: 1
    m_PVRDenoiserTypeIndirect: 1
    m_PVRDenoiserTypeAO: 1
    m_PVRFilterTypeDirect: 0
    m_PVRFilterTypeIndirect: 0
    m_PVRFilterTypeAO: 0
    m_PVREnvironmentMIS: 1
    m_PVRCulling: 1
    m_PVRFilteringGaussRadiusDirect: 1
    m_PVRFilteringGaussRadiusIndirect: 5
    m_PVRFilteringGaussRadiusAO: 2
    m_PVRFilteringAtrousPositionSigmaDirect: 0.5
    m_PVRFilteringAtrousPositionSigmaIndirect: 2
    m_PVRFilteringAtrousPositionSigmaAO: 1
    m_ExportTrainingData: 0
    m_TrainingDataDestination: TrainingData
    m_LightProbeSampleCountMultiplier: 4
  m_LightingDataAsset: {fileID: 0}
  m_UseShadowmask: 1
--- !u!196 &4
NavMeshSettings:
  serializedVersion: 2
  m_ObjectHideFlags: 0
  m_BuildSettings:
    serializedVersion: 2
    agentTypeID: 0
    agentRadius: 0.5
    agentHeight: 2
    agentSlope: 45
    agentClimb: 0.4
    ledgeDropHeight: 0
    maxJumpAcrossDistance: 0
    minRegionArea: 2
    manualCellSize: 0
    cellSize: 0.16666667
    manualTileSize: 0
    tileSize: 256
    accuratePlacement: 0
    debug:
      m_Flags: 0
  m_NavMeshData: {fileID: 0}
--- !u!1 &1064133783
GameObject:
  m_ObjectHideFlags: 0
  m_CorrespondingSourceObject: {fileID: 0}
  m_PrefabInstance: {fileID: 0}
  m_PrefabAsset: {fileID: 0}
  serializedVersion: 6
  m_Component:
  - component: {fileID: 1064133786}
  - component: {fileID: 1064133785}
  m_Layer: 0
  m_Name: Main Camera
  m_TagString: MainCamera
  m_Icon: {fileID: 0}
  m_NavMeshLayer: 0
  m_StaticEditorFlags: 0
  m_IsActive: 1
--- !u!20 &1064133785
Camera:
  m_ObjectHideFlags: 0
  m_CorrespondingSourceObject: {fileID: 0}
  m_PrefabInstance: {fileID: 0}
  m_PrefabAsset: {fileID: 0}
  m_GameObject: {fileID: 1064133783}
  m_Enabled: 1
  serializedVersion: 2
  m_ClearFlags: 2
  m_BackGroundColor: {r: 0, g: 0.5754717, b: 0.51692027, a: 0}
  m_projectionMatrixMode: 1
  m_GateFitMode: 2
  m_FOVAxisMode: 0
  m_SensorSize: {x: 36, y: 24}
  m_LensShift: {x: 0, y: 0}
  m_FocalLength: 50
  m_NormalizedViewPortRect:
    serializedVersion: 2
    x: 0
    y: 0
    width: 1
    height: 1
  near clip plane: 0.3
  far clip plane: 1000
  field of view: 60
  orthographic: 1
  orthographic size: 10
  m_Depth: 0
  m_CullingMask:
    serializedVersion: 2
    m_Bits: 4294967295
  m_RenderingPath: -1
  m_TargetTexture: {fileID: 0}
  m_TargetDisplay: 0
  m_TargetEye: 3
  m_HDR: 1
  m_AllowMSAA: 1
  m_AllowDynamicResolution: 0
  m_ForceIntoRT: 0
  m_OcclusionCulling: 1
  m_StereoConvergence: 10
  m_StereoSeparation: 0.022
--- !u!4 &1064133786
Transform:
  m_ObjectHideFlags: 0
  m_CorrespondingSourceObject: {fileID: 0}
  m_PrefabInstance: {fileID: 0}
  m_PrefabAsset: {fileID: 0}
  m_GameObject: {fileID: 1064133783}
  m_LocalRotation: {x: 0, y: 0, z: 0, w: 1}
  m_LocalPosition: {x: 0, y: 0, z: -10}
  m_LocalScale: {x: 1, y: 1, z: 1}
  m_Children: []
  m_Father: {fileID: 0}
  m_RootOrder: 0
  m_LocalEulerAnglesHint: {x: 0, y: 0, z: 0}
--- !u!1 &2043118185
GameObject:
  m_ObjectHideFlags: 0
  m_CorrespondingSourceObject: {fileID: 0}
  m_PrefabInstance: {fileID: 0}
  m_PrefabAsset: {fileID: 0}
  serializedVersion: 6
  m_Component:
  - component: {fileID: 2043118187}
  - component: {fileID: 2043118186}
  - component: {fileID: 2043118188}
  m_Layer: 0
  m_Name: HeadlessBenchmark
  m_TagString: Untagged
  m_Icon: {fileID: 0}
  m_NavMeshLayer: 0
  m_StaticEditorFlags: 0
  m_IsActive: 1
--- !u!114 &2043118186
MonoBehaviour:
  m_ObjectHideFlags: 0
  m_CorrespondingSourceObject: {fileID: 0}
  m_PrefabInstance: {fileID: 0}
  m_PrefabAsset: {fileID: 0}
  m_GameObject: {fileID: 2043118185}
  m_Enabled: 1
  m_EditorHideFlags: 0
  m_Script: {fileID: 11500000, guid: 5e6d998ffbd3bb34dbaeaba6d44db15b, type: 3}
  m_Name: 
  m_EditorClassIdentifier: 
  ServerPrefab: {fileID: 6837994460994695650, guid: 0942fb9374c1d124bb827f594cad43b9,
    type: 3}
  ClientPrefab: {fileID: 6160076930074172721, guid: 86372601db7eae54b99b28b05c094ded,
    type: 3}
  server: {fileID: 0}
  serverObjectManager: {fileID: 0}
<<<<<<< HEAD
  MonsterPrefab: {fileID: 6374416922608025457, guid: 28d1af38d0173324ea03798dd86eac8f, type: 3}
  PlayerPrefab: {fileID: 7039704267495960125, guid: bebeb0dfd33f4074894ef25112ab4a8d, type: 3}
  editorArgs: -socket udp -server -port 3333
=======
  MonsterPrefab: {fileID: 6374416922608025457, guid: 28d1af38d0173324ea03798dd86eac8f,
    type: 3}
  PlayerPrefab: {fileID: 7039704267495960125, guid: bebeb0dfd33f4074894ef25112ab4a8d,
    type: 3}
  editorArgs: -socket udp -server -port 3333 -client 1
>>>>>>> 4ddebe94
  socketFactory: {fileID: 0}
--- !u!4 &2043118187
Transform:
  m_ObjectHideFlags: 0
  m_CorrespondingSourceObject: {fileID: 0}
  m_PrefabInstance: {fileID: 0}
  m_PrefabAsset: {fileID: 0}
  m_GameObject: {fileID: 2043118185}
  m_LocalRotation: {x: 0, y: 0, z: 0, w: 1}
  m_LocalPosition: {x: 0, y: 0, z: 0}
  m_LocalScale: {x: 1, y: 1, z: 1}
  m_Children: []
  m_Father: {fileID: 0}
  m_RootOrder: 1
  m_LocalEulerAnglesHint: {x: 0, y: 0, z: 0}
--- !u!114 &2043118188
MonoBehaviour:
  m_ObjectHideFlags: 0
  m_CorrespondingSourceObject: {fileID: 0}
  m_PrefabInstance: {fileID: 0}
  m_PrefabAsset: {fileID: 0}
  m_GameObject: {fileID: 2043118185}
  m_Enabled: 1
  m_EditorHideFlags: 0
  m_Script: {fileID: 11500000, guid: 0bdbb066fe0e4a74fa881291f96bac11, type: 3}
  m_Name: 
  m_EditorClassIdentifier: 
  serverTickRate: 30<|MERGE_RESOLUTION|>--- conflicted
+++ resolved
@@ -38,7 +38,7 @@
   m_ReflectionIntensity: 1
   m_CustomReflection: {fileID: 0}
   m_Sun: {fileID: 0}
-  m_IndirectSpecularColor: {r: 0.37311953, g: 0.38074014, b: 0.3587274, a: 1}
+  m_IndirectSpecularColor: {r: 0.3731193, g: 0.38073996, b: 0.35872698, a: 1}
   m_UseRadianceAmbientProbe: 0
 --- !u!157 &3
 LightmapSettings:
@@ -231,17 +231,11 @@
     type: 3}
   server: {fileID: 0}
   serverObjectManager: {fileID: 0}
-<<<<<<< HEAD
-  MonsterPrefab: {fileID: 6374416922608025457, guid: 28d1af38d0173324ea03798dd86eac8f, type: 3}
-  PlayerPrefab: {fileID: 7039704267495960125, guid: bebeb0dfd33f4074894ef25112ab4a8d, type: 3}
-  editorArgs: -socket udp -server -port 3333
-=======
   MonsterPrefab: {fileID: 6374416922608025457, guid: 28d1af38d0173324ea03798dd86eac8f,
     type: 3}
   PlayerPrefab: {fileID: 7039704267495960125, guid: bebeb0dfd33f4074894ef25112ab4a8d,
     type: 3}
   editorArgs: -socket udp -server -port 3333 -client 1
->>>>>>> 4ddebe94
   socketFactory: {fileID: 0}
 --- !u!4 &2043118187
 Transform:
