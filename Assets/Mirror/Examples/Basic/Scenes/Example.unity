--- conflicted
+++ resolved
@@ -229,11 +229,7 @@
   m_Name: 
   m_EditorClassIdentifier: 
   authenticator: {fileID: 0}
-<<<<<<< HEAD
-  sceneManager: {fileID: 0}
-=======
   sceneManager: {fileID: 249891960}
->>>>>>> 2de7ecd9
   Connected:
     m_PersistentCalls:
       m_Calls: []
@@ -280,11 +276,7 @@
     m_PersistentCalls:
       m_Calls: []
   authenticator: {fileID: 0}
-<<<<<<< HEAD
-  sceneManager: {fileID: 0}
-=======
   sceneManager: {fileID: 249891960}
->>>>>>> 2de7ecd9
   Listening: 1
   transport: {fileID: 249891961}
 --- !u!114 &249891960
