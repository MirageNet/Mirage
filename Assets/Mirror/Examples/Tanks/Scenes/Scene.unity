--- conflicted
+++ resolved
@@ -96,10 +96,7 @@
     m_PVRFilteringAtrousPositionSigmaAO: 1
     m_ExportTrainingData: 0
     m_TrainingDataDestination: TrainingData
-<<<<<<< HEAD
     m_LightProbeSampleCountMultiplier: 4
-=======
->>>>>>> e8798d38
   m_LightingDataAsset: {fileID: 0}
   m_UseShadowmask: 1
 --- !u!196 &4
@@ -124,102 +121,36 @@
     debug:
       m_Flags: 0
   m_NavMeshData: {fileID: 23800000, guid: 0bc607fa2e315482ebe98797e844e11f, type: 2}
---- !u!1 &3543601
-GameObject:
-  m_ObjectHideFlags: 0
-  m_CorrespondingSourceObject: {fileID: 0}
-  m_PrefabInstance: {fileID: 0}
-  m_PrefabAsset: {fileID: 0}
-  serializedVersion: 6
-  m_Component:
-  - component: {fileID: 3543604}
-  - component: {fileID: 3543603}
-  - component: {fileID: 3543602}
-  m_Layer: 0
-  m_Name: EventSystem
+--- !u!1 &20677886
+GameObject:
+  m_ObjectHideFlags: 0
+  m_CorrespondingSourceObject: {fileID: 0}
+  m_PrefabInstance: {fileID: 0}
+  m_PrefabAsset: {fileID: 0}
+  serializedVersion: 6
+  m_Component:
+  - component: {fileID: 20677887}
+  - component: {fileID: 20677889}
+  - component: {fileID: 20677888}
+  m_Layer: 5
+  m_Name: Text
   m_TagString: Untagged
   m_Icon: {fileID: 0}
   m_NavMeshLayer: 0
   m_StaticEditorFlags: 0
   m_IsActive: 1
---- !u!114 &3543602
-MonoBehaviour:
-  m_ObjectHideFlags: 0
-  m_CorrespondingSourceObject: {fileID: 0}
-  m_PrefabInstance: {fileID: 0}
-  m_PrefabAsset: {fileID: 0}
-  m_GameObject: {fileID: 3543601}
-  m_Enabled: 1
-  m_EditorHideFlags: 0
-  m_Script: {fileID: 11500000, guid: 4f231c4fb786f3946a6b90b886c48677, type: 3}
-  m_Name: 
-  m_EditorClassIdentifier: 
-  m_HorizontalAxis: Horizontal
-  m_VerticalAxis: Vertical
-  m_SubmitButton: Submit
-  m_CancelButton: Cancel
-  m_InputActionsPerSecond: 10
-  m_RepeatDelay: 0.5
-  m_ForceModuleActive: 0
---- !u!114 &3543603
-MonoBehaviour:
-  m_ObjectHideFlags: 0
-  m_CorrespondingSourceObject: {fileID: 0}
-  m_PrefabInstance: {fileID: 0}
-  m_PrefabAsset: {fileID: 0}
-  m_GameObject: {fileID: 3543601}
-  m_Enabled: 1
-  m_EditorHideFlags: 0
-  m_Script: {fileID: 11500000, guid: 76c392e42b5098c458856cdf6ecaaaa1, type: 3}
-  m_Name: 
-  m_EditorClassIdentifier: 
-  m_FirstSelected: {fileID: 0}
-  m_sendNavigationEvents: 1
-  m_DragThreshold: 10
---- !u!4 &3543604
-Transform:
-  m_ObjectHideFlags: 0
-  m_CorrespondingSourceObject: {fileID: 0}
-  m_PrefabInstance: {fileID: 0}
-  m_PrefabAsset: {fileID: 0}
-  m_GameObject: {fileID: 3543601}
+--- !u!224 &20677887
+RectTransform:
+  m_ObjectHideFlags: 0
+  m_CorrespondingSourceObject: {fileID: 0}
+  m_PrefabInstance: {fileID: 0}
+  m_PrefabAsset: {fileID: 0}
+  m_GameObject: {fileID: 20677886}
   m_LocalRotation: {x: 0, y: 0, z: 0, w: 1}
   m_LocalPosition: {x: 0, y: 0, z: 0}
   m_LocalScale: {x: 1, y: 1, z: 1}
   m_Children: []
-  m_Father: {fileID: 0}
-  m_RootOrder: 9
-  m_LocalEulerAnglesHint: {x: 0, y: 0, z: 0}
---- !u!1 &16255281
-GameObject:
-  m_ObjectHideFlags: 0
-  m_CorrespondingSourceObject: {fileID: 0}
-  m_PrefabInstance: {fileID: 0}
-  m_PrefabAsset: {fileID: 0}
-  serializedVersion: 6
-  m_Component:
-  - component: {fileID: 16255282}
-  - component: {fileID: 16255284}
-  - component: {fileID: 16255283}
-  m_Layer: 5
-  m_Name: Text
-  m_TagString: Untagged
-  m_Icon: {fileID: 0}
-  m_NavMeshLayer: 0
-  m_StaticEditorFlags: 0
-  m_IsActive: 1
---- !u!224 &16255282
-RectTransform:
-  m_ObjectHideFlags: 0
-  m_CorrespondingSourceObject: {fileID: 0}
-  m_PrefabInstance: {fileID: 0}
-  m_PrefabAsset: {fileID: 0}
-  m_GameObject: {fileID: 16255281}
-  m_LocalRotation: {x: 0, y: 0, z: 0, w: 1}
-  m_LocalPosition: {x: 0, y: 0, z: 0}
-  m_LocalScale: {x: 1, y: 1, z: 1}
-  m_Children: []
-  m_Father: {fileID: 1902988042}
+  m_Father: {fileID: 721760295}
   m_RootOrder: 0
   m_LocalEulerAnglesHint: {x: 0, y: 0, z: 0}
   m_AnchorMin: {x: 0, y: 0}
@@ -227,13 +158,13 @@
   m_AnchoredPosition: {x: 0, y: 0}
   m_SizeDelta: {x: 0, y: 0}
   m_Pivot: {x: 0.5, y: 0.5}
---- !u!114 &16255283
-MonoBehaviour:
-  m_ObjectHideFlags: 0
-  m_CorrespondingSourceObject: {fileID: 0}
-  m_PrefabInstance: {fileID: 0}
-  m_PrefabAsset: {fileID: 0}
-  m_GameObject: {fileID: 16255281}
+--- !u!114 &20677888
+MonoBehaviour:
+  m_ObjectHideFlags: 0
+  m_CorrespondingSourceObject: {fileID: 0}
+  m_PrefabInstance: {fileID: 0}
+  m_PrefabAsset: {fileID: 0}
+  m_GameObject: {fileID: 20677886}
   m_Enabled: 1
   m_EditorHideFlags: 0
   m_Script: {fileID: 11500000, guid: 5f7201a12d95ffc409449d95f23cf332, type: 3}
@@ -242,6 +173,7 @@
   m_Material: {fileID: 0}
   m_Color: {r: 0.19607843, g: 0.19607843, b: 0.19607843, a: 1}
   m_RaycastTarget: 1
+  m_Maskable: 1
   m_OnCullStateChanged:
     m_PersistentCalls:
       m_Calls: []
@@ -259,13 +191,13 @@
     m_VerticalOverflow: 0
     m_LineSpacing: 1
   m_Text: Ready
---- !u!222 &16255284
+--- !u!222 &20677889
 CanvasRenderer:
   m_ObjectHideFlags: 0
   m_CorrespondingSourceObject: {fileID: 0}
   m_PrefabInstance: {fileID: 0}
   m_PrefabAsset: {fileID: 0}
-  m_GameObject: {fileID: 16255281}
+  m_GameObject: {fileID: 20677886}
   m_CullTransparentMesh: 0
 --- !u!1 &88936773
 GameObject:
@@ -368,6 +300,7 @@
   serializedVersion: 6
   m_Component:
   - component: {fileID: 251893065}
+  - component: {fileID: 251893066}
   m_Layer: 0
   m_Name: Spawn
   m_TagString: Untagged
@@ -389,8 +322,6 @@
   m_Father: {fileID: 0}
   m_RootOrder: 6
   m_LocalEulerAnglesHint: {x: 0, y: 0, z: 0}
-<<<<<<< HEAD
-=======
 --- !u!114 &251893066
 MonoBehaviour:
   m_ObjectHideFlags: 0
@@ -403,84 +334,84 @@
   m_Script: {fileID: 11500000, guid: 41f84591ce72545258ea98cb7518d8b9, type: 3}
   m_Name: 
   m_EditorClassIdentifier: 
---- !u!1 &264728359
-GameObject:
-  m_ObjectHideFlags: 0
-  m_CorrespondingSourceObject: {fileID: 0}
-  m_PrefabInstance: {fileID: 0}
-  m_PrefabAsset: {fileID: 0}
-  serializedVersion: 6
-  m_Component:
-  - component: {fileID: 264728360}
-  - component: {fileID: 264728362}
-  - component: {fileID: 264728361}
+--- !u!1 &472317786
+GameObject:
+  m_ObjectHideFlags: 0
+  m_CorrespondingSourceObject: {fileID: 0}
+  m_PrefabInstance: {fileID: 0}
+  m_PrefabAsset: {fileID: 0}
+  serializedVersion: 6
+  m_Component:
+  - component: {fileID: 472317787}
+  - component: {fileID: 472317789}
+  - component: {fileID: 472317788}
   m_Layer: 5
-  m_Name: PlayerNameInputText
+  m_Name: Placeholder
   m_TagString: Untagged
   m_Icon: {fileID: 0}
   m_NavMeshLayer: 0
   m_StaticEditorFlags: 0
   m_IsActive: 1
---- !u!224 &264728360
+--- !u!224 &472317787
 RectTransform:
   m_ObjectHideFlags: 0
   m_CorrespondingSourceObject: {fileID: 0}
   m_PrefabInstance: {fileID: 0}
   m_PrefabAsset: {fileID: 0}
-  m_GameObject: {fileID: 264728359}
+  m_GameObject: {fileID: 472317786}
   m_LocalRotation: {x: 0, y: 0, z: 0, w: 1}
   m_LocalPosition: {x: 0, y: 0, z: 0}
   m_LocalScale: {x: 1, y: 1, z: 1}
   m_Children: []
-  m_Father: {fileID: 1045278708}
-  m_RootOrder: 1
+  m_Father: {fileID: 1986496790}
+  m_RootOrder: 0
   m_LocalEulerAnglesHint: {x: 0, y: 0, z: 0}
   m_AnchorMin: {x: 0, y: 0}
   m_AnchorMax: {x: 1, y: 1}
   m_AnchoredPosition: {x: 0, y: -0.5}
   m_SizeDelta: {x: -20, y: -13}
   m_Pivot: {x: 0.5, y: 0.5}
---- !u!114 &264728361
-MonoBehaviour:
-  m_ObjectHideFlags: 0
-  m_CorrespondingSourceObject: {fileID: 0}
-  m_PrefabInstance: {fileID: 0}
-  m_PrefabAsset: {fileID: 0}
-  m_GameObject: {fileID: 264728359}
+--- !u!114 &472317788
+MonoBehaviour:
+  m_ObjectHideFlags: 0
+  m_CorrespondingSourceObject: {fileID: 0}
+  m_PrefabInstance: {fileID: 0}
+  m_PrefabAsset: {fileID: 0}
+  m_GameObject: {fileID: 472317786}
   m_Enabled: 1
   m_EditorHideFlags: 0
   m_Script: {fileID: 11500000, guid: 5f7201a12d95ffc409449d95f23cf332, type: 3}
   m_Name: 
   m_EditorClassIdentifier: 
   m_Material: {fileID: 0}
-  m_Color: {r: 0.19607843, g: 0.19607843, b: 0.19607843, a: 1}
+  m_Color: {r: 0.19607843, g: 0.19607843, b: 0.19607843, a: 0.5}
   m_RaycastTarget: 1
+  m_Maskable: 1
   m_OnCullStateChanged:
     m_PersistentCalls:
       m_Calls: []
   m_FontData:
     m_Font: {fileID: 10102, guid: 0000000000000000e000000000000000, type: 0}
     m_FontSize: 14
-    m_FontStyle: 0
+    m_FontStyle: 2
     m_BestFit: 0
     m_MinSize: 10
     m_MaxSize: 40
     m_Alignment: 0
     m_AlignByGeometry: 0
-    m_RichText: 0
-    m_HorizontalOverflow: 1
+    m_RichText: 1
+    m_HorizontalOverflow: 0
     m_VerticalOverflow: 0
     m_LineSpacing: 1
-  m_Text: 
---- !u!222 &264728362
+  m_Text: Enter text...
+--- !u!222 &472317789
 CanvasRenderer:
   m_ObjectHideFlags: 0
   m_CorrespondingSourceObject: {fileID: 0}
   m_PrefabInstance: {fileID: 0}
   m_PrefabAsset: {fileID: 0}
-  m_GameObject: {fileID: 264728359}
+  m_GameObject: {fileID: 472317786}
   m_CullTransparentMesh: 0
->>>>>>> e8798d38
 --- !u!1 &535739935
 GameObject:
   m_ObjectHideFlags: 0
@@ -490,6 +421,7 @@
   serializedVersion: 6
   m_Component:
   - component: {fileID: 535739936}
+  - component: {fileID: 535739937}
   m_Layer: 0
   m_Name: Spawn
   m_TagString: Untagged
@@ -511,8 +443,6 @@
   m_Father: {fileID: 0}
   m_RootOrder: 4
   m_LocalEulerAnglesHint: {x: 0, y: 0, z: 0}
-<<<<<<< HEAD
-=======
 --- !u!114 &535739937
 MonoBehaviour:
   m_ObjectHideFlags: 0
@@ -575,14 +505,15 @@
   m_Name: 
   m_EditorClassIdentifier: 
   m_Material: {fileID: 0}
-  m_Color: {r: 0, g: 1, b: 0.22399664, a: 1}
+  m_Color: {r: 1, g: 1, b: 1, a: 1}
   m_RaycastTarget: 1
+  m_Maskable: 1
   m_OnCullStateChanged:
     m_PersistentCalls:
       m_Calls: []
   m_FontData:
     m_Font: {fileID: 10102, guid: 0000000000000000e000000000000000, type: 0}
-    m_FontSize: 24
+    m_FontSize: 20
     m_FontStyle: 0
     m_BestFit: 0
     m_MinSize: 2
@@ -627,12 +558,12 @@
   m_PrefabInstance: {fileID: 0}
   m_PrefabAsset: {fileID: 0}
   m_GameObject: {fileID: 607305577}
-  m_LocalRotation: {x: 0, y: 0, z: 0, w: 1}
+  m_LocalRotation: {x: -0, y: -0, z: -0, w: 1}
   m_LocalPosition: {x: 0, y: 0, z: 0}
   m_LocalScale: {x: 1, y: 1, z: 1}
   m_Children:
   - {fileID: 597109995}
-  m_Father: {fileID: 1631056144}
+  m_Father: {fileID: 1966128035}
   m_RootOrder: 0
   m_LocalEulerAnglesHint: {x: 0, y: 0, z: 0}
   m_AnchorMin: {x: 0.5, y: 0.5}
@@ -655,15 +586,16 @@
   m_Material: {fileID: 0}
   m_Color: {r: 1, g: 1, b: 1, a: 1}
   m_RaycastTarget: 1
+  m_Maskable: 1
   m_OnCullStateChanged:
     m_PersistentCalls:
       m_Calls: []
   m_FontData:
     m_Font: {fileID: 10102, guid: 0000000000000000e000000000000000, type: 0}
-    m_FontSize: 24
+    m_FontSize: 20
     m_FontStyle: 0
     m_BestFit: 0
-    m_MinSize: 0
+    m_MinSize: 2
     m_MaxSize: 40
     m_Alignment: 1
     m_AlignByGeometry: 0
@@ -671,7 +603,7 @@
     m_HorizontalOverflow: 0
     m_VerticalOverflow: 0
     m_LineSpacing: 1
-  m_Text: 'WINNER:'
+  m_Text: Winner!
 --- !u!222 &607305580
 CanvasRenderer:
   m_ObjectHideFlags: 0
@@ -705,12 +637,12 @@
   m_PrefabInstance: {fileID: 0}
   m_PrefabAsset: {fileID: 0}
   m_GameObject: {fileID: 637114753}
-  m_LocalRotation: {x: 0, y: 0, z: 0, w: 1}
+  m_LocalRotation: {x: -0, y: -0, z: -0, w: 1}
   m_LocalPosition: {x: 0, y: 0, z: 0}
   m_LocalScale: {x: 1, y: 1, z: 1}
   m_Children:
   - {fileID: 1162041874}
-  m_Father: {fileID: 2086595999}
+  m_Father: {fileID: 1273045296}
   m_RootOrder: 2
   m_LocalEulerAnglesHint: {x: 0, y: 0, z: 0}
   m_AnchorMin: {x: 0.5, y: 1}
@@ -733,15 +665,16 @@
   m_Material: {fileID: 0}
   m_Color: {r: 1, g: 1, b: 1, a: 1}
   m_RaycastTarget: 1
+  m_Maskable: 1
   m_OnCullStateChanged:
     m_PersistentCalls:
       m_Calls: []
   m_FontData:
     m_Font: {fileID: 10102, guid: 0000000000000000e000000000000000, type: 0}
-    m_FontSize: 18
+    m_FontSize: 14
     m_FontStyle: 0
     m_BestFit: 0
-    m_MinSize: 1
+    m_MinSize: 10
     m_MaxSize: 40
     m_Alignment: 0
     m_AlignByGeometry: 0
@@ -783,12 +716,12 @@
   m_PrefabInstance: {fileID: 0}
   m_PrefabAsset: {fileID: 0}
   m_GameObject: {fileID: 721152070}
-  m_LocalRotation: {x: 0, y: 0, z: 0, w: 1}
+  m_LocalRotation: {x: -0, y: -0, z: -0, w: 1}
   m_LocalPosition: {x: 0, y: 0, z: 0}
   m_LocalScale: {x: 1, y: 1, z: 1}
   m_Children:
   - {fileID: 1278248529}
-  m_Father: {fileID: 2086595999}
+  m_Father: {fileID: 1273045296}
   m_RootOrder: 1
   m_LocalEulerAnglesHint: {x: 0, y: 0, z: 0}
   m_AnchorMin: {x: 0.5, y: 1}
@@ -811,15 +744,16 @@
   m_Material: {fileID: 0}
   m_Color: {r: 1, g: 1, b: 1, a: 1}
   m_RaycastTarget: 1
+  m_Maskable: 1
   m_OnCullStateChanged:
     m_PersistentCalls:
       m_Calls: []
   m_FontData:
     m_Font: {fileID: 10102, guid: 0000000000000000e000000000000000, type: 0}
-    m_FontSize: 18
+    m_FontSize: 14
     m_FontStyle: 0
     m_BestFit: 0
-    m_MinSize: 1
+    m_MinSize: 10
     m_MaxSize: 40
     m_Alignment: 0
     m_AlignByGeometry: 0
@@ -836,56 +770,55 @@
   m_PrefabAsset: {fileID: 0}
   m_GameObject: {fileID: 721152070}
   m_CullTransparentMesh: 0
---- !u!1 &1045278707
-GameObject:
-  m_ObjectHideFlags: 0
-  m_CorrespondingSourceObject: {fileID: 0}
-  m_PrefabInstance: {fileID: 0}
-  m_PrefabAsset: {fileID: 0}
-  serializedVersion: 6
-  m_Component:
-  - component: {fileID: 1045278708}
-  - component: {fileID: 1045278711}
-  - component: {fileID: 1045278710}
-  - component: {fileID: 1045278709}
+--- !u!1 &721760294
+GameObject:
+  m_ObjectHideFlags: 0
+  m_CorrespondingSourceObject: {fileID: 0}
+  m_PrefabInstance: {fileID: 0}
+  m_PrefabAsset: {fileID: 0}
+  serializedVersion: 6
+  m_Component:
+  - component: {fileID: 721760295}
+  - component: {fileID: 721760298}
+  - component: {fileID: 721760297}
+  - component: {fileID: 721760296}
   m_Layer: 5
-  m_Name: InputField
+  m_Name: ReadyButton
   m_TagString: Untagged
   m_Icon: {fileID: 0}
   m_NavMeshLayer: 0
   m_StaticEditorFlags: 0
   m_IsActive: 1
---- !u!224 &1045278708
+--- !u!224 &721760295
 RectTransform:
   m_ObjectHideFlags: 0
   m_CorrespondingSourceObject: {fileID: 0}
   m_PrefabInstance: {fileID: 0}
   m_PrefabAsset: {fileID: 0}
-  m_GameObject: {fileID: 1045278707}
+  m_GameObject: {fileID: 721760294}
   m_LocalRotation: {x: 0, y: 0, z: 0, w: 1}
   m_LocalPosition: {x: 0, y: 0, z: 0}
   m_LocalScale: {x: 1, y: 1, z: 1}
   m_Children:
-  - {fileID: 2000650900}
-  - {fileID: 264728360}
-  m_Father: {fileID: 1423260328}
-  m_RootOrder: 1
+  - {fileID: 20677887}
+  m_Father: {fileID: 944343261}
+  m_RootOrder: 2
   m_LocalEulerAnglesHint: {x: 0, y: 0, z: 0}
   m_AnchorMin: {x: 0.5, y: 0.5}
   m_AnchorMax: {x: 0.5, y: 0.5}
   m_AnchoredPosition: {x: 0, y: 0}
-  m_SizeDelta: {x: 160, y: 30}
+  m_SizeDelta: {x: 80, y: 30}
   m_Pivot: {x: 0.5, y: 0.5}
---- !u!114 &1045278709
-MonoBehaviour:
-  m_ObjectHideFlags: 0
-  m_CorrespondingSourceObject: {fileID: 0}
-  m_PrefabInstance: {fileID: 0}
-  m_PrefabAsset: {fileID: 0}
-  m_GameObject: {fileID: 1045278707}
-  m_Enabled: 1
-  m_EditorHideFlags: 0
-  m_Script: {fileID: 11500000, guid: d199490a83bb2b844b9695cbf13b01ef, type: 3}
+--- !u!114 &721760296
+MonoBehaviour:
+  m_ObjectHideFlags: 0
+  m_CorrespondingSourceObject: {fileID: 0}
+  m_PrefabInstance: {fileID: 0}
+  m_PrefabAsset: {fileID: 0}
+  m_GameObject: {fileID: 721760294}
+  m_Enabled: 1
+  m_EditorHideFlags: 0
+  m_Script: {fileID: 11500000, guid: 4e29b1a8efbd4b44bb3f3716e73f07ff, type: 3}
   m_Name: 
   m_EditorClassIdentifier: 
   m_Navigation:
@@ -915,37 +848,28 @@
     m_SelectedTrigger: Highlighted
     m_DisabledTrigger: Disabled
   m_Interactable: 1
-  m_TargetGraphic: {fileID: 1045278710}
-  m_TextComponent: {fileID: 264728361}
-  m_Placeholder: {fileID: 2000650901}
-  m_ContentType: 4
-  m_InputType: 0
-  m_AsteriskChar: 42
-  m_KeyboardType: 1
-  m_LineType: 0
-  m_HideMobileInput: 0
-  m_CharacterValidation: 3
-  m_CharacterLimit: 0
-  m_OnEndEdit:
-    m_PersistentCalls:
-      m_Calls: []
-  m_OnValueChanged:
-    m_PersistentCalls:
-      m_Calls: []
-  m_CaretColor: {r: 0.19607843, g: 0.19607843, b: 0.19607843, a: 1}
-  m_CustomCaretColor: 0
-  m_SelectionColor: {r: 0.65882355, g: 0.80784315, b: 1, a: 0.7529412}
-  m_Text: 
-  m_CaretBlinkRate: 0.85
-  m_CaretWidth: 1
-  m_ReadOnly: 0
---- !u!114 &1045278710
-MonoBehaviour:
-  m_ObjectHideFlags: 0
-  m_CorrespondingSourceObject: {fileID: 0}
-  m_PrefabInstance: {fileID: 0}
-  m_PrefabAsset: {fileID: 0}
-  m_GameObject: {fileID: 1045278707}
+  m_TargetGraphic: {fileID: 721760297}
+  m_OnClick:
+    m_PersistentCalls:
+      m_Calls:
+      - m_Target: {fileID: 1273045292}
+        m_MethodName: ReadyButtonHandler
+        m_Mode: 1
+        m_Arguments:
+          m_ObjectArgument: {fileID: 0}
+          m_ObjectArgumentAssemblyTypeName: UnityEngine.Object, UnityEngine
+          m_IntArgument: 0
+          m_FloatArgument: 0
+          m_StringArgument: 
+          m_BoolArgument: 0
+        m_CallState: 1
+--- !u!114 &721760297
+MonoBehaviour:
+  m_ObjectHideFlags: 0
+  m_CorrespondingSourceObject: {fileID: 0}
+  m_PrefabInstance: {fileID: 0}
+  m_PrefabAsset: {fileID: 0}
+  m_GameObject: {fileID: 721760294}
   m_Enabled: 1
   m_EditorHideFlags: 0
   m_Script: {fileID: 11500000, guid: fe87c0e1cc204ed48ad3b37840f39efc, type: 3}
@@ -954,10 +878,11 @@
   m_Material: {fileID: 0}
   m_Color: {r: 1, g: 1, b: 1, a: 1}
   m_RaycastTarget: 1
+  m_Maskable: 1
   m_OnCullStateChanged:
     m_PersistentCalls:
       m_Calls: []
-  m_Sprite: {fileID: 10911, guid: 0000000000000000f000000000000000, type: 0}
+  m_Sprite: {fileID: 10905, guid: 0000000000000000f000000000000000, type: 0}
   m_Type: 1
   m_PreserveAspect: 0
   m_FillCenter: 1
@@ -967,15 +892,139 @@
   m_FillOrigin: 0
   m_UseSpriteMesh: 0
   m_PixelsPerUnitMultiplier: 1
---- !u!222 &1045278711
+--- !u!222 &721760298
 CanvasRenderer:
   m_ObjectHideFlags: 0
   m_CorrespondingSourceObject: {fileID: 0}
   m_PrefabInstance: {fileID: 0}
   m_PrefabAsset: {fileID: 0}
-  m_GameObject: {fileID: 1045278707}
+  m_GameObject: {fileID: 721760294}
   m_CullTransparentMesh: 0
->>>>>>> e8798d38
+--- !u!1 &754665786
+GameObject:
+  m_ObjectHideFlags: 0
+  m_CorrespondingSourceObject: {fileID: 0}
+  m_PrefabInstance: {fileID: 0}
+  m_PrefabAsset: {fileID: 0}
+  serializedVersion: 6
+  m_Component:
+  - component: {fileID: 754665787}
+  - component: {fileID: 754665789}
+  - component: {fileID: 754665788}
+  m_Layer: 5
+  m_Name: Text
+  m_TagString: Untagged
+  m_Icon: {fileID: 0}
+  m_NavMeshLayer: 0
+  m_StaticEditorFlags: 0
+  m_IsActive: 1
+--- !u!224 &754665787
+RectTransform:
+  m_ObjectHideFlags: 0
+  m_CorrespondingSourceObject: {fileID: 0}
+  m_PrefabInstance: {fileID: 0}
+  m_PrefabAsset: {fileID: 0}
+  m_GameObject: {fileID: 754665786}
+  m_LocalRotation: {x: 0, y: 0, z: 0, w: 1}
+  m_LocalPosition: {x: 0, y: 0, z: 0}
+  m_LocalScale: {x: 1, y: 1, z: 1}
+  m_Children: []
+  m_Father: {fileID: 1986496790}
+  m_RootOrder: 1
+  m_LocalEulerAnglesHint: {x: 0, y: 0, z: 0}
+  m_AnchorMin: {x: 0, y: 0}
+  m_AnchorMax: {x: 1, y: 1}
+  m_AnchoredPosition: {x: 0, y: -0.5}
+  m_SizeDelta: {x: -20, y: -13}
+  m_Pivot: {x: 0.5, y: 0.5}
+--- !u!114 &754665788
+MonoBehaviour:
+  m_ObjectHideFlags: 0
+  m_CorrespondingSourceObject: {fileID: 0}
+  m_PrefabInstance: {fileID: 0}
+  m_PrefabAsset: {fileID: 0}
+  m_GameObject: {fileID: 754665786}
+  m_Enabled: 1
+  m_EditorHideFlags: 0
+  m_Script: {fileID: 11500000, guid: 5f7201a12d95ffc409449d95f23cf332, type: 3}
+  m_Name: 
+  m_EditorClassIdentifier: 
+  m_Material: {fileID: 0}
+  m_Color: {r: 0.19607843, g: 0.19607843, b: 0.19607843, a: 1}
+  m_RaycastTarget: 1
+  m_Maskable: 1
+  m_OnCullStateChanged:
+    m_PersistentCalls:
+      m_Calls: []
+  m_FontData:
+    m_Font: {fileID: 10102, guid: 0000000000000000e000000000000000, type: 0}
+    m_FontSize: 14
+    m_FontStyle: 0
+    m_BestFit: 0
+    m_MinSize: 10
+    m_MaxSize: 40
+    m_Alignment: 0
+    m_AlignByGeometry: 0
+    m_RichText: 0
+    m_HorizontalOverflow: 1
+    m_VerticalOverflow: 0
+    m_LineSpacing: 1
+  m_Text: 
+--- !u!222 &754665789
+CanvasRenderer:
+  m_ObjectHideFlags: 0
+  m_CorrespondingSourceObject: {fileID: 0}
+  m_PrefabInstance: {fileID: 0}
+  m_PrefabAsset: {fileID: 0}
+  m_GameObject: {fileID: 754665786}
+  m_CullTransparentMesh: 0
+--- !u!1 &944343260
+GameObject:
+  m_ObjectHideFlags: 0
+  m_CorrespondingSourceObject: {fileID: 0}
+  m_PrefabInstance: {fileID: 0}
+  m_PrefabAsset: {fileID: 0}
+  serializedVersion: 6
+  m_Component:
+  - component: {fileID: 944343261}
+  - component: {fileID: 944343263}
+  m_Layer: 5
+  m_Name: StartPanel
+  m_TagString: Untagged
+  m_Icon: {fileID: 0}
+  m_NavMeshLayer: 0
+  m_StaticEditorFlags: 0
+  m_IsActive: 0
+--- !u!224 &944343261
+RectTransform:
+  m_ObjectHideFlags: 0
+  m_CorrespondingSourceObject: {fileID: 0}
+  m_PrefabInstance: {fileID: 0}
+  m_PrefabAsset: {fileID: 0}
+  m_GameObject: {fileID: 944343260}
+  m_LocalRotation: {x: -0, y: -0, z: -0, w: 1}
+  m_LocalPosition: {x: 0, y: 0, z: 0}
+  m_LocalScale: {x: 1, y: 1, z: 1}
+  m_Children:
+  - {fileID: 1117608593}
+  - {fileID: 1986496790}
+  - {fileID: 721760295}
+  m_Father: {fileID: 1273045296}
+  m_RootOrder: 0
+  m_LocalEulerAnglesHint: {x: 0, y: 0, z: 0}
+  m_AnchorMin: {x: 0, y: 0}
+  m_AnchorMax: {x: 1, y: 1}
+  m_AnchoredPosition: {x: 0, y: 0}
+  m_SizeDelta: {x: -1080, y: -520}
+  m_Pivot: {x: 0.5, y: 0.5}
+--- !u!222 &944343263
+CanvasRenderer:
+  m_ObjectHideFlags: 0
+  m_CorrespondingSourceObject: {fileID: 0}
+  m_PrefabInstance: {fileID: 0}
+  m_PrefabAsset: {fileID: 0}
+  m_GameObject: {fileID: 944343260}
+  m_CullTransparentMesh: 0
 --- !u!1 &1107091652
 GameObject:
   m_ObjectHideFlags: 0
@@ -1080,9 +1129,9 @@
   m_Component:
   - component: {fileID: 1117608593}
   - component: {fileID: 1117608595}
-  - component: {fileID: 1117608594}
+  - component: {fileID: 1117608596}
   m_Layer: 5
-  m_Name: Text
+  m_Name: PlayerTextLabel
   m_TagString: Untagged
   m_Icon: {fileID: 0}
   m_NavMeshLayer: 0
@@ -1095,60 +1144,59 @@
   m_PrefabInstance: {fileID: 0}
   m_PrefabAsset: {fileID: 0}
   m_GameObject: {fileID: 1117608592}
-  m_LocalRotation: {x: 0, y: 0, z: 0, w: 1}
+  m_LocalRotation: {x: -0, y: -0, z: -0, w: 1}
   m_LocalPosition: {x: 0, y: 0, z: 0}
   m_LocalScale: {x: 1, y: 1, z: 1}
   m_Children: []
-  m_Father: {fileID: 1423260328}
+  m_Father: {fileID: 944343261}
   m_RootOrder: 0
   m_LocalEulerAnglesHint: {x: 0, y: 0, z: 0}
   m_AnchorMin: {x: 0.5, y: 0.5}
   m_AnchorMax: {x: 0.5, y: 0.5}
-  m_AnchoredPosition: {x: 0, y: 56.86}
-  m_SizeDelta: {x: 160, y: 90}
+  m_AnchoredPosition: {x: 0, y: 36.3}
+  m_SizeDelta: {x: 90, y: 90}
   m_Pivot: {x: 0.5, y: 0.5}
---- !u!114 &1117608594
-MonoBehaviour:
+--- !u!222 &1117608595
+CanvasRenderer:
   m_ObjectHideFlags: 0
   m_CorrespondingSourceObject: {fileID: 0}
   m_PrefabInstance: {fileID: 0}
   m_PrefabAsset: {fileID: 0}
   m_GameObject: {fileID: 1117608592}
+  m_CullTransparentMesh: 0
+--- !u!114 &1117608596
+MonoBehaviour:
+  m_ObjectHideFlags: 0
+  m_CorrespondingSourceObject: {fileID: 0}
+  m_PrefabInstance: {fileID: 0}
+  m_PrefabAsset: {fileID: 0}
+  m_GameObject: {fileID: 1117608592}
   m_Enabled: 1
   m_EditorHideFlags: 0
   m_Script: {fileID: 11500000, guid: 5f7201a12d95ffc409449d95f23cf332, type: 3}
   m_Name: 
   m_EditorClassIdentifier: 
   m_Material: {fileID: 0}
-  m_Color: {r: 0.8301887, g: 0.8301887, b: 0.8301887, a: 1}
+  m_Color: {r: 1, g: 1, b: 1, a: 1}
   m_RaycastTarget: 1
+  m_Maskable: 1
   m_OnCullStateChanged:
     m_PersistentCalls:
       m_Calls: []
   m_FontData:
     m_Font: {fileID: 10102, guid: 0000000000000000e000000000000000, type: 0}
-    m_FontSize: 32
+    m_FontSize: 14
     m_FontStyle: 0
     m_BestFit: 0
-    m_MinSize: 2
+    m_MinSize: 10
     m_MaxSize: 40
-    m_Alignment: 4
+    m_Alignment: 0
     m_AlignByGeometry: 0
     m_RichText: 1
     m_HorizontalOverflow: 0
     m_VerticalOverflow: 0
     m_LineSpacing: 1
-  m_Text: 'Mirror
-
-    Tanks'
---- !u!222 &1117608595
-CanvasRenderer:
-  m_ObjectHideFlags: 0
-  m_CorrespondingSourceObject: {fileID: 0}
-  m_PrefabInstance: {fileID: 0}
-  m_PrefabAsset: {fileID: 0}
-  m_GameObject: {fileID: 1117608592}
-  m_CullTransparentMesh: 0
+  m_Text: 'Player Name:'
 --- !u!1 &1162041873
 GameObject:
   m_ObjectHideFlags: 0
@@ -1201,15 +1249,16 @@
   m_Material: {fileID: 0}
   m_Color: {r: 1, g: 1, b: 1, a: 1}
   m_RaycastTarget: 1
+  m_Maskable: 1
   m_OnCullStateChanged:
     m_PersistentCalls:
       m_Calls: []
   m_FontData:
     m_Font: {fileID: 10102, guid: 0000000000000000e000000000000000, type: 0}
-    m_FontSize: 18
+    m_FontSize: 14
     m_FontStyle: 0
     m_BestFit: 0
-    m_MinSize: 1
+    m_MinSize: 10
     m_MaxSize: 40
     m_Alignment: 0
     m_AlignByGeometry: 0
@@ -1226,6 +1275,135 @@
   m_PrefabAsset: {fileID: 0}
   m_GameObject: {fileID: 1162041873}
   m_CullTransparentMesh: 0
+--- !u!1 &1273045291
+GameObject:
+  m_ObjectHideFlags: 0
+  m_CorrespondingSourceObject: {fileID: 0}
+  m_PrefabInstance: {fileID: 0}
+  m_PrefabAsset: {fileID: 0}
+  serializedVersion: 6
+  m_Component:
+  - component: {fileID: 1273045296}
+  - component: {fileID: 1273045295}
+  - component: {fileID: 1273045294}
+  - component: {fileID: 1273045293}
+  - component: {fileID: 1273045292}
+  m_Layer: 5
+  m_Name: Canvas
+  m_TagString: Untagged
+  m_Icon: {fileID: 0}
+  m_NavMeshLayer: 0
+  m_StaticEditorFlags: 0
+  m_IsActive: 1
+--- !u!114 &1273045292
+MonoBehaviour:
+  m_ObjectHideFlags: 0
+  m_CorrespondingSourceObject: {fileID: 0}
+  m_PrefabInstance: {fileID: 0}
+  m_PrefabAsset: {fileID: 0}
+  m_GameObject: {fileID: 1273045291}
+  m_Enabled: 1
+  m_EditorHideFlags: 0
+  m_Script: {fileID: 11500000, guid: 21139f03d4abf3b4dbeb308fa6c880ef, type: 3}
+  m_Name: 
+  m_EditorClassIdentifier: 
+  MinimumPlayersForGame: 1
+  LocalPlayer: {fileID: 0}
+  StartPanel: {fileID: 944343260}
+  GameOverPanel: {fileID: 1966128034}
+  HealthTextLabel: {fileID: 721152070}
+  ScoreTextLabel: {fileID: 637114753}
+  HealthText: {fileID: 1278248530}
+  ScoreText: {fileID: 1162041875}
+  PlayerNameText: {fileID: 754665788}
+  WinnerNameText: {fileID: 597109996}
+  IsGameReady: 0
+  IsGameOver: 0
+  players: []
+  NetworkManager: {fileID: 1282001520}
+--- !u!114 &1273045293
+MonoBehaviour:
+  m_ObjectHideFlags: 0
+  m_CorrespondingSourceObject: {fileID: 0}
+  m_PrefabInstance: {fileID: 0}
+  m_PrefabAsset: {fileID: 0}
+  m_GameObject: {fileID: 1273045291}
+  m_Enabled: 1
+  m_EditorHideFlags: 0
+  m_Script: {fileID: 11500000, guid: dc42784cf147c0c48a680349fa168899, type: 3}
+  m_Name: 
+  m_EditorClassIdentifier: 
+  m_IgnoreReversedGraphics: 1
+  m_BlockingObjects: 0
+  m_BlockingMask:
+    serializedVersion: 2
+    m_Bits: 4294967295
+--- !u!114 &1273045294
+MonoBehaviour:
+  m_ObjectHideFlags: 0
+  m_CorrespondingSourceObject: {fileID: 0}
+  m_PrefabInstance: {fileID: 0}
+  m_PrefabAsset: {fileID: 0}
+  m_GameObject: {fileID: 1273045291}
+  m_Enabled: 1
+  m_EditorHideFlags: 0
+  m_Script: {fileID: 11500000, guid: 0cd44c1031e13a943bb63640046fad76, type: 3}
+  m_Name: 
+  m_EditorClassIdentifier: 
+  m_UiScaleMode: 0
+  m_ReferencePixelsPerUnit: 100
+  m_ScaleFactor: 1
+  m_ReferenceResolution: {x: 800, y: 600}
+  m_ScreenMatchMode: 0
+  m_MatchWidthOrHeight: 0
+  m_PhysicalUnit: 3
+  m_FallbackScreenDPI: 96
+  m_DefaultSpriteDPI: 96
+  m_DynamicPixelsPerUnit: 1
+--- !u!223 &1273045295
+Canvas:
+  m_ObjectHideFlags: 0
+  m_CorrespondingSourceObject: {fileID: 0}
+  m_PrefabInstance: {fileID: 0}
+  m_PrefabAsset: {fileID: 0}
+  m_GameObject: {fileID: 1273045291}
+  m_Enabled: 1
+  serializedVersion: 3
+  m_RenderMode: 0
+  m_Camera: {fileID: 0}
+  m_PlaneDistance: 100
+  m_PixelPerfect: 0
+  m_ReceivesEvents: 1
+  m_OverrideSorting: 0
+  m_OverridePixelPerfect: 0
+  m_SortingBucketNormalizedSize: 0
+  m_AdditionalShaderChannelsFlag: 0
+  m_SortingLayerID: 0
+  m_SortingOrder: 0
+  m_TargetDisplay: 0
+--- !u!224 &1273045296
+RectTransform:
+  m_ObjectHideFlags: 0
+  m_CorrespondingSourceObject: {fileID: 0}
+  m_PrefabInstance: {fileID: 0}
+  m_PrefabAsset: {fileID: 0}
+  m_GameObject: {fileID: 1273045291}
+  m_LocalRotation: {x: 0, y: 0, z: 0, w: 1}
+  m_LocalPosition: {x: 0, y: 0, z: 0}
+  m_LocalScale: {x: 0, y: 0, z: 0}
+  m_Children:
+  - {fileID: 944343261}
+  - {fileID: 721152071}
+  - {fileID: 637114754}
+  - {fileID: 1966128035}
+  m_Father: {fileID: 0}
+  m_RootOrder: 8
+  m_LocalEulerAnglesHint: {x: 0, y: 0, z: 0}
+  m_AnchorMin: {x: 0, y: 0}
+  m_AnchorMax: {x: 0, y: 0}
+  m_AnchoredPosition: {x: 0, y: 0}
+  m_SizeDelta: {x: 0, y: 0}
+  m_Pivot: {x: 0, y: 0}
 --- !u!1 &1278248528
 GameObject:
   m_ObjectHideFlags: 0
@@ -1278,15 +1456,16 @@
   m_Material: {fileID: 0}
   m_Color: {r: 1, g: 1, b: 1, a: 1}
   m_RaycastTarget: 1
+  m_Maskable: 1
   m_OnCullStateChanged:
     m_PersistentCalls:
       m_Calls: []
   m_FontData:
     m_Font: {fileID: 10102, guid: 0000000000000000e000000000000000, type: 0}
-    m_FontSize: 18
+    m_FontSize: 14
     m_FontStyle: 0
     m_BestFit: 0
-    m_MinSize: 1
+    m_MinSize: 10
     m_MaxSize: 40
     m_Alignment: 0
     m_AlignByGeometry: 0
@@ -1294,9 +1473,7 @@
     m_HorizontalOverflow: 0
     m_VerticalOverflow: 0
     m_LineSpacing: 1
-  m_Text: '
-
-'
+  m_Text: 
 --- !u!222 &1278248531
 CanvasRenderer:
   m_ObjectHideFlags: 0
@@ -1315,14 +1492,11 @@
   m_Component:
   - component: {fileID: 1282001518}
   - component: {fileID: 1282001519}
+  - component: {fileID: 1282001520}
+  - component: {fileID: 1282001522}
+  - component: {fileID: 1282001524}
   - component: {fileID: 1282001523}
-  - component: {fileID: 1282001522}
   - component: {fileID: 1282001521}
-<<<<<<< HEAD
-  - component: {fileID: 1282001524}
-=======
-  - component: {fileID: 1282001520}
->>>>>>> e8798d38
   m_Layer: 0
   m_Name: NetworkManager
   m_TagString: Untagged
@@ -1374,12 +1548,10 @@
   m_EditorClassIdentifier: 
   dontDestroyOnLoad: 1
   startOnHeadless: 1
-  showDebugMessages: 0
   serverTickRate: 30
-<<<<<<< HEAD
-  server: {fileID: 1282001523}
-  client: {fileID: 1282001522}
-  transport: {fileID: 1282001524}
+  server: {fileID: 1282001524}
+  client: {fileID: 1282001523}
+  transport: {fileID: 1282001522}
   OnStartHost:
     m_PersistentCalls:
       m_Calls: []
@@ -1387,22 +1559,6 @@
     m_PersistentCalls:
       m_Calls: []
   networkSceneName: 
-=======
-  offlineScene: 
-  onlineScene: 
-  transport: {fileID: 1282001521}
-  networkAddress: localhost
-  maxConnections: 4
-  disconnectInactiveConnections: 0
-  disconnectInactiveTimeout: 60
-  authenticator: {fileID: 0}
-  playerPrefab: {fileID: 1916082411674582, guid: 6f43bf5488a7443d19ab2a83c6b91f35,
-    type: 3}
-  autoCreatePlayer: 1
-  playerSpawnMethod: 1
-  spawnPrefabs:
-  - {fileID: 5890560936853567077, guid: b7dd46dbf38c643f09e206f9fa4be008, type: 3}
->>>>>>> e8798d38
 --- !u!114 &1282001521
 MonoBehaviour:
   m_ObjectHideFlags: 0
@@ -1415,16 +1571,12 @@
   m_Script: {fileID: 11500000, guid: a7aaac73a16c040fd871cb977b5c557b, type: 3}
   m_Name: 
   m_EditorClassIdentifier: 
-  client: {fileID: 1282001522}
-  server: {fileID: 1282001523}
+  client: {fileID: 0}
+  server: {fileID: 0}
   playerPrefab: {fileID: 114118589361100106, guid: 6f43bf5488a7443d19ab2a83c6b91f35,
     type: 3}
   startPositionIndex: 0
-  startPositions:
-  - {fileID: 535739936}
-  - {fileID: 1501912663}
-  - {fileID: 251893065}
-  - {fileID: 1458789073}
+  startPositions: []
   playerSpawnMethod: 0
 --- !u!114 &1282001522
 MonoBehaviour:
@@ -1435,6 +1587,19 @@
   m_GameObject: {fileID: 1282001517}
   m_Enabled: 1
   m_EditorHideFlags: 0
+  m_Script: {fileID: 11500000, guid: 6ce81336eed77486e8ed5e3721e54c47, type: 3}
+  m_Name: 
+  m_EditorClassIdentifier: 
+  Port: 7777
+--- !u!114 &1282001523
+MonoBehaviour:
+  m_ObjectHideFlags: 0
+  m_CorrespondingSourceObject: {fileID: 0}
+  m_PrefabInstance: {fileID: 0}
+  m_PrefabAsset: {fileID: 0}
+  m_GameObject: {fileID: 1282001517}
+  m_Enabled: 1
+  m_EditorHideFlags: 0
   m_Script: {fileID: 11500000, guid: abe6be14204d94224a3e7cd99dd2ea73, type: 3}
   m_Name: 
   m_EditorClassIdentifier: 
@@ -1445,15 +1610,23 @@
   Authenticated:
     m_PersistentCalls:
       m_Calls: []
+  ClientNotReady:
+    m_PersistentCalls:
+      m_Calls: []
+  ClientChangeScene:
+    m_PersistentCalls:
+      m_Calls: []
+  ClientSceneChanged:
+    m_PersistentCalls:
+      m_Calls: []
   Disconnected:
     m_PersistentCalls:
       m_Calls: []
   spawnPrefabs:
+  - {fileID: 1916082411674582, guid: 6f43bf5488a7443d19ab2a83c6b91f35, type: 3}
   - {fileID: 5890560936853567077, guid: b7dd46dbf38c643f09e206f9fa4be008, type: 3}
-  - {fileID: 1916082411674582, guid: 6f43bf5488a7443d19ab2a83c6b91f35, type: 3}
-  - {fileID: 1916082411674582, guid: 6f43bf5488a7443d19ab2a83c6b91f35, type: 3}
   Transport: {fileID: 0}
---- !u!114 &1282001523
+--- !u!114 &1282001524
 MonoBehaviour:
   m_ObjectHideFlags: 0
   m_CorrespondingSourceObject: {fileID: 0}
@@ -1475,89 +1648,227 @@
   Authenticated:
     m_PersistentCalls:
       m_Calls: []
+  ServerChangeScene:
+    m_PersistentCalls:
+      m_Calls: []
+  ServerSceneChanged:
+    m_PersistentCalls:
+      m_Calls: []
   Disconnected:
     m_PersistentCalls:
       m_Calls: []
   Stopped:
     m_PersistentCalls:
       m_Calls: []
-<<<<<<< HEAD
   authenticator: {fileID: 0}
   Listening: 1
   transport: {fileID: 0}
---- !u!114 &1282001524
-=======
-  port: 7777
-  NoDelay: 1
-  serverMaxMessageSize: 16384
-  serverMaxReceivesPerTick: 10000
-  clientMaxMessageSize: 16384
-  clientMaxReceivesPerTick: 1000
---- !u!1 &1423260327
-GameObject:
-  m_ObjectHideFlags: 0
-  m_CorrespondingSourceObject: {fileID: 0}
-  m_PrefabInstance: {fileID: 0}
-  m_PrefabAsset: {fileID: 0}
-  serializedVersion: 6
-  m_Component:
-  - component: {fileID: 1423260328}
-  - component: {fileID: 1423260330}
-  - component: {fileID: 1423260329}
-  m_Layer: 5
-  m_Name: StartPanel
+--- !u!1 &1458789072
+GameObject:
+  m_ObjectHideFlags: 0
+  m_CorrespondingSourceObject: {fileID: 0}
+  m_PrefabInstance: {fileID: 0}
+  m_PrefabAsset: {fileID: 0}
+  serializedVersion: 6
+  m_Component:
+  - component: {fileID: 1458789073}
+  - component: {fileID: 1458789074}
+  m_Layer: 0
+  m_Name: Spawn
+  m_TagString: Untagged
+  m_Icon: {fileID: -964228994112308473, guid: 0000000000000000d000000000000000, type: 0}
+  m_NavMeshLayer: 0
+  m_StaticEditorFlags: 0
+  m_IsActive: 1
+--- !u!4 &1458789073
+Transform:
+  m_ObjectHideFlags: 0
+  m_CorrespondingSourceObject: {fileID: 0}
+  m_PrefabInstance: {fileID: 0}
+  m_PrefabAsset: {fileID: 0}
+  m_GameObject: {fileID: 1458789072}
+  m_LocalRotation: {x: 0, y: 0, z: 0, w: 1}
+  m_LocalPosition: {x: -3, y: 0, z: 3}
+  m_LocalScale: {x: 1, y: 1, z: 1}
+  m_Children: []
+  m_Father: {fileID: 0}
+  m_RootOrder: 7
+  m_LocalEulerAnglesHint: {x: 0, y: 0, z: 0}
+--- !u!114 &1458789074
+MonoBehaviour:
+  m_ObjectHideFlags: 0
+  m_CorrespondingSourceObject: {fileID: 0}
+  m_PrefabInstance: {fileID: 0}
+  m_PrefabAsset: {fileID: 0}
+  m_GameObject: {fileID: 1458789072}
+  m_Enabled: 1
+  m_EditorHideFlags: 0
+  m_Script: {fileID: 11500000, guid: 41f84591ce72545258ea98cb7518d8b9, type: 3}
+  m_Name: 
+  m_EditorClassIdentifier: 
+--- !u!1 &1501912662
+GameObject:
+  m_ObjectHideFlags: 0
+  m_CorrespondingSourceObject: {fileID: 0}
+  m_PrefabInstance: {fileID: 0}
+  m_PrefabAsset: {fileID: 0}
+  serializedVersion: 6
+  m_Component:
+  - component: {fileID: 1501912663}
+  - component: {fileID: 1501912664}
+  m_Layer: 0
+  m_Name: Spawn
+  m_TagString: Untagged
+  m_Icon: {fileID: -964228994112308473, guid: 0000000000000000d000000000000000, type: 0}
+  m_NavMeshLayer: 0
+  m_StaticEditorFlags: 0
+  m_IsActive: 1
+--- !u!4 &1501912663
+Transform:
+  m_ObjectHideFlags: 0
+  m_CorrespondingSourceObject: {fileID: 0}
+  m_PrefabInstance: {fileID: 0}
+  m_PrefabAsset: {fileID: 0}
+  m_GameObject: {fileID: 1501912662}
+  m_LocalRotation: {x: 0, y: 0, z: 0, w: 1}
+  m_LocalPosition: {x: -3, y: 0, z: -3}
+  m_LocalScale: {x: 1, y: 1, z: 1}
+  m_Children: []
+  m_Father: {fileID: 0}
+  m_RootOrder: 5
+  m_LocalEulerAnglesHint: {x: 0, y: 0, z: 0}
+--- !u!114 &1501912664
+MonoBehaviour:
+  m_ObjectHideFlags: 0
+  m_CorrespondingSourceObject: {fileID: 0}
+  m_PrefabInstance: {fileID: 0}
+  m_PrefabAsset: {fileID: 0}
+  m_GameObject: {fileID: 1501912662}
+  m_Enabled: 1
+  m_EditorHideFlags: 0
+  m_Script: {fileID: 11500000, guid: 41f84591ce72545258ea98cb7518d8b9, type: 3}
+  m_Name: 
+  m_EditorClassIdentifier: 
+--- !u!1 &1633146726
+GameObject:
+  m_ObjectHideFlags: 0
+  m_CorrespondingSourceObject: {fileID: 0}
+  m_PrefabInstance: {fileID: 0}
+  m_PrefabAsset: {fileID: 0}
+  serializedVersion: 6
+  m_Component:
+  - component: {fileID: 1633146729}
+  - component: {fileID: 1633146728}
+  - component: {fileID: 1633146727}
+  m_Layer: 0
+  m_Name: EventSystem
   m_TagString: Untagged
   m_Icon: {fileID: 0}
   m_NavMeshLayer: 0
   m_StaticEditorFlags: 0
-  m_IsActive: 0
---- !u!224 &1423260328
-RectTransform:
-  m_ObjectHideFlags: 0
-  m_CorrespondingSourceObject: {fileID: 0}
-  m_PrefabInstance: {fileID: 0}
-  m_PrefabAsset: {fileID: 0}
-  m_GameObject: {fileID: 1423260327}
+  m_IsActive: 1
+--- !u!114 &1633146727
+MonoBehaviour:
+  m_ObjectHideFlags: 0
+  m_CorrespondingSourceObject: {fileID: 0}
+  m_PrefabInstance: {fileID: 0}
+  m_PrefabAsset: {fileID: 0}
+  m_GameObject: {fileID: 1633146726}
+  m_Enabled: 1
+  m_EditorHideFlags: 0
+  m_Script: {fileID: 11500000, guid: 4f231c4fb786f3946a6b90b886c48677, type: 3}
+  m_Name: 
+  m_EditorClassIdentifier: 
+  m_HorizontalAxis: Horizontal
+  m_VerticalAxis: Vertical
+  m_SubmitButton: Submit
+  m_CancelButton: Cancel
+  m_InputActionsPerSecond: 10
+  m_RepeatDelay: 0.5
+  m_ForceModuleActive: 0
+--- !u!114 &1633146728
+MonoBehaviour:
+  m_ObjectHideFlags: 0
+  m_CorrespondingSourceObject: {fileID: 0}
+  m_PrefabInstance: {fileID: 0}
+  m_PrefabAsset: {fileID: 0}
+  m_GameObject: {fileID: 1633146726}
+  m_Enabled: 1
+  m_EditorHideFlags: 0
+  m_Script: {fileID: 11500000, guid: 76c392e42b5098c458856cdf6ecaaaa1, type: 3}
+  m_Name: 
+  m_EditorClassIdentifier: 
+  m_FirstSelected: {fileID: 0}
+  m_sendNavigationEvents: 1
+  m_DragThreshold: 10
+--- !u!4 &1633146729
+Transform:
+  m_ObjectHideFlags: 0
+  m_CorrespondingSourceObject: {fileID: 0}
+  m_PrefabInstance: {fileID: 0}
+  m_PrefabAsset: {fileID: 0}
+  m_GameObject: {fileID: 1633146726}
   m_LocalRotation: {x: 0, y: 0, z: 0, w: 1}
   m_LocalPosition: {x: 0, y: 0, z: 0}
   m_LocalScale: {x: 1, y: 1, z: 1}
+  m_Children: []
+  m_Father: {fileID: 0}
+  m_RootOrder: 9
+  m_LocalEulerAnglesHint: {x: 0, y: 0, z: 0}
+--- !u!1 &1966128034
+GameObject:
+  m_ObjectHideFlags: 0
+  m_CorrespondingSourceObject: {fileID: 0}
+  m_PrefabInstance: {fileID: 0}
+  m_PrefabAsset: {fileID: 0}
+  serializedVersion: 6
+  m_Component:
+  - component: {fileID: 1966128035}
+  - component: {fileID: 1966128037}
+  - component: {fileID: 1966128036}
+  m_Layer: 5
+  m_Name: GameOverPanel
+  m_TagString: Untagged
+  m_Icon: {fileID: 0}
+  m_NavMeshLayer: 0
+  m_StaticEditorFlags: 0
+  m_IsActive: 0
+--- !u!224 &1966128035
+RectTransform:
+  m_ObjectHideFlags: 0
+  m_CorrespondingSourceObject: {fileID: 0}
+  m_PrefabInstance: {fileID: 0}
+  m_PrefabAsset: {fileID: 0}
+  m_GameObject: {fileID: 1966128034}
+  m_LocalRotation: {x: 0, y: 0, z: 0, w: 1}
+  m_LocalPosition: {x: 0, y: 0, z: 0}
+  m_LocalScale: {x: 1, y: 1, z: 1}
   m_Children:
-  - {fileID: 1117608593}
-  - {fileID: 1045278708}
-  - {fileID: 1902988042}
-  m_Father: {fileID: 2086595999}
-  m_RootOrder: 0
+  - {fileID: 607305578}
+  m_Father: {fileID: 1273045296}
+  m_RootOrder: 3
   m_LocalEulerAnglesHint: {x: 0, y: 0, z: 0}
   m_AnchorMin: {x: 0.5, y: 0.5}
   m_AnchorMax: {x: 0.5, y: 0.5}
   m_AnchoredPosition: {x: 0, y: 0}
-  m_SizeDelta: {x: 200, y: 200}
+  m_SizeDelta: {x: 300, y: 100}
   m_Pivot: {x: 0.5, y: 0.5}
---- !u!114 &1423260329
->>>>>>> e8798d38
-MonoBehaviour:
-  m_ObjectHideFlags: 0
-  m_CorrespondingSourceObject: {fileID: 0}
-  m_PrefabInstance: {fileID: 0}
-  m_PrefabAsset: {fileID: 0}
-<<<<<<< HEAD
-  m_GameObject: {fileID: 1282001517}
-  m_Enabled: 1
-  m_EditorHideFlags: 0
-  m_Script: {fileID: 11500000, guid: 6ce81336eed77486e8ed5e3721e54c47, type: 3}
-  m_Name: 
-  m_EditorClassIdentifier: 
-  Port: 7777
-=======
-  m_GameObject: {fileID: 1423260327}
+--- !u!114 &1966128036
+MonoBehaviour:
+  m_ObjectHideFlags: 0
+  m_CorrespondingSourceObject: {fileID: 0}
+  m_PrefabInstance: {fileID: 0}
+  m_PrefabAsset: {fileID: 0}
+  m_GameObject: {fileID: 1966128034}
   m_Enabled: 1
   m_EditorHideFlags: 0
   m_Script: {fileID: 11500000, guid: fe87c0e1cc204ed48ad3b37840f39efc, type: 3}
   m_Name: 
   m_EditorClassIdentifier: 
   m_Material: {fileID: 0}
-  m_Color: {r: 0, g: 0.050929725, b: 0.27450982, a: 0.78431374}
+  m_Color: {r: 1, g: 1, b: 1, a: 0.392}
   m_RaycastTarget: 1
+  m_Maskable: 1
   m_OnCullStateChanged:
     m_PersistentCalls:
       m_Calls: []
@@ -1571,212 +1882,64 @@
   m_FillOrigin: 0
   m_UseSpriteMesh: 0
   m_PixelsPerUnitMultiplier: 1
---- !u!222 &1423260330
+--- !u!222 &1966128037
 CanvasRenderer:
   m_ObjectHideFlags: 0
   m_CorrespondingSourceObject: {fileID: 0}
   m_PrefabInstance: {fileID: 0}
   m_PrefabAsset: {fileID: 0}
-  m_GameObject: {fileID: 1423260327}
+  m_GameObject: {fileID: 1966128034}
   m_CullTransparentMesh: 0
->>>>>>> e8798d38
---- !u!1 &1458789072
-GameObject:
-  m_ObjectHideFlags: 0
-  m_CorrespondingSourceObject: {fileID: 0}
-  m_PrefabInstance: {fileID: 0}
-  m_PrefabAsset: {fileID: 0}
-  serializedVersion: 6
-  m_Component:
-  - component: {fileID: 1458789073}
-  m_Layer: 0
-  m_Name: Spawn
-  m_TagString: Untagged
-  m_Icon: {fileID: -964228994112308473, guid: 0000000000000000d000000000000000, type: 0}
+--- !u!1 &1986496789
+GameObject:
+  m_ObjectHideFlags: 0
+  m_CorrespondingSourceObject: {fileID: 0}
+  m_PrefabInstance: {fileID: 0}
+  m_PrefabAsset: {fileID: 0}
+  serializedVersion: 6
+  m_Component:
+  - component: {fileID: 1986496790}
+  - component: {fileID: 1986496793}
+  - component: {fileID: 1986496792}
+  - component: {fileID: 1986496791}
+  m_Layer: 5
+  m_Name: InputField
+  m_TagString: Untagged
+  m_Icon: {fileID: 0}
   m_NavMeshLayer: 0
   m_StaticEditorFlags: 0
   m_IsActive: 1
---- !u!4 &1458789073
-Transform:
-  m_ObjectHideFlags: 0
-  m_CorrespondingSourceObject: {fileID: 0}
-  m_PrefabInstance: {fileID: 0}
-  m_PrefabAsset: {fileID: 0}
-  m_GameObject: {fileID: 1458789072}
-  m_LocalRotation: {x: 0, y: 0, z: 0, w: 1}
-  m_LocalPosition: {x: -3, y: 0, z: 3}
-  m_LocalScale: {x: 1, y: 1, z: 1}
-  m_Children: []
-  m_Father: {fileID: 0}
-  m_RootOrder: 7
-  m_LocalEulerAnglesHint: {x: 0, y: 0, z: 0}
---- !u!1 &1501912662
-GameObject:
-  m_ObjectHideFlags: 0
-  m_CorrespondingSourceObject: {fileID: 0}
-  m_PrefabInstance: {fileID: 0}
-  m_PrefabAsset: {fileID: 0}
-  serializedVersion: 6
-  m_Component:
-  - component: {fileID: 1501912663}
-  m_Layer: 0
-  m_Name: Spawn
-  m_TagString: Untagged
-  m_Icon: {fileID: -964228994112308473, guid: 0000000000000000d000000000000000, type: 0}
-  m_NavMeshLayer: 0
-  m_StaticEditorFlags: 0
-  m_IsActive: 1
---- !u!4 &1501912663
-Transform:
-  m_ObjectHideFlags: 0
-  m_CorrespondingSourceObject: {fileID: 0}
-  m_PrefabInstance: {fileID: 0}
-  m_PrefabAsset: {fileID: 0}
-  m_GameObject: {fileID: 1501912662}
-  m_LocalRotation: {x: 0, y: 0, z: 0, w: 1}
-  m_LocalPosition: {x: -3, y: 0, z: -3}
-  m_LocalScale: {x: 1, y: 1, z: 1}
-  m_Children: []
-  m_Father: {fileID: 0}
-  m_RootOrder: 5
-  m_LocalEulerAnglesHint: {x: 0, y: 0, z: 0}
-<<<<<<< HEAD
-=======
---- !u!114 &1501912664
-MonoBehaviour:
-  m_ObjectHideFlags: 0
-  m_CorrespondingSourceObject: {fileID: 0}
-  m_PrefabInstance: {fileID: 0}
-  m_PrefabAsset: {fileID: 0}
-  m_GameObject: {fileID: 1501912662}
-  m_Enabled: 1
-  m_EditorHideFlags: 0
-  m_Script: {fileID: 11500000, guid: 41f84591ce72545258ea98cb7518d8b9, type: 3}
-  m_Name: 
-  m_EditorClassIdentifier: 
---- !u!1 &1631056143
-GameObject:
-  m_ObjectHideFlags: 0
-  m_CorrespondingSourceObject: {fileID: 0}
-  m_PrefabInstance: {fileID: 0}
-  m_PrefabAsset: {fileID: 0}
-  serializedVersion: 6
-  m_Component:
-  - component: {fileID: 1631056144}
-  - component: {fileID: 1631056146}
-  - component: {fileID: 1631056145}
-  m_Layer: 5
-  m_Name: GameOverPanel
-  m_TagString: Untagged
-  m_Icon: {fileID: 0}
-  m_NavMeshLayer: 0
-  m_StaticEditorFlags: 0
-  m_IsActive: 0
---- !u!224 &1631056144
+--- !u!224 &1986496790
 RectTransform:
   m_ObjectHideFlags: 0
   m_CorrespondingSourceObject: {fileID: 0}
   m_PrefabInstance: {fileID: 0}
   m_PrefabAsset: {fileID: 0}
-  m_GameObject: {fileID: 1631056143}
+  m_GameObject: {fileID: 1986496789}
   m_LocalRotation: {x: 0, y: 0, z: 0, w: 1}
   m_LocalPosition: {x: 0, y: 0, z: 0}
   m_LocalScale: {x: 1, y: 1, z: 1}
   m_Children:
-  - {fileID: 607305578}
-  m_Father: {fileID: 2086595999}
-  m_RootOrder: 3
+  - {fileID: 472317787}
+  - {fileID: 754665787}
+  m_Father: {fileID: 944343261}
+  m_RootOrder: 1
   m_LocalEulerAnglesHint: {x: 0, y: 0, z: 0}
   m_AnchorMin: {x: 0.5, y: 0.5}
   m_AnchorMax: {x: 0.5, y: 0.5}
-  m_AnchoredPosition: {x: 0, y: 0}
-  m_SizeDelta: {x: 300, y: 100}
-  m_Pivot: {x: 0.5, y: 0.5}
---- !u!114 &1631056145
-MonoBehaviour:
-  m_ObjectHideFlags: 0
-  m_CorrespondingSourceObject: {fileID: 0}
-  m_PrefabInstance: {fileID: 0}
-  m_PrefabAsset: {fileID: 0}
-  m_GameObject: {fileID: 1631056143}
-  m_Enabled: 1
-  m_EditorHideFlags: 0
-  m_Script: {fileID: 11500000, guid: fe87c0e1cc204ed48ad3b37840f39efc, type: 3}
-  m_Name: 
-  m_EditorClassIdentifier: 
-  m_Material: {fileID: 0}
-  m_Color: {r: 0.084905684, g: 0.084905684, b: 0.084905684, a: 0.76862746}
-  m_RaycastTarget: 1
-  m_OnCullStateChanged:
-    m_PersistentCalls:
-      m_Calls: []
-  m_Sprite: {fileID: 10907, guid: 0000000000000000f000000000000000, type: 0}
-  m_Type: 1
-  m_PreserveAspect: 0
-  m_FillCenter: 1
-  m_FillMethod: 4
-  m_FillAmount: 1
-  m_FillClockwise: 1
-  m_FillOrigin: 0
-  m_UseSpriteMesh: 0
-  m_PixelsPerUnitMultiplier: 1
---- !u!222 &1631056146
-CanvasRenderer:
-  m_ObjectHideFlags: 0
-  m_CorrespondingSourceObject: {fileID: 0}
-  m_PrefabInstance: {fileID: 0}
-  m_PrefabAsset: {fileID: 0}
-  m_GameObject: {fileID: 1631056143}
-  m_CullTransparentMesh: 0
---- !u!1 &1902988041
-GameObject:
-  m_ObjectHideFlags: 0
-  m_CorrespondingSourceObject: {fileID: 0}
-  m_PrefabInstance: {fileID: 0}
-  m_PrefabAsset: {fileID: 0}
-  serializedVersion: 6
-  m_Component:
-  - component: {fileID: 1902988042}
-  - component: {fileID: 1902988045}
-  - component: {fileID: 1902988044}
-  - component: {fileID: 1902988043}
-  m_Layer: 5
-  m_Name: ReadyButton
-  m_TagString: Untagged
-  m_Icon: {fileID: 0}
-  m_NavMeshLayer: 0
-  m_StaticEditorFlags: 0
-  m_IsActive: 1
---- !u!224 &1902988042
-RectTransform:
-  m_ObjectHideFlags: 0
-  m_CorrespondingSourceObject: {fileID: 0}
-  m_PrefabInstance: {fileID: 0}
-  m_PrefabAsset: {fileID: 0}
-  m_GameObject: {fileID: 1902988041}
-  m_LocalRotation: {x: 0, y: 0, z: 0, w: 1}
-  m_LocalPosition: {x: 0, y: 0, z: 0}
-  m_LocalScale: {x: 1, y: 1, z: 1}
-  m_Children:
-  - {fileID: 16255282}
-  m_Father: {fileID: 1423260328}
-  m_RootOrder: 2
-  m_LocalEulerAnglesHint: {x: 0, y: 0, z: 0}
-  m_AnchorMin: {x: 0.5, y: 0.5}
-  m_AnchorMax: {x: 0.5, y: 0.5}
-  m_AnchoredPosition: {x: 0, y: -35}
+  m_AnchoredPosition: {x: 0, y: 40}
   m_SizeDelta: {x: 160, y: 30}
   m_Pivot: {x: 0.5, y: 0.5}
---- !u!114 &1902988043
-MonoBehaviour:
-  m_ObjectHideFlags: 0
-  m_CorrespondingSourceObject: {fileID: 0}
-  m_PrefabInstance: {fileID: 0}
-  m_PrefabAsset: {fileID: 0}
-  m_GameObject: {fileID: 1902988041}
-  m_Enabled: 1
-  m_EditorHideFlags: 0
-  m_Script: {fileID: 11500000, guid: 4e29b1a8efbd4b44bb3f3716e73f07ff, type: 3}
+--- !u!114 &1986496791
+MonoBehaviour:
+  m_ObjectHideFlags: 0
+  m_CorrespondingSourceObject: {fileID: 0}
+  m_PrefabInstance: {fileID: 0}
+  m_PrefabAsset: {fileID: 0}
+  m_GameObject: {fileID: 1986496789}
+  m_Enabled: 1
+  m_EditorHideFlags: 0
+  m_Script: {fileID: 11500000, guid: d199490a83bb2b844b9695cbf13b01ef, type: 3}
   m_Name: 
   m_EditorClassIdentifier: 
   m_Navigation:
@@ -1806,28 +1969,37 @@
     m_SelectedTrigger: Highlighted
     m_DisabledTrigger: Disabled
   m_Interactable: 1
-  m_TargetGraphic: {fileID: 1902988044}
-  m_OnClick:
-    m_PersistentCalls:
-      m_Calls:
-      - m_Target: {fileID: 2086596000}
-        m_MethodName: ReadyButtonHandler
-        m_Mode: 1
-        m_Arguments:
-          m_ObjectArgument: {fileID: 0}
-          m_ObjectArgumentAssemblyTypeName: UnityEngine.Object, UnityEngine
-          m_IntArgument: 0
-          m_FloatArgument: 0
-          m_StringArgument: 
-          m_BoolArgument: 0
-        m_CallState: 1
---- !u!114 &1902988044
-MonoBehaviour:
-  m_ObjectHideFlags: 0
-  m_CorrespondingSourceObject: {fileID: 0}
-  m_PrefabInstance: {fileID: 0}
-  m_PrefabAsset: {fileID: 0}
-  m_GameObject: {fileID: 1902988041}
+  m_TargetGraphic: {fileID: 1986496792}
+  m_TextComponent: {fileID: 754665788}
+  m_Placeholder: {fileID: 472317788}
+  m_ContentType: 0
+  m_InputType: 0
+  m_AsteriskChar: 42
+  m_KeyboardType: 0
+  m_LineType: 0
+  m_HideMobileInput: 0
+  m_CharacterValidation: 0
+  m_CharacterLimit: 0
+  m_OnEndEdit:
+    m_PersistentCalls:
+      m_Calls: []
+  m_OnValueChanged:
+    m_PersistentCalls:
+      m_Calls: []
+  m_CaretColor: {r: 0.19607843, g: 0.19607843, b: 0.19607843, a: 1}
+  m_CustomCaretColor: 0
+  m_SelectionColor: {r: 0.65882355, g: 0.80784315, b: 1, a: 0.7529412}
+  m_Text: 
+  m_CaretBlinkRate: 0.85
+  m_CaretWidth: 1
+  m_ReadOnly: 0
+--- !u!114 &1986496792
+MonoBehaviour:
+  m_ObjectHideFlags: 0
+  m_CorrespondingSourceObject: {fileID: 0}
+  m_PrefabInstance: {fileID: 0}
+  m_PrefabAsset: {fileID: 0}
+  m_GameObject: {fileID: 1986496789}
   m_Enabled: 1
   m_EditorHideFlags: 0
   m_Script: {fileID: 11500000, guid: fe87c0e1cc204ed48ad3b37840f39efc, type: 3}
@@ -1836,10 +2008,11 @@
   m_Material: {fileID: 0}
   m_Color: {r: 1, g: 1, b: 1, a: 1}
   m_RaycastTarget: 1
+  m_Maskable: 1
   m_OnCullStateChanged:
     m_PersistentCalls:
       m_Calls: []
-  m_Sprite: {fileID: 10905, guid: 0000000000000000f000000000000000, type: 0}
+  m_Sprite: {fileID: 10911, guid: 0000000000000000f000000000000000, type: 0}
   m_Type: 1
   m_PreserveAspect: 0
   m_FillCenter: 1
@@ -1849,92 +2022,14 @@
   m_FillOrigin: 0
   m_UseSpriteMesh: 0
   m_PixelsPerUnitMultiplier: 1
---- !u!222 &1902988045
+--- !u!222 &1986496793
 CanvasRenderer:
   m_ObjectHideFlags: 0
   m_CorrespondingSourceObject: {fileID: 0}
   m_PrefabInstance: {fileID: 0}
   m_PrefabAsset: {fileID: 0}
-  m_GameObject: {fileID: 1902988041}
+  m_GameObject: {fileID: 1986496789}
   m_CullTransparentMesh: 0
---- !u!1 &2000650899
-GameObject:
-  m_ObjectHideFlags: 0
-  m_CorrespondingSourceObject: {fileID: 0}
-  m_PrefabInstance: {fileID: 0}
-  m_PrefabAsset: {fileID: 0}
-  serializedVersion: 6
-  m_Component:
-  - component: {fileID: 2000650900}
-  - component: {fileID: 2000650902}
-  - component: {fileID: 2000650901}
-  m_Layer: 5
-  m_Name: Placeholder
-  m_TagString: Untagged
-  m_Icon: {fileID: 0}
-  m_NavMeshLayer: 0
-  m_StaticEditorFlags: 0
-  m_IsActive: 1
---- !u!224 &2000650900
-RectTransform:
-  m_ObjectHideFlags: 0
-  m_CorrespondingSourceObject: {fileID: 0}
-  m_PrefabInstance: {fileID: 0}
-  m_PrefabAsset: {fileID: 0}
-  m_GameObject: {fileID: 2000650899}
-  m_LocalRotation: {x: 0, y: 0, z: 0, w: 1}
-  m_LocalPosition: {x: 0, y: 0, z: 0}
-  m_LocalScale: {x: 1, y: 1, z: 1}
-  m_Children: []
-  m_Father: {fileID: 1045278708}
-  m_RootOrder: 0
-  m_LocalEulerAnglesHint: {x: 0, y: 0, z: 0}
-  m_AnchorMin: {x: 0, y: 0}
-  m_AnchorMax: {x: 1, y: 1}
-  m_AnchoredPosition: {x: 0, y: -0.5}
-  m_SizeDelta: {x: -20, y: -13}
-  m_Pivot: {x: 0.5, y: 0.5}
---- !u!114 &2000650901
-MonoBehaviour:
-  m_ObjectHideFlags: 0
-  m_CorrespondingSourceObject: {fileID: 0}
-  m_PrefabInstance: {fileID: 0}
-  m_PrefabAsset: {fileID: 0}
-  m_GameObject: {fileID: 2000650899}
-  m_Enabled: 1
-  m_EditorHideFlags: 0
-  m_Script: {fileID: 11500000, guid: 5f7201a12d95ffc409449d95f23cf332, type: 3}
-  m_Name: 
-  m_EditorClassIdentifier: 
-  m_Material: {fileID: 0}
-  m_Color: {r: 0.19607843, g: 0.19607843, b: 0.19607843, a: 0.5}
-  m_RaycastTarget: 1
-  m_OnCullStateChanged:
-    m_PersistentCalls:
-      m_Calls: []
-  m_FontData:
-    m_Font: {fileID: 10102, guid: 0000000000000000e000000000000000, type: 0}
-    m_FontSize: 14
-    m_FontStyle: 2
-    m_BestFit: 0
-    m_MinSize: 10
-    m_MaxSize: 40
-    m_Alignment: 0
-    m_AlignByGeometry: 0
-    m_RichText: 1
-    m_HorizontalOverflow: 0
-    m_VerticalOverflow: 0
-    m_LineSpacing: 1
-  m_Text: Enter PlayerName...
---- !u!222 &2000650902
-CanvasRenderer:
-  m_ObjectHideFlags: 0
-  m_CorrespondingSourceObject: {fileID: 0}
-  m_PrefabInstance: {fileID: 0}
-  m_PrefabAsset: {fileID: 0}
-  m_GameObject: {fileID: 2000650899}
-  m_CullTransparentMesh: 0
->>>>>>> e8798d38
 --- !u!1 &2054208274
 GameObject:
   m_ObjectHideFlags: 0
@@ -1960,22 +2055,14 @@
   m_PrefabAsset: {fileID: 0}
   m_GameObject: {fileID: 2054208274}
   m_Enabled: 1
-<<<<<<< HEAD
   serializedVersion: 10
-=======
-  serializedVersion: 9
->>>>>>> e8798d38
   m_Type: 1
   m_Shape: 0
   m_Color: {r: 1, g: 1, b: 1, a: 1}
   m_Intensity: 1
   m_Range: 10
   m_SpotAngle: 30
-<<<<<<< HEAD
   m_InnerSpotAngle: 21.802082
-=======
-  m_InnerSpotAngle: 21.80208
->>>>>>> e8798d38
   m_CookieSize: 10
   m_Shadows:
     m_Type: 2
@@ -2034,132 +2121,4 @@
   m_Children: []
   m_Father: {fileID: 0}
   m_RootOrder: 2
-  m_LocalEulerAnglesHint: {x: 50, y: 150, z: 0}
---- !u!1 &2086595995
-GameObject:
-  m_ObjectHideFlags: 0
-  m_CorrespondingSourceObject: {fileID: 0}
-  m_PrefabInstance: {fileID: 0}
-  m_PrefabAsset: {fileID: 0}
-  serializedVersion: 6
-  m_Component:
-  - component: {fileID: 2086595999}
-  - component: {fileID: 2086595998}
-  - component: {fileID: 2086595997}
-  - component: {fileID: 2086595996}
-  - component: {fileID: 2086596000}
-  m_Layer: 5
-  m_Name: Canvas
-  m_TagString: Untagged
-  m_Icon: {fileID: 0}
-  m_NavMeshLayer: 0
-  m_StaticEditorFlags: 0
-  m_IsActive: 1
---- !u!114 &2086595996
-MonoBehaviour:
-  m_ObjectHideFlags: 0
-  m_CorrespondingSourceObject: {fileID: 0}
-  m_PrefabInstance: {fileID: 0}
-  m_PrefabAsset: {fileID: 0}
-  m_GameObject: {fileID: 2086595995}
-  m_Enabled: 1
-  m_EditorHideFlags: 0
-  m_Script: {fileID: 11500000, guid: dc42784cf147c0c48a680349fa168899, type: 3}
-  m_Name: 
-  m_EditorClassIdentifier: 
-  m_IgnoreReversedGraphics: 1
-  m_BlockingObjects: 0
-  m_BlockingMask:
-    serializedVersion: 2
-    m_Bits: 4294967295
---- !u!114 &2086595997
-MonoBehaviour:
-  m_ObjectHideFlags: 0
-  m_CorrespondingSourceObject: {fileID: 0}
-  m_PrefabInstance: {fileID: 0}
-  m_PrefabAsset: {fileID: 0}
-  m_GameObject: {fileID: 2086595995}
-  m_Enabled: 1
-  m_EditorHideFlags: 0
-  m_Script: {fileID: 11500000, guid: 0cd44c1031e13a943bb63640046fad76, type: 3}
-  m_Name: 
-  m_EditorClassIdentifier: 
-  m_UiScaleMode: 0
-  m_ReferencePixelsPerUnit: 100
-  m_ScaleFactor: 1
-  m_ReferenceResolution: {x: 800, y: 600}
-  m_ScreenMatchMode: 0
-  m_MatchWidthOrHeight: 0
-  m_PhysicalUnit: 3
-  m_FallbackScreenDPI: 96
-  m_DefaultSpriteDPI: 96
-  m_DynamicPixelsPerUnit: 1
---- !u!223 &2086595998
-Canvas:
-  m_ObjectHideFlags: 0
-  m_CorrespondingSourceObject: {fileID: 0}
-  m_PrefabInstance: {fileID: 0}
-  m_PrefabAsset: {fileID: 0}
-  m_GameObject: {fileID: 2086595995}
-  m_Enabled: 1
-  serializedVersion: 3
-  m_RenderMode: 0
-  m_Camera: {fileID: 0}
-  m_PlaneDistance: 100
-  m_PixelPerfect: 0
-  m_ReceivesEvents: 1
-  m_OverrideSorting: 0
-  m_OverridePixelPerfect: 0
-  m_SortingBucketNormalizedSize: 0
-  m_AdditionalShaderChannelsFlag: 0
-  m_SortingLayerID: 0
-  m_SortingOrder: 0
-  m_TargetDisplay: 0
---- !u!224 &2086595999
-RectTransform:
-  m_ObjectHideFlags: 0
-  m_CorrespondingSourceObject: {fileID: 0}
-  m_PrefabInstance: {fileID: 0}
-  m_PrefabAsset: {fileID: 0}
-  m_GameObject: {fileID: 2086595995}
-  m_LocalRotation: {x: 0, y: 0, z: 0, w: 1}
-  m_LocalPosition: {x: 0, y: 0, z: 0}
-  m_LocalScale: {x: 0, y: 0, z: 0}
-  m_Children:
-  - {fileID: 1423260328}
-  - {fileID: 721152071}
-  - {fileID: 637114754}
-  - {fileID: 1631056144}
-  m_Father: {fileID: 0}
-  m_RootOrder: 8
-  m_LocalEulerAnglesHint: {x: 0, y: 0, z: 0}
-  m_AnchorMin: {x: 0, y: 0}
-  m_AnchorMax: {x: 0, y: 0}
-  m_AnchoredPosition: {x: 0, y: 0}
-  m_SizeDelta: {x: 0, y: 0}
-  m_Pivot: {x: 0, y: 0}
---- !u!114 &2086596000
-MonoBehaviour:
-  m_ObjectHideFlags: 0
-  m_CorrespondingSourceObject: {fileID: 0}
-  m_PrefabInstance: {fileID: 0}
-  m_PrefabAsset: {fileID: 0}
-  m_GameObject: {fileID: 2086595995}
-  m_Enabled: 1
-  m_EditorHideFlags: 0
-  m_Script: {fileID: 11500000, guid: 21139f03d4abf3b4dbeb308fa6c880ef, type: 3}
-  m_Name: 
-  m_EditorClassIdentifier: 
-  MinimumPlayersForGame: 1
-  LocalPlayer: {fileID: 0}
-  StartPanel: {fileID: 1423260327}
-  GameOverPanel: {fileID: 1631056143}
-  HealthTextLabel: {fileID: 721152070}
-  ScoreTextLabel: {fileID: 637114753}
-  HealthText: {fileID: 1278248530}
-  ScoreText: {fileID: 1162041875}
-  PlayerNameText: {fileID: 264728361}
-  WinnerNameText: {fileID: 597109996}
-  IsGameReady: 0
-  IsGameOver: 0
-  players: []+  m_LocalEulerAnglesHint: {x: 50, y: 150, z: 0}