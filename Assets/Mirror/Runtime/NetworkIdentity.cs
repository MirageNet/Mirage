using System;
using System.Collections.Generic;
using System.ComponentModel;
using System.Security.Cryptography;
using Mirror.RemoteCalls;
using UnityEngine;
using UnityEngine.Serialization;
using UnityEngine.Events;
#if UNITY_EDITOR
using UnityEditor;
#if UNITY_2018_3_OR_NEWER
using UnityEditor.Experimental.SceneManagement;
#endif
#endif

namespace Mirror
{
    /// <summary>
    /// The NetworkIdentity identifies objects across the network, between server and clients.
    /// Its primary data is a NetworkInstanceId which is allocated by the server and then set on clients.
    /// This is used in network communications to be able to lookup game objects on different machines.
    /// </summary>
    /// <remarks>
    /// <para>
    ///     The NetworkIdentity is used to synchronize information in the object with the network.
    ///     Only the server should create instances of objects which have NetworkIdentity as otherwise
    ///     they will not be properly connected to the system.
    /// </para>
    /// <para>
    ///     For complex objects with a hierarchy of subcomponents, the NetworkIdentity must be on the root of the hierarchy.
    ///     It is not supported to have multiple NetworkIdentity components on subcomponents of a hierarchy.
    /// </para>
    /// <para>
    ///     NetworkBehaviour scripts require a NetworkIdentity on the game object to be able to function.
    /// </para>
    /// <para>
    ///     The NetworkIdentity manages the dirty state of the NetworkBehaviours of the object.
    ///     When it discovers that NetworkBehaviours are dirty, it causes an update packet to be created and sent to clients.
    /// </para>
    /// <para>
    ///     The flow for serialization updates managed by the NetworkIdentity is:
    /// <list type="bullet">
    ///     <item>
    ///         Each NetworkBehaviour has a dirty mask. This mask is available inside OnSerialize as syncVarDirtyBits
    ///     </item>
    ///     <item>
    ///         Each SyncVar in a NetworkBehaviour script is assigned a bit in the dirty mask.
    ///     </item>
    ///     <item>
    ///         Changing the value of SyncVars causes the bit for that SyncVar to be set in the dirty mask
    ///     </item>
    ///     <item>
    ///         Alternatively, calling SetDirtyBit() writes directly to the dirty mask
    ///     </item>
    ///     <item>
    ///         NetworkIdentity objects are checked on the server as part of it&apos;s update loop
    ///     </item>
    ///     <item>
    ///         If any NetworkBehaviours on a NetworkIdentity are dirty, then an UpdateVars packet is created for that object
    ///     </item>
    ///     <item>
    ///         The UpdateVars packet is populated by calling OnSerialize on each NetworkBehaviour on the object
    ///     </item>
    ///     <item>
    ///         NetworkBehaviours that are NOT dirty write a zero to the packet for their dirty bits
    ///     </item>
    ///     <item>
    ///         NetworkBehaviours that are dirty write their dirty mask, then the values for the SyncVars that have changed
    ///     </item>
    ///     <item>
    ///         If OnSerialize returns true for a NetworkBehaviour, the dirty mask is reset for that NetworkBehaviour,
    ///         so it will not send again until its value changes.
    ///     </item>
    ///     <item>
    ///         The UpdateVars packet is sent to ready clients that are observing the object
    ///     </item>
    /// </list>
    /// </para>
    /// <para>
    ///     On the client:
    /// <list type="bullet">
    ///     <item>
    ///         an UpdateVars packet is received for an object
    ///     </item>
    ///     <item>
    ///         The OnDeserialize function is called for each NetworkBehaviour script on the object
    ///     </item>
    ///     <item>
    ///         Each NetworkBehaviour script on the object reads a dirty mask.
    ///     </item>
    ///     <item>
    ///         If the dirty mask for a NetworkBehaviour is zero, the OnDeserialize functions returns without reading any more
    ///     </item>
    ///     <item>
    ///         If the dirty mask is non-zero value, then the OnDeserialize function reads the values for the SyncVars that correspond to the dirty bits that are set
    ///     </item>
    ///     <item>
    ///         If there are SyncVar hook functions, those are invoked with the value read from the stream.
    ///     </item>
    /// </list>
    /// </para>
    /// </remarks>
    [DisallowMultipleComponent]
    [AddComponentMenu("Network/NetworkIdentity")]
    [HelpURL("https://mirror-networking.com/docs/Components/NetworkIdentity.html")]
    public sealed class NetworkIdentity : MonoBehaviour
    {
        static readonly ILogger logger = LogFactory.GetLogger<NetworkIdentity>();

        [NonSerialized]
        NetworkBehaviour[] networkBehavioursCache;

        /// <summary>
        /// Returns true if running as a client and this object was spawned by a server.
        /// </summary>
        /// <remarks>
        /// <para>
        ///     <b>IMPORTANT:</b> checking NetworkClient.active means that isClient is false in OnDestroy:
        /// </para>
        /// <c>
        ///     public bool isClient => NetworkClient.active &amp;&amp; netId != 0 &amp;&amp; !serverOnly;
        /// </c>
        /// <para>
        ///     but we need it in OnDestroy, e.g. when saving skillbars on quit. this
        ///     works fine if we keep the UNET way of setting isClient manually.
        /// </para>
        /// <para>
        ///     => fixes <see href="https://github.com/vis2k/Mirror/issues/1475"/>
        /// </para>
<<<<<<< HEAD
        /// </summary>
        public bool IsClient => Client != null && Client.Active && NetId != 0 && !serverOnly;
=======
        /// </remarks>
        public bool isClient { get; internal set; }
>>>>>>> 783c6d21

        /// <summary>
        /// Returns true if NetworkServer.active and server is not stopped.
        /// </summary>
        public bool IsServer => Server != null && Server.Active && NetId != 0;

        /// <summary>
        /// Returns true if we're on host mode.
        /// </summary>
        public bool IsLocalClient => Server != null && Server.LocalClientActive;

        /// <summary>
        /// This returns true if this object is the one that represents the player on the local machine.
        /// <para>This is set when the server has spawned an object for this particular client.</para>
        /// </summary>
        public bool IsLocalPlayer => Client != null && Client.LocalPlayer == this;

        /// <summary>
        /// This returns true if this object is the authoritative player object on the client.
        /// <para>This value is determined at runtime. For most objects, authority is held by the server.</para>
        /// <para>For objects that had their authority set by AssignClientAuthority on the server, this will be true on the client that owns the object. NOT on other clients.</para>
        /// </summary>
        public bool HasAuthority { get; internal set; }

        /// <summary>
        /// The set of network connections (players) that can see this object.
        /// </summary>
        public readonly HashSet<INetworkConnection> observers = new HashSet<INetworkConnection>();

        /// <summary>
        /// Unique identifier for this particular object instance, used for tracking objects between networked clients and the server.
        /// <para>This is a unique identifier for this particular GameObject instance. Use it to track GameObjects between networked clients and the server.</para>
        /// </summary>
        public uint NetId { get; internal set; }

        /// <summary>
        /// A unique identifier for NetworkIdentity objects within a scene.
        /// <para>This is used for spawning scene objects on clients.</para>
        /// </summary>
        // persistent scene id <sceneHash/32,sceneId/32> (see AssignSceneID comments)
        [FormerlySerializedAs("m_SceneId"), HideInInspector]
        public ulong sceneId;

        /// <summary>
        /// Flag to make this object only exist when the game is running as a server (or host).
        /// </summary>
        [FormerlySerializedAs("m_ServerOnly")]
        public bool serverOnly;

        /// <summary>
        /// The NetworkServer associated with this NetworkIdentity.
        /// </summary>
        public NetworkServer Server { get; internal set; }

        /// <summary>
        /// The NetworkConnection associated with this NetworkIdentity. This is only valid for player objects on a local client.
        /// </summary>
        public INetworkConnection ConnectionToServer { get; internal set; }

        /// <summary>
        /// The NetworkClient associated with this NetworkIdentity.
        /// </summary>
        public NetworkClient Client { get; internal set; }

        INetworkConnection _connectionToClient;

        /// <summary>
        /// The NetworkConnection associated with this <see cref="NetworkIdentity">NetworkIdentity.</see> This is valid for player and other owned objects in the server.
        /// <para>Use it to return details such as the connection&apos;s identity, IP address and ready status.</para>
        /// </summary>
        public INetworkConnection ConnectionToClient
        {
            get => _connectionToClient;

            internal set
            {
                if (_connectionToClient != null)
                    _connectionToClient.RemoveOwnedObject(this);

                _connectionToClient = value;
                _connectionToClient?.AddOwnedObject(this);
            }
        }

        public NetworkBehaviour[] NetworkBehaviours
        {
            get
            {
                if (networkBehavioursCache != null)
                    return networkBehavioursCache;

                NetworkBehaviour[] components = GetComponents<NetworkBehaviour>();

                if (components.Length > 64)
                    throw new InvalidOperationException("Only 64 NetworkBehaviour per gameobject allowed");

                networkBehavioursCache = components;
                return networkBehavioursCache;
            }
        }


        NetworkVisibility visibilityCache;
        public NetworkVisibility Visibility
        {
            get
            {
                if (visibilityCache == null)
                {
                    visibilityCache = GetComponent<NetworkVisibility>();
                }
                return visibilityCache;
            }
        }

        [SerializeField, HideInInspector] string m_AssetId;


        /// <remarks>
        /// The AssetId trick:
        /// <list type="bullet">
        ///     <item>
        ///         Ideally we would have a serialized 'Guid m_AssetId' but Unity can't
        ///         serialize it because Guid's internal bytes are private
        ///     </item>
        ///     <item>
        ///         UNET used 'NetworkHash128' originally, with byte0, ..., byte16
        ///         which works, but it just unnecessary extra code
        ///     </item>
        ///     <item>
        ///         Using just the Guid string would work, but it's 32 chars long and
        ///         would then be sent over the network as 64 instead of 16 bytes
        ///     </item>
        /// </list>
        /// The solution is to serialize the string internally here and then
        /// use the real 'Guid' type for everything else via .assetId
        /// </remarks>
        public Guid AssetId
        {
            get
            {
#if UNITY_EDITOR
                // This is important because sometimes OnValidate does not run (like when adding view to prefab with no child links)
                if (string.IsNullOrEmpty(m_AssetId))
                    SetupIDs();
#endif
                // convert string to Guid and use .Empty to avoid exception if
                // we would use 'new Guid("")'
                return string.IsNullOrEmpty(m_AssetId) ? Guid.Empty : new Guid(m_AssetId);
            }
            internal set
            {
                string newAssetIdString = value == Guid.Empty ? string.Empty : value.ToString("N");
                string oldAssetIdSrting = m_AssetId;

                // they are the same, do nothing
                if (oldAssetIdSrting == newAssetIdString)
                {
                    return;
                }

                // new is empty
                if (string.IsNullOrEmpty(newAssetIdString))
                {
                    throw new ArgumentException($"Can not set AssetId to empty guid on NetworkIdentity '{name}', old assetId '{oldAssetIdSrting}'");
                }

                // old not empty
                if (!string.IsNullOrEmpty(oldAssetIdSrting))
                {
                    throw new InvalidOperationException($"Can not Set AssetId on NetworkIdentity '{name}' becasue it already had an assetId, current assetId '{oldAssetIdSrting}', attempted new assetId '{newAssetIdString}'");
                }

                // old is empty
                m_AssetId = newAssetIdString;

                if (logger.LogEnabled()) logger.Log($"Settings AssetId on NetworkIdentity '{name}', new assetId '{newAssetIdString}'");
            }
        }

        /// <summary>
        /// Keep track of all sceneIds to detect scene duplicates
        /// </summary>
        static readonly Dictionary<ulong, NetworkIdentity> sceneIds = new Dictionary<ulong, NetworkIdentity>();

        /// <summary>
        /// This is invoked for NetworkBehaviour objects when they become active on the server.
        /// <para>This could be triggered by NetworkServer.Listen() for objects in the scene, or by NetworkServer.Spawn() for objects that are dynamically created.</para>
        /// <para>This will be called for objects on a "host" as well as for object on a dedicated server.</para>
        /// </summary>
        public UnityEvent OnStartServer = new UnityEvent();

        /// <summary>
        /// Called on every NetworkBehaviour when it is activated on a client.
        /// <para>Objects on the host have this function called, as there is a local client on the host. The values of SyncVars on object are guaranteed to be initialized correctly with the latest state from the server when this function is called on the client.</para>
        /// </summary>
        public UnityEvent OnStartClient = new UnityEvent();

        /// <summary>
        /// Called when the local player object has been set up.
        /// <para>This happens after OnStartClient(), as it is triggered by an ownership message from the server. This is an appropriate place to activate components or functionality that should only be active for the local player, such as cameras and input.</para>
        /// </summary>
        public UnityEvent OnStartLocalPlayer = new UnityEvent();

        /// <summary>
        /// This is invoked on behaviours that have authority, based on context and <see cref="HasAuthority">NetworkIdentity.hasAuthority</see>.
        /// <para>This is called after <see cref="OnStartServer">OnStartServer</see> and before <see cref="OnStartClient">OnStartClient.</see></para>
        /// <para>When <see cref="AssignClientAuthority"/> is called on the server, this will be called on the client that owns the object. When an object is spawned with <see cref="NetworkServer.Spawn">NetworkServer.Spawn</see> with a NetworkConnection parameter included, this will be called on the client that owns the object.</para>
        /// </summary>
        public UnityEvent OnStartAuthority = new UnityEvent();

        /// <summary>
        /// This is invoked on behaviours when authority is removed.
        /// <para>When NetworkIdentity.RemoveClientAuthority is called on the server, this will be called on the client that owns the object.</para>
        /// </summary>
        public UnityEvent OnStopAuthority = new UnityEvent();

        /// <summary>
        /// This is invoked on clients when the server has caused this object to be destroyed.
        /// <para>This can be used as a hook to invoke effects or do client specific cleanup.</para>
        /// </summary>
        ///<summary>Called on clients when the server destroys the GameObject.</summary>
        public UnityEvent OnStopClient = new UnityEvent();

        /// <summary>
        /// This is called on the server when the object is unspawned
        /// </summary>
        /// <remarks>Can be used as hook to save player information</remarks>
        public UnityEvent OnStopServer = new UnityEvent();

        /// <summary>
        /// Gets the NetworkIdentity from the sceneIds dictionary with the corresponding id
        /// </summary>
        /// <param name="id"></param>
        /// <returns>NetworkIdentity from the sceneIds dictionary</returns>
        public static NetworkIdentity GetSceneIdentity(ulong id) => sceneIds[id];

        /// <summary>
        /// used when adding players
        /// </summary>
        /// <param name="conn"></param>
        internal void SetClientOwner(INetworkConnection conn)
        {
            // do nothing if it already has an owner
            if (ConnectionToClient != null && conn != ConnectionToClient)
            {
                throw new InvalidOperationException($"Object {this} netId={NetId} already has an owner. Use RemoveClientAuthority() first");
            }

            // otherwise set the owner connection
            ConnectionToClient = conn;
        }

        static uint nextNetworkId = 1;
        internal static uint GetNextNetworkId() => nextNetworkId++;

        /// <summary>
        /// Resets nextNetworkId = 1
        /// </summary>
        public static void ResetNextNetworkId() => nextNetworkId = 1;

        /// <summary>
        /// The delegate type for the clientAuthorityCallback.
        /// </summary>
        /// <param name="conn">The network connection that is gaining or losing authority.</param>
        /// <param name="identity">The object whose client authority status is being changed.</param>
        /// <param name="authorityState">The new state of client authority of the object for the connection.</param>
        public delegate void ClientAuthorityCallback(INetworkConnection conn, NetworkIdentity identity, bool authorityState);

        /// <summary>
        /// A callback that can be populated to be notified when the client-authority state of objects changes.
        /// <para>Whenever an object is spawned with client authority, or the client authority status of an object is changed with AssignClientAuthority or RemoveClientAuthority, then this callback will be invoked.</para>
        /// <para>This callback is only invoked on the server.</para>
        /// </summary>
        public static event ClientAuthorityCallback clientAuthorityCallback;

        /// <summary>
        /// this is used when a connection is destroyed, since the "observers" property is read-only
        /// </summary>
        /// <param name="conn"></param>
        internal void RemoveObserverInternal(INetworkConnection conn)
        {
            observers.Remove(conn);
        }

        /// <summary>
        /// hasSpawned should always be false before runtime
        /// </summary>
        [SerializeField, HideInInspector] bool hasSpawned;
        public bool SpawnedFromInstantiate { get; private set; }

        void Awake()
        {
            if (hasSpawned)
            {
                logger.LogError($"{name} has already spawned. Don't call Instantiate for NetworkIdentities that were in the scene since the beginning (aka scene objects).  Otherwise the client won't know which object to use for a SpawnSceneObject message.");

                SpawnedFromInstantiate = true;
                Destroy(gameObject);
            }

            hasSpawned = true;
        }

        void OnValidate()
        {
            // OnValidate is not called when using Instantiate, so we can use
            // it to make sure that hasSpawned is false
            hasSpawned = false;

#if UNITY_EDITOR
            SetupIDs();
#endif
        }

#if UNITY_EDITOR
        void AssignAssetID(GameObject prefab) => AssignAssetID(AssetDatabase.GetAssetPath(prefab));
        void AssignAssetID(string path) => m_AssetId = AssetDatabase.AssetPathToGUID(path);

        bool ThisIsAPrefab() => PrefabUtility.IsPartOfPrefabAsset(gameObject);

        bool ThisIsASceneObjectWithPrefabParent(out GameObject prefab)
        {
            prefab = null;

            if (!PrefabUtility.IsPartOfPrefabInstance(gameObject))
            {
                return false;
            }
            prefab = PrefabUtility.GetCorrespondingObjectFromSource(gameObject);

            if (prefab == null)
            {
                logger.LogError("Failed to find prefab parent for scene object [name:" + gameObject.name + "]");
                return false;
            }
            return true;
        }

        static uint GetRandomUInt()
        {
            // use Crypto RNG to avoid having time based duplicates
            using (var rng = new RNGCryptoServiceProvider())
            {
                byte[] bytes = new byte[4];
                rng.GetBytes(bytes);
                return BitConverter.ToUInt32(bytes, 0);
            }
        }

        /// <summary>
        /// Persistent sceneId assignment
        /// (because scene objects have no persistent unique ID in Unity)
        /// </summary>
        /// <remarks>
        /// <para>
        ///     Original UNET used OnPostProcessScene to assign an index based on
        ///     FindObjectOfType{NetworkIdentity} order.
        ///     <list type="bullet">
        ///         <item>
        ///             this didn't work because FindObjectOfType order isn't deterministic.
        ///         </item>
        ///         <item>
        ///             one workaround is to sort them by sibling paths, but it can still
        ///             get out of sync when we open scene2 in editor and we have
        ///             DontDestroyOnLoad objects that messed with the sibling index.
        ///         </item>
        ///     </list>
        /// </para>
        /// <para>
        ///     We absolutely need a persistent id. challenges:
        ///     <list type="bullet">
        ///         <item>
        ///             It needs to be 0 for prefabs
        ///         <para>
        ///             => we set it to 0 in SetupIDs() if prefab!
        ///         </para>
        ///         </item>
        ///         <item>
        ///             It needs to be only assigned in edit time, not at runtime because
        ///             only the objects that were in the scene since beginning should have
        ///             a scene id.
        ///         <para>
        ///             => Application.isPlaying check solves that
        ///         </para>
        ///         </item>
        ///         <item>
        ///             It needs to detect duplicated sceneIds after duplicating scene
        ///             objects
        ///         <para>
        ///             => sceneIds dict takes care of that
        ///         </para>
        ///         </item>
        ///         <item>
        ///             Duplicating the whole scene file shouldn't result in duplicate
        ///           scene objects
        ///         <para>
        ///             => buildIndex is shifted into sceneId for that.
        ///         </para>
        ///         <para>
        ///             => if we have no scenes in build index then it doesn't matter
        ///             because by definition a build can't switch to other scenes
        ///         </para>
        ///         <para>
        ///             => if we do have scenes in build index then it will be != -1
        ///         </para>
        ///         <para>
        ///             note: the duplicated scene still needs to be opened once for it to
        ///             be set properly
        ///         </para>
        ///         </item>
        ///         <item>
        ///             Scene objects need the correct scene index byte even if the scene's
        ///             build index was changed or a duplicated scene wasn't opened yet.
        ///         <para>
        ///            => OnPostProcessScene is the only function that gets called for
        ///              each scene before runtime, so this is where we set the scene
        ///              byte.
        ///              </para>
        ///         </item>
        ///         <item>
        ///             Disabled scenes in build settings should result in same scene index
        ///             in editor and in build
        ///         <para>
        ///             => .gameObject.scene.buildIndex filters out disabled scenes by default
        ///         </para>
        ///         </item>
        ///         <item>
        ///             Generated sceneIds absolutely need to set scene dirty and force the
        ///             user to resave.
        ///         <para>
        ///             => Undo.RecordObject does that perfectly.
        ///         </para>
        ///         </item>
        ///         <item>
        ///             SceneIds should never be generated temporarily for unopened scenes
        ///             when building, otherwise editor and build get out of sync
        ///         <para>
        ///             => BuildPipeline.isBuildingPlayer check solves that
        ///         </para>
        ///         </item>
        ///     </list>
        /// </para>
        /// </remarks>
        void AssignSceneID()
        {
            // we only ever assign sceneIds at edit time, never at runtime.
            // by definition, only the original scene objects should get one.
            // -> if we assign at runtime then server and client would generate
            //    different random numbers!
            if (Application.isPlaying)
                return;

            // no valid sceneId yet, or duplicate?
            bool duplicate = sceneIds.TryGetValue(sceneId, out NetworkIdentity existing) && existing != null && existing != this;
            if (sceneId == 0 || duplicate)
            {
                // clear in any case, because it might have been a duplicate
                sceneId = 0;

                // if a scene was never opened and we are building it, then a
                // sceneId would be assigned to build but not saved in editor,
                // resulting in them getting out of sync.
                // => don't ever assign temporary ids. they always need to be
                //    permanent
                // => throw an exception to cancel the build and let the user
                //    know how to fix it!
                if (BuildPipeline.isBuildingPlayer)
                    throw new InvalidOperationException("Scene " + gameObject.scene.path + " needs to be opened and resaved before building, because the scene object " + name + " has no valid sceneId yet.");

                // if we generate the sceneId then we MUST be sure to set dirty
                // in order to save the scene object properly. otherwise it
                // would be regenerated every time we reopen the scene, and
                // upgrading would be very difficult.
                // -> Undo.RecordObject is the new EditorUtility.SetDirty!
                // -> we need to call it before changing.
                Undo.RecordObject(this, "Generated SceneId");

                // generate random sceneId part (0x00000000FFFFFFFF)
                uint randomId = GetRandomUInt();

                // only assign if not a duplicate of an existing scene id
                // (small chance, but possible)
                duplicate = sceneIds.TryGetValue(randomId, out existing) && existing != null && existing != this;
                if (!duplicate)
                {
                    sceneId = randomId;
                }
            }

            // add to sceneIds dict no matter what
            // -> even if we didn't generate anything new, because we still need
            //    existing sceneIds in there to check duplicates
            sceneIds[sceneId] = this;
        }

        /// <summary>
        /// <para>
        ///     Copy scene path hash into sceneId for scene objects.
        /// </para>
        /// <para>
        /// this is the only way for scene file duplication to not contain
        /// duplicate sceneIds as it seems.
        /// </para>
        /// <list type="bullet">
        ///     <item>
        ///         sceneId before: 0x00000000AABBCCDD
        ///     </item>
        ///     <item>
        ///         then we clear the left 4 bytes, so that our 'OR' uses 0x00000000
        ///     </item>
        ///     <item>
        ///         then we OR the hash into the 0x00000000 part
        ///     </item>
        ///     <item>
        ///         buildIndex is not enough, because Editor and Build have different
        ///         build indices if there are disabled scenes in build settings, and
        ///         if no scene is in build settings then Editor and Build have
        ///         different indices too (Editor=0, Build=-1)
        ///     </item>
        /// </list>
        /// <b>ONLY USE THIS FROM POSTPROCESSSCENE!</b>
        /// </summary>
        [EditorBrowsable(EditorBrowsableState.Never)]
        public void SetSceneIdSceneHashPartInternal()
        {
            // get deterministic scene hash
            uint pathHash = (uint)gameObject.scene.path.GetStableHashCode();

            // shift hash from 0x000000FFFFFFFF to 0xFFFFFFFF00000000
            ulong shiftedHash = (ulong)pathHash << 32;

            // OR into scene id
            sceneId = (sceneId & 0xFFFFFFFF) | shiftedHash;

            // log it. this is incredibly useful to debug sceneId issues.
            if (logger.LogEnabled()) logger.Log(name + " in scene=" + gameObject.scene.name + " scene index hash(" + pathHash.ToString("X") + ") copied into sceneId: " + sceneId.ToString("X"));
        }

        void SetupIDs()
        {
            if (ThisIsAPrefab())
            {
                // force 0 for prefabs
                sceneId = 0;
                AssignAssetID(gameObject);
            }
            // are we currently in prefab editing mode? aka prefab stage
            // => check prefabstage BEFORE SceneObjectWithPrefabParent
            //    (fixes https://github.com/vis2k/Mirror/issues/976)
            // => if we don't check GetCurrentPrefabStage and only check
            //    GetPrefabStage(gameObject), then the 'else' case where we
            //    assign a sceneId and clear the assetId would still be
            //    triggered for prefabs. in other words: if we are in prefab
            //    stage, do not bother with anything else ever!
            else if (PrefabStageUtility.GetCurrentPrefabStage() != null)
            {
                // when modifying a prefab in prefab stage, Unity calls
                // OnValidate for that prefab and for all scene objects based on
                // that prefab.
                //
                // is this GameObject the prefab that we modify, and not just a
                // scene object based on the prefab?
                //   * GetCurrentPrefabStage = 'are we editing ANY prefab?'
                //   * GetPrefabStage(go) = 'are we editing THIS prefab?'
                if (PrefabStageUtility.GetPrefabStage(gameObject) != null)
                {
                    // force 0 for prefabs
                    sceneId = 0;
                    // NOTE: might make sense to use GetPrefabStage for asset
                    //       path, but let's not touch it while it works.
#if UNITY_2020_1_OR_NEWER
                    string path = PrefabStageUtility.GetCurrentPrefabStage().assetPath;
#else
                    string path = PrefabStageUtility.GetCurrentPrefabStage().prefabAssetPath;
#endif

                    AssignAssetID(path);
                }
            }
            else if (ThisIsASceneObjectWithPrefabParent(out GameObject prefab))
            {
                AssignSceneID();
                AssignAssetID(prefab);
            }
            else
            {
                AssignSceneID();
                m_AssetId = "";
            }
        }
#endif

        /// <summary>
        /// Unity will Destroy all networked objects on Scene Change, so we have to handle that here silently.
        /// That means we cannot have any warning or logging in this method.
        /// </summary>
        void OnDestroy()
        {
            // Objects spawned from Instantiate are not allowed so are destroyed right away
            // we don't want to call NetworkServer.Destroy if this is the case
            if (SpawnedFromInstantiate)
                return;

            // If false the object has already been unspawned
            // if it is still true, then we need to unspawn it
            if (IsServer)
            {
                Server.Destroy(gameObject);
            }
        }

        internal void StartServer()
        {
            // do nothing if already spawned
            if (IsServer)
                return;

            // If the instance/net ID is invalid here then this is an object instantiated from a prefab and the server should assign a valid ID
            // NOTE: this might not be necessary because the above m_IsServer
            //       check already checks netId. BUT this case here checks only
            //       netId, so it would still check cases where isServer=false
            //       but netId!=0.
            if (NetId != 0)
            {
                // This object has already been spawned, this method might be called again
                // if we try to respawn all objects.  This can happen when we add a scene
                // in that case there is nothing else to do.
                return;
            }

            NetId = GetNextNetworkId();

            if (logger.LogEnabled()) logger.Log("OnStartServer " + this + " NetId:" + NetId + " SceneId:" + sceneId);

            // add to spawned (note: the original EnableIsServer isn't needed
            // because we already set m_isServer=true above)
            Server.Spawned[NetId] = this;

            OnStartServer.Invoke();
        }

        internal void StopServer()
        {
            OnStopServer.Invoke();
        }

        bool clientStarted;
        internal void StartClient()
        {
            if (clientStarted)
                return;
            clientStarted = true;

            OnStartClient.Invoke();
        }

        bool localPlayerStarted;
        internal void StartLocalPlayer()
        {
            if (localPlayerStarted)
                return;
            localPlayerStarted = true;

            OnStartLocalPlayer.Invoke();
        }

        bool hadAuthority;
        internal void NotifyAuthority()
        {
            if (!hadAuthority && HasAuthority)
                StartAuthority();
            if (hadAuthority && !HasAuthority)
                StopAuthority();
            hadAuthority = HasAuthority;
        }

        internal void StartAuthority()
        {
            OnStartAuthority.Invoke();
        }

        internal void StopAuthority()
        {
            OnStopAuthority.Invoke();
        }

        internal void OnSetHostVisibility(bool visible)
        {
            if (Visibility != null)
            {
                Visibility.OnSetHostVisibility(visible);
            }
        }

        /// <summary>
        /// check if observer can be seen by connection.
        /// <list type="bullet">
        ///     <item>
        ///         returns visibility.OnCheckObserver
        ///     </item>
        ///     <item>
        ///         returns true if we have no NetworkVisibility, default objects are visible
        ///     </item>
        /// </list>
        /// </summary>
        /// <param name="conn"></param>
        /// <returns></returns>
        internal bool OnCheckObserver(INetworkConnection conn)
        {
            if (Visibility != null)
            {
                return Visibility.OnCheckObserver(conn);
            }
            return true;
        }

        internal void StopClient()
        {
            OnStopClient.Invoke();
        }

        ////////////////////////////////////////////////////////////////////////////////////////////////////////////////
        // random number that is unlikely to appear in a regular data stream
        const byte Barrier = 171;

        // paul: readstring bug prevention: https://issuetracker.unity3d.com/issues/unet-networkwriter-dot-write-causing-readstring-slash-readbytes-out-of-range-errors-in-clients
        // -> OnSerialize writes componentData, barrier, componentData, barrier,componentData,...
        // -> OnDeserialize carefully extracts each data, then deserializes the barrier and check it
        //    -> If we read too many or too few bytes,  the barrier is very unlikely to match
        //    -> we can properly track down errors
        /// <summary>
        /// Serializes component and its lengths
        /// </summary>
        /// <param name="comp"></param>
        /// <param name="writer"></param>
        /// <param name="initialState"></param>
        /// <returns></returns>
        /// <remarks>
        /// paul: readstring bug prevention
        /// <see cref="https://issuetracker.unity3d.com/issues/unet-networkwriter-dot-write-causing-readstring-slash-readbytes-out-of-range-errors-in-clients"/>
        /// <list type="bullet">
        ///     <item>
        ///         OnSerialize writes componentData, barrier, componentData, barrier,componentData,...
        ///     </item>
        ///     <item>
        ///         OnDeserialize carefully extracts each data, then deserializes the barrier and check it
        ///     </item>
        ///     <item>
        ///         If we read too many or too few bytes,  the barrier is very unlikely to match
        ///     </item>
        ///     <item>
        ///         We can properly track down errors
        ///     </item>
        /// </list>
        /// </remarks>
        void OnSerializeSafely(NetworkBehaviour comp, NetworkWriter writer, bool initialState)
        {
            comp.OnSerialize(writer, initialState);
            if (logger.LogEnabled()) logger.Log("OnSerializeSafely written for object=" + comp.name + " component=" + comp.GetType() + " sceneId=" + sceneId);

            // serialize a barrier to be checked by the deserializer
            writer.WriteByte(Barrier);
        }

        /// <summary>
        /// serialize all components using dirtyComponentsMask
        /// <para>check ownerWritten/observersWritten to know if anything was written</para>
        /// <para>We pass dirtyComponentsMask into this function so that we can check if any Components are dirty before creating writers</para>
        /// </summary>
        /// <param name="initialState"></param>
        /// <param name="dirtyComponentsMask"></param>
        /// <param name="ownerWriter"></param>
        /// <param name="observersWriter"></param>
        internal (int ownerWritten, int observersWritten) OnSerializeAllSafely(bool initialState, NetworkWriter ownerWriter, NetworkWriter observersWriter)
        {
            ulong dirtyComponentsMask = initialState ? GetIntialComponentsMask() : GetDirtyComponentsMask();

            // calculate syncMode mask at runtime. this allows users to change
            // component.syncMode while the game is running, which can be a huge
            // advantage over syncvar-based sync modes. e.g. if a player decides
            // to share or not share his inventory, or to go invisible, etc.
            //
            // (this also lets the TestSynchronizingObjects test pass because
            //  otherwise if we were to cache it in Awake, then we would call
            //  GetComponents<NetworkBehaviour> before all the test behaviours
            //  were added)
            ulong syncModeObserversMask = GetSyncModeObserversMask();

            int ownerWritten = 0;
            int observersWritten = 0;

            // write regular dirty mask for owner,
            // writer 'dirty mask & syncMode==Everyone' for everyone else
            // (WritePacked64 so we don't write full 8 bytes if we don't have to)
            ownerWriter.WritePackedUInt64(dirtyComponentsMask);
            observersWriter.WritePackedUInt64(dirtyComponentsMask & syncModeObserversMask);

            foreach (NetworkBehaviour comp in NetworkBehaviours)
            {
                // is this component dirty?
                // -> always serialize if initialState so all components are included in spawn packet
                // -> note: IsDirty() is false if the component isn't dirty or sendInterval isn't elapsed yet
                if (initialState || comp.IsDirty())
                {
                    if (logger.LogEnabled()) logger.Log("OnSerializeAllSafely: " + name + " -> " + comp.GetType() + " initial=" + initialState);

                    // serialize into ownerWriter first
                    // (owner always gets everything!)
                    int startPosition = ownerWriter.Position;
                    OnSerializeSafely(comp, ownerWriter, initialState);
                    ++ownerWritten;

                    // copy into observersWriter too if SyncMode.Observers
                    // -> we copy instead of calling OnSerialize again because
                    //    we don't know what magic the user does in OnSerialize.
                    // -> it's not guaranteed that calling it twice gets the
                    //    same result
                    // -> it's not guaranteed that calling it twice doesn't mess
                    //    with the user's OnSerialize timing code etc.
                    // => so we just copy the result without touching
                    //    OnSerialize again
                    if (comp.syncMode == SyncMode.Observers)
                    {
                        var segment = ownerWriter.ToArraySegment();
                        int length = ownerWriter.Position - startPosition;
                        observersWriter.WriteBytes(segment.Array, startPosition, length);
                        ++observersWritten;
                    }
                }
            }

            return (ownerWritten, observersWritten);
        }

        private ulong GetDirtyComponentsMask()
        {
            // loop through all components only once and then write dirty+payload into the writer afterwards
            ulong dirtyComponentsMask = 0L;
            NetworkBehaviour[] components = NetworkBehaviours;
            for (int i = 0; i < components.Length; ++i)
            {
                NetworkBehaviour comp = components[i];
                if (comp.IsDirty())
                {
                    dirtyComponentsMask |= 1UL << i;
                }
            }

            return dirtyComponentsMask;
        }

        private ulong GetIntialComponentsMask()
        {
            // set a bit for every behaviour
            return NetworkBehaviours.Length == 64
                ? ulong.MaxValue
                : (1UL << NetworkBehaviours.Length) - 1;
        }

        /// <summary>
        /// a mask that contains all the components with SyncMode.Observers
        /// </summary>
        /// <returns></returns>
        internal ulong GetSyncModeObserversMask()
        {
            // loop through all components
            ulong mask = 0UL;
            NetworkBehaviour[] components = NetworkBehaviours;
            for (int i = 0; i < NetworkBehaviours.Length; ++i)
            {
                NetworkBehaviour comp = components[i];
                if (comp.syncMode == SyncMode.Observers)
                {
                    mask |= 1UL << i;
                }
            }

            return mask;
        }

        void OnDeserializeSafely(NetworkBehaviour comp, NetworkReader reader, bool initialState)
        {
            // call OnDeserialize with a temporary reader, so that the
            // original one can't be messed with. we also wrap it in a
            // try-catch block so there's no way to mess up another
            // component's deserialization

            comp.OnDeserialize(reader, initialState);

            byte barrierData = reader.ReadByte();
            if (barrierData != Barrier)
            {
                throw new InvalidMessageException("OnDeserialize failed for: object=" + name + " component=" + comp.GetType() + " sceneId=" + sceneId + ". Possible Reasons:\n  * Do " + comp.GetType() + "'s OnSerialize and OnDeserialize calls write the same amount of data? \n  * Was there an exception in " + comp.GetType() + "'s OnSerialize/OnDeserialize code?\n  * Are the server and client the exact same project?\n  * Maybe this OnDeserialize call was meant for another GameObject? The sceneIds can easily get out of sync if the Hierarchy was modified only in the client OR the server. Try rebuilding both.\n\n");
            }
        }

        internal void OnDeserializeAllSafely(NetworkReader reader, bool initialState)
        {
            // hack needed so that we can deserialize gameobjects and NI

            NetworkClient.Current = Client;
            // read component dirty mask
            ulong dirtyComponentsMask = reader.ReadPackedUInt64();

            NetworkBehaviour[] components = NetworkBehaviours;
            // loop through all components and deserialize the dirty ones
            for (int i = 0; i < components.Length; ++i)
            {
                // is the dirty bit at position 'i' set to 1?
                ulong dirtyBit = 1UL << i;
                if ((dirtyComponentsMask & dirtyBit) != 0L)
                {
                    OnDeserializeSafely(components[i], reader, initialState);
                }
            }
           
        }

        /// <summary>
        /// Helper function to handle Command/Rpc
        /// </summary>
        /// <param name="componentIndex"></param>
        /// <param name="functionHash"></param>
        /// <param name="invokeType"></param>
        /// <param name="reader"></param>
        /// <param name="senderConnection"></param>
        internal void HandleRemoteCall(int componentIndex, int functionHash, MirrorInvokeType invokeType, NetworkReader reader, INetworkConnection senderConnection = null)
        {
            // hack sets the current client and server so that we can deserialize
            // gameobjects and network identities in the reader
            NetworkClient.Current = Client;
            NetworkServer.Current = Server;

            // find the right component to invoke the function on
            if (componentIndex >= 0 && componentIndex < NetworkBehaviours.Length)
            {
                NetworkBehaviour invokeComponent = NetworkBehaviours[componentIndex];
                if (!RemoteCallHelper.InvokeHandlerDelegate(functionHash, invokeType, reader, invokeComponent, senderConnection))
                {
                    logger.LogError($"Found no receiver for incoming {invokeType} [{functionHash}] on {gameObject},  the server and client should have the same NetworkBehaviour instances [netId={NetId}].");
                }
            }
            else
            {
                logger.LogWarning($"Component [{componentIndex}] not found for [netId={NetId}]");
            }
        }

        /// <summary>
        /// Runs on server
        /// </summary>
        /// <param name="componentIndex"></param>
        /// <param name="cmdHash"></param>
        /// <returns></returns>
        internal ServerRpcInfo GetServerRpcInfo(int componentIndex, int cmdHash)
        {
            // find the right component to invoke the function on
            if (0 <= componentIndex && componentIndex < NetworkBehaviours.Length)
            {
                NetworkBehaviour invokeComponent = NetworkBehaviours[componentIndex];
                return RemoteCallHelper.GetServerRpcInfo(cmdHash, invokeComponent);
            }
            else
            {
                // error can be logged later
                return default;
            }
        }

        /// <summary>
        /// Called when NetworkIdentity is destroyed
        /// </summary>
        internal void ClearObservers()
        {
            foreach (INetworkConnection conn in observers)
            {
                conn.RemoveFromVisList(this);
            }
            observers.Clear();
        }

        internal void AddObserver(INetworkConnection conn)
        {
            if (observers.Contains(conn))
            {
                // if we try to add a connectionId that was already added, then
                // we may have generated one that was already in use.
                return;
            }

            if (logger.LogEnabled()) logger.Log("Added observer " + conn.Address + " added for " + gameObject);
            observers.Add(conn);
            conn.AddToVisList(this);

            // spawn identity for this conn
            Server.ShowForConnection(this, conn);
        }

        /// <summary>
        /// Helper function to call OnRebuildObservers in all components
        /// <para>HashSet is passed in so we can cache it!</para>
        /// <para>Returns true if we have a NetworkVisibility, false otherwise</para>
        /// <para>Initialize is true on first rebuild, false on consecutive rebuilds</para>
        /// </summary>
        /// <param name="observersSet"></param>
        /// <param name="initialize"></param>
        /// <returns></returns>
        internal bool GetNewObservers(HashSet<INetworkConnection> observersSet, bool initialize)
        {
            observersSet.Clear();

            if (Visibility != null)
            {
                Visibility.OnRebuildObservers(observersSet, initialize);
                return true;
            }

            // we have no NetworkVisibility. return false to indicate that we
            // should use the default implementation.
            return false;
        }

        /// <summary>
        /// Helper function to add all server connections as observers.
        /// This is used if none of the components provides their own
        /// OnRebuildObservers function.
        /// </summary>
        internal void AddAllReadyServerConnectionsToObservers()
        {
            // add all server connections
            foreach (INetworkConnection conn in Server.connections)
            {
                if (conn.IsReady)
                    AddObserver(conn);
            }

            // add local host connection (if any)
            if (Server.LocalConnection != null && Server.LocalConnection.IsReady)
            {
                AddObserver(Server.LocalConnection);
            }
        }

        static readonly HashSet<INetworkConnection> newObservers = new HashSet<INetworkConnection>();

        /// <summary>
        /// This causes the set of players that can see this object to be rebuild.
        /// The OnRebuildObservers callback function will be invoked on each NetworkBehaviour.
        /// </summary>
        /// <param name="initialize">True if this is the first time.</param>
        public void RebuildObservers(bool initialize)
        {
            bool changed = false;

            // call OnRebuildObservers function
            bool rebuildOverwritten = GetNewObservers(newObservers, initialize);

            // if player connection: ensure player always see himself no matter what.
            // -> fixes https://github.com/vis2k/Mirror/issues/692 where a
            //    player might teleport out of the ProximityChecker's cast,
            //    losing the own connection as observer.
            if (ConnectionToClient != null && ConnectionToClient.IsReady)
            {
                newObservers.Add(ConnectionToClient);
            }

            // if no NetworkVisibility component, then add all server connections.
            if (!rebuildOverwritten)
            {
                // only add all connections when rebuilding the first time.
                // second time we just keep them without rebuilding anything.
                if (initialize)
                {
                    AddAllReadyServerConnectionsToObservers();
                }
                return;
            }

            // add all newObservers that aren't in .observers yet
            foreach (INetworkConnection conn in newObservers)
            {
                // only add ready connections.
                // otherwise the player might not be in the world yet or anymore
                if (conn != null && conn.IsReady && (initialize || !observers.Contains(conn)))
                {
                    // new observer
                    conn.AddToVisList(this);
                    // spawn identity for this conn
                    Server.ShowForConnection(this, conn);
                    if (logger.LogEnabled()) logger.Log("New Observer for " + gameObject + " " + conn);
                    changed = true;
                }
            }

            // remove all old .observers that aren't in newObservers anymore
            foreach (INetworkConnection conn in observers)
            {
                if (!newObservers.Contains(conn))
                {
                    // removed observer
                    conn.RemoveFromVisList(this);
                    Server.HideForConnection(this, conn);

                    if (logger.LogEnabled()) logger.Log("Removed Observer for " + gameObject + " " + conn);
                    changed = true;
                }
            }

            if (changed)
            {
                observers.Clear();
                foreach (INetworkConnection conn in newObservers)
                {
                    if (conn != null && conn.IsReady)
                        observers.Add(conn);
                }
            }

            // special case for host mode: we use SetHostVisibility to hide
            // NetworkIdentities that aren't in observer range from host.
            // this is what games like Dota/Counter-Strike do too, where a host
            // does NOT see all players by default. they are in memory, but
            // hidden to the host player.
            //
            // this code is from UNET, it's a bit strange but it works:
            // * it hides newly connected identities in host mode
            //   => that part was the intended behaviour
            // * it hides ALL NetworkIdentities in host mode when the host
            //   connects but hasn't selected a character yet
            //   => this only works because we have no .localConnection != null
            //      check. at this stage, localConnection is null because
            //      StartHost starts the server first, then calls this code,
            //      then starts the client and sets .localConnection. so we can
            //      NOT add a null check without breaking host visibility here.
            // * it hides ALL NetworkIdentities in server-only mode because
            //   observers never contain the 'null' .localConnection
            //   => that was not intended, but let's keep it as it is so we
            //      don't break anything in host mode. it's way easier than
            //      iterating all identities in a special function in StartHost.
            if (initialize && !newObservers.Contains(Server.LocalConnection))
            {
                OnSetHostVisibility(false);
            }
        }

        /// <summary>
        /// Assign control of an object to a client via the client's <see cref="NetworkConnection">NetworkConnection.</see>
        /// <para>This causes hasAuthority to be set on the client that owns the object, and NetworkBehaviour.OnStartAuthority will be called on that client. This object then will be in the NetworkConnection.clientOwnedObjects list for the connection.</para>
        /// <para>Authority can be removed with RemoveClientAuthority. Only one client can own an object at any time. This does not need to be called for player objects, as their authority is setup automatically.</para>
        /// </summary>
        /// <param name="conn">	The connection of the client to assign authority to.</param>
        public void AssignClientAuthority(INetworkConnection conn)
        {
            if (!IsServer)
            {
                throw new InvalidOperationException("AssignClientAuthority can only be called on the server for spawned objects");
            }

            if (conn == null)
            {
                throw new InvalidOperationException("AssignClientAuthority for " + gameObject + " owner cannot be null. Use RemoveClientAuthority() instead");
            }

            if (ConnectionToClient != null && conn != ConnectionToClient)
            {
                throw new InvalidOperationException("AssignClientAuthority for " + gameObject + " already has an owner. Use RemoveClientAuthority() first");
            }

            SetClientOwner(conn);

            // The client will match to the existing object
            // update all variables and assign authority
            Server.SendSpawnMessage(this, conn);

            clientAuthorityCallback?.Invoke(conn, this, true);
        }

        /// <summary>
        /// Removes ownership for an object.
        /// <para>This applies to objects that had authority set by AssignClientAuthority, or <see cref="NetworkServer.Spawn">NetworkServer.Spawn</see> with a NetworkConnection parameter included.</para>
        /// <para>Authority cannot be removed for player objects.</para>
        /// </summary>
        public void RemoveClientAuthority()
        {
            if (!IsServer)
            {
                throw new InvalidOperationException("RemoveClientAuthority can only be called on the server for spawned objects");
            }

            if (ConnectionToClient?.Identity == this)
            {
                throw new InvalidOperationException("RemoveClientAuthority cannot remove authority for a player object");
            }

            if (ConnectionToClient != null)
            {
                clientAuthorityCallback?.Invoke(ConnectionToClient, this, false);

                INetworkConnection previousOwner = ConnectionToClient;

                ConnectionToClient = null;

                // we need to resynchronize the entire object
                // so just spawn it again,
                // the client will not create a new instance,  it will simply
                // reset all variables and remove authority
                Server.SendSpawnMessage(this, previousOwner);
            }
        }


        /// <summary>
        /// Marks the identity for future reset, this is because we cant reset the identity during destroy
        /// as people might want to be able to read the members inside OnDestroy(), and we have no way
        /// of invoking reset after OnDestroy is called.
        /// </summary>
        internal void Reset()
        {
            ResetSyncObjects();

            hasSpawned = false;
            clientStarted = false;
            localPlayerStarted = false;
            NetId = 0;
            Server = null;
            Client = null;
            ConnectionToServer = null;
            ConnectionToClient = null;
            networkBehavioursCache = null;

            ClearObservers();
        }

        /// <summary>
        /// Invoked by NetworkServer.Update during LateUpdate
        /// </summary>
        internal void ServerUpdate()
        {
            if (observers.Count > 0)
            {
                SendUpdateVarsMessage();
            }
            else
            {
                // clear all component's dirty bits.
                // it would be spawned on new observers anyway.
                ClearAllComponentsDirtyBits();
            }
        }

        void SendUpdateVarsMessage()
        {
            // one writer for owner, one for observers
            using (PooledNetworkWriter ownerWriter = NetworkWriterPool.GetWriter(), observersWriter = NetworkWriterPool.GetWriter())
            {
                // serialize all the dirty components and send
                (int ownerWritten, int observersWritten) = OnSerializeAllSafely(false, ownerWriter, observersWriter);
                if (ownerWritten > 0 || observersWritten > 0)
                {
                    var varsMessage = new UpdateVarsMessage
                    {
                        netId = NetId
                    };

                    // send ownerWriter to owner
                    // (only if we serialized anything for owner)
                    // (only if there is a connection (e.g. if not a monster),
                    //  and if connection is ready because we use SendToReady
                    //  below too)
                    if (ownerWritten > 0)
                    {
                        varsMessage.payload = ownerWriter.ToArraySegment();
                        if (ConnectionToClient != null && ConnectionToClient.IsReady)
                            Server.SendToClientOfPlayer(this, varsMessage);
                    }

                    // send observersWriter to everyone but owner
                    // (only if we serialized anything for observers)
                    if (observersWritten > 0)
                    {
                        varsMessage.payload = observersWriter.ToArraySegment();
                        Server.SendToReady(this, varsMessage, false);
                    }

                    // clear dirty bits only for the components that we serialized
                    // DO NOT clean ALL component's dirty bits, because
                    // components can have different syncIntervals and we don't
                    // want to reset dirty bits for the ones that were not
                    // synced yet.
                    // (we serialized only the IsDirty() components, or all of
                    //  them if initialState. clearing the dirty ones is enough.)
                    ClearDirtyComponentsDirtyBits();
                }
            }
        }

        /// <summary>
        /// clear all component's dirty bits no matter what
        /// </summary>
        internal void ClearAllComponentsDirtyBits()
        {
            foreach (NetworkBehaviour comp in NetworkBehaviours)
            {
                comp.ClearAllDirtyBits();
            }
        }

        /// <summary>
        /// Clear only dirty component's dirty bits. ignores components which
        /// may be dirty but not ready to be synced yet (because of syncInterval)
        /// </summary>
        internal void ClearDirtyComponentsDirtyBits()
        {
            foreach (NetworkBehaviour comp in NetworkBehaviours)
            {
                if (comp.IsDirty())
                {
                    comp.ClearAllDirtyBits();
                }
            }
        }

        void ResetSyncObjects()
        {
            foreach (NetworkBehaviour comp in NetworkBehaviours)
            {
                comp.ResetSyncObjects();
            }
        }
    }
}<|MERGE_RESOLUTION|>--- conflicted
+++ resolved
@@ -127,13 +127,8 @@
         /// <para>
         ///     => fixes <see href="https://github.com/vis2k/Mirror/issues/1475"/>
         /// </para>
-<<<<<<< HEAD
         /// </summary>
         public bool IsClient => Client != null && Client.Active && NetId != 0 && !serverOnly;
-=======
-        /// </remarks>
-        public bool isClient { get; internal set; }
->>>>>>> 783c6d21
 
         /// <summary>
         /// Returns true if NetworkServer.active and server is not stopped.
