--- conflicted
+++ resolved
@@ -1082,11 +1082,7 @@
                 throw new InvalidOperationException("RemoveClientAuthority can only be called on the server for spawned objects");
             }
 
-<<<<<<< HEAD
-            if (ConnectionToClient?.identity == this)
-=======
-            if (connectionToClient?.Identity == this)
->>>>>>> 4cea7d1b
+            if (ConnectionToClient?.Identity == this)
             {
                 throw new InvalidOperationException("RemoveClientAuthority cannot remove authority for a player object");
             }
