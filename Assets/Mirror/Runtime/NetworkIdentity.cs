--- conflicted
+++ resolved
@@ -611,20 +611,13 @@
                 }
             }
 
-<<<<<<< HEAD
-            // did we write anything? then write dirty, payload and return true
-            byte[] bytes = onSerializeWriter.ToArray();
-
             // original HLAPI had a warning in UNetUpdate() in case of large state updates. let's move it here, might
             // be useful for debugging.
-            if (bytes.Length > Transport.activeTransport.GetMaxPacketSize(Channels.DefaultReliable))
-            {
-                Debug.LogWarning("Large state update of " + bytes.Length + " bytes for netId:" + netId);
-            }
-            return bytes;
-=======
+            if (writer.Position > Transport.activeTransport.GetMaxPacketSize(Channels.DefaultReliable))
+            {
+                Debug.LogWarning("Large state update of " + writer.Position + " bytes for netId:" + netId);
+            }
             return true;
->>>>>>> 47ecdb58
         }
 
         ulong GetDirtyMask(NetworkBehaviour[] components, bool initialState)
