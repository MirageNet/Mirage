using System;
using System.Collections.Generic;
using System.ComponentModel;
using System.Security.Cryptography;
using UnityEngine;
using UnityEngine.Serialization;
using UnityEngine.Events;
#if UNITY_EDITOR
using UnityEditor;
#if UNITY_2018_3_OR_NEWER
using UnityEditor.Experimental.SceneManagement;
#endif
#endif

namespace Mirror
{
    /// <summary>
    /// The NetworkIdentity identifies objects across the network, between server and clients. Its primary data is a NetworkInstanceId which is allocated by the server and then set on clients. This is used in network communications to be able to lookup game objects on different machines.
    /// </summary>
    /// <remarks>
    /// <para>The NetworkIdentity is used to synchronize information in the object with the network. Only the server should create instances of objects which have NetworkIdentity as otherwise they will not be properly connected to the system.</para>
    /// <para>For complex objects with a hierarchy of subcomponents, the NetworkIdentity must be on the root of the hierarchy. It is not supported to have multiple NetworkIdentity components on subcomponents of a hierarchy.</para>
    /// <para>NetworkBehaviour scripts require a NetworkIdentity on the game object to be able to function.</para>
    /// <para>The NetworkIdentity manages the dirty state of the NetworkBehaviours of the object. When it discovers that NetworkBehaviours are dirty, it causes an update packet to be created and sent to clients.</para>
    /// <para>The flow for serialization updates managed by the NetworkIdentity is:</para>
    /// <para>* Each NetworkBehaviour has a dirty mask. This mask is available inside OnSerialize as syncVarDirtyBits</para>
    /// <para>* Each SyncVar in a NetworkBehaviour script is assigned a bit in the dirty mask.</para>
    /// <para>* Changing the value of SyncVars causes the bit for that SyncVar to be set in the dirty mask</para>
    /// <para>* Alternatively, calling SetDirtyBit() writes directly to the dirty mask</para>
    /// <para>* NetworkIdentity objects are checked on the server as part of it&apos;s update loop</para>
    /// <para>* If any NetworkBehaviours on a NetworkIdentity are dirty, then an UpdateVars packet is created for that object</para>
    /// <para>* The UpdateVars packet is populated by calling OnSerialize on each NetworkBehaviour on the object</para>
    /// <para>* NetworkBehaviours that are NOT dirty write a zero to the packet for their dirty bits</para>
    /// <para>* NetworkBehaviours that are dirty write their dirty mask, then the values for the SyncVars that have changed</para>
    /// <para>* If OnSerialize returns true for a NetworkBehaviour, the dirty mask is reset for that NetworkBehaviour, so it will not send again until its value changes.</para>
    /// <para>* The UpdateVars packet is sent to ready clients that are observing the object</para>
    /// <para>On the client:</para>
    /// <para>* an UpdateVars packet is received for an object</para>
    /// <para>* The OnDeserialize function is called for each NetworkBehaviour script on the object</para>
    /// <para>* Each NetworkBehaviour script on the object reads a dirty mask.</para>
    /// <para>* If the dirty mask for a NetworkBehaviour is zero, the OnDeserialize functions returns without reading any more</para>
    /// <para>* If the dirty mask is non-zero value, then the OnDeserialize function reads the values for the SyncVars that correspond to the dirty bits that are set</para>
    /// <para>* If there are SyncVar hook functions, those are invoked with the value read from the stream.</para>
    /// </remarks>
    [ExecuteInEditMode]
    [DisallowMultipleComponent]
    [AddComponentMenu("Network/NetworkIdentity")]
    [HelpURL("https://mirror-networking.com/docs/Components/NetworkIdentity.html")]
    public sealed class NetworkIdentity : MonoBehaviour
    {
        // configuration
        NetworkBehaviour[] networkBehavioursCache;

        // member used to mark a identity for future reset
        // check MarkForReset for more information.
        bool reset;

        /// <summary>
        /// Returns true if running as a client and this object was spawned by a server.
        /// </summary>
        public bool IsClient => Client != null && Client.Active && NetId != 0 && !serverOnly;

        /// <summary>
        /// Returns true if NetworkServer.active and server is not stopped.
        /// </summary>
        public bool IsServer => Server != null && Server.Active && NetId != 0;

        /// <summary>
        /// Returns true if we're on host mode.
        /// </summary>
        public bool IsLocalClient => Server != null && Server.LocalClientActive;

        /// <summary>
        /// This returns true if this object is the one that represents the player on the local machine.
        /// <para>This is set when the server has spawned an object for this particular client.</para>
        /// </summary>
        public bool IsLocalPlayer => Client != null && Client.LocalPlayer == this;

        /// <summary>
        /// This returns true if this object is the authoritative player object on the client.
        /// <para>This value is determined at runtime. For most objects, authority is held by the server.</para>
        /// <para>For objects that had their authority set by AssignClientAuthority on the server, this will be true on the client that owns the object. NOT on other clients.</para>
        /// </summary>
        public bool HasAuthority { get; internal set; }

        /// <summary>
        /// The set of network connections (players) that can see this object.
        /// <para>null until OnStartServer was called. this is necessary for SendTo* to work properly in server-only mode.</para>
        /// </summary>
        public readonly HashSet<INetworkConnection> observers = new HashSet<INetworkConnection>();

        /// <summary>
        /// Unique identifier for this particular object instance, used for tracking objects between networked clients and the server.
        /// <para>This is a unique identifier for this particular GameObject instance. Use it to track GameObjects between networked clients and the server.</para>
        /// </summary>
        public uint NetId { get; internal set; }

        /// <summary>
        /// A unique identifier for NetworkIdentity objects within a scene.
        /// <para>This is used for spawning scene objects on clients.</para>
        /// </summary>
        // persistent scene id <sceneHash/32,sceneId/32> (see AssignSceneID comments)
        [FormerlySerializedAs("m_SceneId"), HideInInspector]
        public ulong sceneId;

        /// <summary>
        /// Flag to make this object only exist when the game is running as a server (or host).
        /// </summary>
        [FormerlySerializedAs("m_ServerOnly")]
        public bool serverOnly;

        /// <summary>
        /// The NetworkServer associated with this NetworkIdentity.
        /// </summary>
        public NetworkServer Server { get; internal set; }

        /// <summary>
        /// The NetworkConnection associated with this NetworkIdentity. This is only valid for player objects on a local client.
        /// </summary>
        public INetworkConnection ConnectionToServer { get; internal set; }

        /// <summary>
        /// The NetworkClient associated with this NetworkIdentity.
        /// </summary>
        public NetworkClient Client { get; internal set; }

        INetworkConnection _connectionToClient;

        /// <summary>
        /// The NetworkConnection associated with this <see cref="NetworkIdentity">NetworkIdentity.</see> This is valid for player and other owned objects in the server.
        /// <para>Use it to return details such as the connection&apos;s identity, IP address and ready status.</para>
        /// </summary>
        public INetworkConnection ConnectionToClient
        {
            get => _connectionToClient;

            internal set
            {
                if (_connectionToClient != null)
                    _connectionToClient.RemoveOwnedObject(this);

                _connectionToClient = value;
                _connectionToClient?.AddOwnedObject(this);
            }
        }

        public NetworkBehaviour[] NetworkBehaviours
        {
            get
            {
                if (networkBehavioursCache != null)
                    return networkBehavioursCache;

                var components = GetComponents<NetworkBehaviour>();
                if (components.Length > 64)
                    throw new InvalidOperationException("Only 64 NetworkBehaviour per gameobject allowed");

                networkBehavioursCache = components;
                return networkBehavioursCache;
            }
        }


        // NetworkProximityChecker caching
        NetworkVisibility visibilityCache;
        public NetworkVisibility visibility
        {
            get
            {
                if (visibilityCache == null)
                {
                    visibilityCache = GetComponent<NetworkVisibility>();
                }
                return visibilityCache;
            }
        }

        [SerializeField, HideInInspector] string m_AssetId;

        // the AssetId trick:
        // - ideally we would have a serialized 'Guid m_AssetId' but Unity can't
        //   serialize it because Guid's internal bytes are private
        // - UNET used 'NetworkHash128' originally, with byte0, ..., byte16
        //   which works, but it just unnecessary extra code
        // - using just the Guid string would work, but it's 32 chars long and
        //   would then be sent over the network as 64 instead of 16 bytes
        // -> the solution is to serialize the string internally here and then
        //    use the real 'Guid' type for everything else via .assetId
        /// <summary>
        /// Unique identifier used to find the source assets when server spawns the on clients.
        /// </summary>
        public Guid AssetId
        {
            get
            {
#if UNITY_EDITOR
                // This is important because sometimes OnValidate does not run (like when adding view to prefab with no child links)
                if (string.IsNullOrEmpty(m_AssetId))
                    SetupIDs();
#endif
                // convert string to Guid and use .Empty to avoid exception if
                // we would use 'new Guid("")'
                return string.IsNullOrEmpty(m_AssetId) ? Guid.Empty : new Guid(m_AssetId);
            }
            internal set
            {
                string newAssetIdString = value.ToString("N");
                if (string.IsNullOrEmpty(m_AssetId) || m_AssetId == newAssetIdString)
                {
                    m_AssetId = newAssetIdString;
                }
                else Debug.LogWarning($"SetDynamicAssetId object {name} already has an assetId {m_AssetId}, new asset id {newAssetIdString}");
            }
        }

        // keep track of all sceneIds to detect scene duplicates
        static readonly Dictionary<ulong, NetworkIdentity> sceneIds = new Dictionary<ulong, NetworkIdentity>();

        /// <summary>
        /// This is invoked for NetworkBehaviour objects when they become active on the server.
        /// <para>This could be triggered by NetworkServer.Listen() for objects in the scene, or by NetworkServer.Spawn() for objects that are dynamically created.</para>
        /// <para>This will be called for objects on a "host" as well as for object on a dedicated server.</para>
        /// </summary>
        public UnityEvent OnStartServer = new UnityEvent();

        /// <summary>
        /// Called on every NetworkBehaviour when it is activated on a client.
        /// <para>Objects on the host have this function called, as there is a local client on the host. The values of SyncVars on object are guaranteed to be initialized correctly with the latest state from the server when this function is called on the client.</para>
        /// </summary>
        public UnityEvent OnStartClient = new UnityEvent();

        /// <summary>
        /// Called when the local player object has been set up.
        /// <para>This happens after OnStartClient(), as it is triggered by an ownership message from the server. This is an appropriate place to activate components or functionality that should only be active for the local player, such as cameras and input.</para>
        /// </summary>
        public UnityEvent OnStartLocalPlayer = new UnityEvent();

        /// <summary>
        /// This is invoked on behaviours that have authority, based on context and <see cref="NetworkIdentity.HasAuthority">NetworkIdentity.hasAuthority</see>.
        /// <para>This is called after <see cref="OnStartServer">OnStartServer</see> and before <see cref="OnStartClient">OnStartClient.</see></para>
        /// <para>When <see cref="NetworkIdentity.AssignClientAuthority"/> is called on the server, this will be called on the client that owns the object. When an object is spawned with <see cref="NetworkServer.Spawn">NetworkServer.Spawn</see> with a NetworkConnection parameter included, this will be called on the client that owns the object.</para>
        /// </summary>
        public UnityEvent OnStartAuthority = new UnityEvent();

        /// <summary>
        /// This is invoked on behaviours when authority is removed.
        /// <para>When NetworkIdentity.RemoveClientAuthority is called on the server, this will be called on the client that owns the object.</para>
        /// </summary>
        public UnityEvent OnStopAuthority = new UnityEvent();

        /// <summary>
        /// This is invoked on clients when the server has caused this object to be destroyed.
        /// <para>This can be used as a hook to invoke effects or do client specific cleanup.</para>
        /// </summary>
        ///<summary>Called on clients when the server destroys the GameObject.</summary>
        public UnityEvent OnNetworkDestroy = new UnityEvent();

        /// <summary>
        /// Gets the NetworkIdentity from the sceneIds dictionary with the corresponding id
        /// </summary>
        /// <param name="id"></param>
        /// <returns>NetworkIdentity from the sceneIds dictionary</returns>
        public static NetworkIdentity GetSceneIdentity(ulong id) => sceneIds[id];

        // used when adding players
        internal void SetClientOwner(INetworkConnection conn)
        {
            // do nothing if it already has an owner
            if (ConnectionToClient != null && conn != ConnectionToClient)
            {
                throw new InvalidOperationException($"Object {this} netId={NetId} already has an owner. Use RemoveClientAuthority() first");
            }

            // otherwise set the owner connection
            ConnectionToClient = conn;
        }

        static uint nextNetworkId = 1;
        internal static uint GetNextNetworkId() => nextNetworkId++;

        /// <summary>
        /// Resets nextNetworkId = 1
        /// </summary>
        public static void ResetNextNetworkId() => nextNetworkId = 1;

        /// <summary>
        /// The delegate type for the clientAuthorityCallback.
        /// </summary>
        /// <param name="conn">The network connection that is gaining or losing authority.</param>
        /// <param name="identity">The object whose client authority status is being changed.</param>
        /// <param name="authorityState">The new state of client authority of the object for the connection.</param>
        public delegate void ClientAuthorityCallback(INetworkConnection conn, NetworkIdentity identity, bool authorityState);

        /// <summary>
        /// A callback that can be populated to be notified when the client-authority state of objects changes.
        /// <para>Whenever an object is spawned with client authority, or the client authority status of an object is changed with AssignClientAuthority or RemoveClientAuthority, then this callback will be invoked.</para>
        /// <para>This callback is only invoked on the server.</para>
        /// </summary>
        public static event ClientAuthorityCallback clientAuthorityCallback;

        // this is used when a connection is destroyed, since the "observers" property is read-only
        internal void RemoveObserverInternal(INetworkConnection conn)
        {
            observers.Remove(conn);
        }

        void Awake()
        {
            // detect runtime sceneId duplicates, e.g. if a user tries to
            // Instantiate a sceneId object at runtime. if we don't detect it,
            // then the client won't know which of the two objects to use for a
            // SpawnSceneObject message, and it's likely going to be the wrong
            // object.
            //
            // This might happen if for example we have a Dungeon GameObject
            // which contains a Skeleton monster as child, and when a player
            // runs into the Dungeon we create a Dungeon Instance of that
            // Dungeon, which would duplicate a scene object.
            //
            // see also: https://github.com/vis2k/Mirror/issues/384
            if (Application.isPlaying && sceneId != 0)
            {
                if (sceneIds.TryGetValue(sceneId, out NetworkIdentity existing) && existing != this)
                {
                    Debug.LogError(name + "'s sceneId: " + sceneId.ToString("X") + " is already taken by: " + existing.name + ". Don't call Instantiate for NetworkIdentities that were in the scene since the beginning (aka scene objects). Otherwise the client won't know which object to use for a SpawnSceneObject message.");
                    Destroy(gameObject);
                }
                else
                {
                    sceneIds[sceneId] = this;
                }
            }
        }

        void OnValidate()
        {
#if UNITY_EDITOR
            SetupIDs();
#endif
        }

#if UNITY_EDITOR
        void AssignAssetID(GameObject prefab) => AssignAssetID(AssetDatabase.GetAssetPath(prefab));
        void AssignAssetID(string path) => m_AssetId = AssetDatabase.AssetPathToGUID(path);

        bool ThisIsAPrefab() => PrefabUtility.IsPartOfPrefabAsset(gameObject);

        bool ThisIsASceneObjectWithPrefabParent(out GameObject prefab)
        {
            prefab = null;

            if (!PrefabUtility.IsPartOfPrefabInstance(gameObject))
            {
                return false;
            }
            prefab = PrefabUtility.GetCorrespondingObjectFromSource(gameObject);

            if (prefab == null)
            {
                Debug.LogError("Failed to find prefab parent for scene object [name:" + gameObject.name + "]");
                return false;
            }
            return true;
        }

        static uint GetRandomUInt()
        {
            // use Crypto RNG to avoid having time based duplicates
            using (var rng = new RNGCryptoServiceProvider())
            {
                byte[] bytes = new byte[4];
                rng.GetBytes(bytes);
                return BitConverter.ToUInt32(bytes, 0);
            }
        }

        // persistent sceneId assignment
        // (because scene objects have no persistent unique ID in Unity)
        //
        // original UNET used OnPostProcessScene to assign an index based on
        // FindObjectOfType<NetworkIdentity> order.
        // -> this didn't work because FindObjectOfType order isn't deterministic.
        // -> one workaround is to sort them by sibling paths, but it can still
        //    get out of sync when we open scene2 in editor and we have
        //    DontDestroyOnLoad objects that messed with the sibling index.
        //
        // we absolutely need a persistent id. challenges:
        // * it needs to be 0 for prefabs
        //   => we set it to 0 in SetupIDs() if prefab!
        // * it needs to be only assigned in edit time, not at runtime because
        //   only the objects that were in the scene since beginning should have
        //   a scene id.
        //   => Application.isPlaying check solves that
        // * it needs to detect duplicated sceneIds after duplicating scene
        //   objects
        //   => sceneIds dict takes care of that
        // * duplicating the whole scene file shouldn't result in duplicate
        //   scene objects
        //   => buildIndex is shifted into sceneId for that.
        //   => if we have no scenes in build index then it doesn't matter
        //      because by definition a build can't switch to other scenes
        //   => if we do have scenes in build index then it will be != -1
        //   note: the duplicated scene still needs to be opened once for it to
        //          be set properly
        // * scene objects need the correct scene index byte even if the scene's
        //   build index was changed or a duplicated scene wasn't opened yet.
        //   => OnPostProcessScene is the only function that gets called for
        //      each scene before runtime, so this is where we set the scene
        //      byte.
        // * disabled scenes in build settings should result in same scene index
        //   in editor and in build
        //   => .gameObject.scene.buildIndex filters out disabled scenes by
        //      default
        // * generated sceneIds absolutely need to set scene dirty and force the
        //   user to resave.
        //   => Undo.RecordObject does that perfectly.
        // * sceneIds should never be generated temporarily for unopened scenes
        //   when building, otherwise editor and build get out of sync
        //   => BuildPipeline.isBuildingPlayer check solves that
        void AssignSceneID()
        {
            // we only ever assign sceneIds at edit time, never at runtime.
            // by definition, only the original scene objects should get one.
            // -> if we assign at runtime then server and client would generate
            //    different random numbers!
            if (Application.isPlaying)
                return;

            // no valid sceneId yet, or duplicate?
            bool duplicate = sceneIds.TryGetValue(sceneId, out NetworkIdentity existing) && existing != null && existing != this;
            if (sceneId == 0 || duplicate)
            {
                // clear in any case, because it might have been a duplicate
                sceneId = 0;

                // if a scene was never opened and we are building it, then a
                // sceneId would be assigned to build but not saved in editor,
                // resulting in them getting out of sync.
                // => don't ever assign temporary ids. they always need to be
                //    permanent
                // => throw an exception to cancel the build and let the user
                //    know how to fix it!
                if (BuildPipeline.isBuildingPlayer)
                    throw new Exception("Scene " + gameObject.scene.path + " needs to be opened and resaved before building, because the scene object " + name + " has no valid sceneId yet.");

                // if we generate the sceneId then we MUST be sure to set dirty
                // in order to save the scene object properly. otherwise it
                // would be regenerated every time we reopen the scene, and
                // upgrading would be very difficult.
                // -> Undo.RecordObject is the new EditorUtility.SetDirty!
                // -> we need to call it before changing.
                Undo.RecordObject(this, "Generated SceneId");

                // generate random sceneId part (0x00000000FFFFFFFF)
                uint randomId = GetRandomUInt();

                // only assign if not a duplicate of an existing scene id
                // (small chance, but possible)
                duplicate = sceneIds.TryGetValue(randomId, out existing) && existing != null && existing != this;
                if (!duplicate)
                {
                    sceneId = randomId;
                }
            }

            // add to sceneIds dict no matter what
            // -> even if we didn't generate anything new, because we still need
            //    existing sceneIds in there to check duplicates
            sceneIds[sceneId] = this;
        }

        // copy scene path hash into sceneId for scene objects.
        // this is the only way for scene file duplication to not contain
        // duplicate sceneIds as it seems.
        // -> sceneId before: 0x00000000AABBCCDD
        // -> then we clear the left 4 bytes, so that our 'OR' uses 0x00000000
        // -> then we OR the hash into the 0x00000000 part
        // -> buildIndex is not enough, because Editor and Build have different
        //    build indices if there are disabled scenes in build settings, and
        //    if no scene is in build settings then Editor and Build have
        //    different indices too (Editor=0, Build=-1)
        // => ONLY USE THIS FROM POSTPROCESSSCENE!
        [EditorBrowsable(EditorBrowsableState.Never)]
        public void SetSceneIdSceneHashPartInternal()
        {
            // get deterministic scene hash
            uint pathHash = (uint)gameObject.scene.path.GetStableHashCode();

            // shift hash from 0x000000FFFFFFFF to 0xFFFFFFFF00000000
            ulong shiftedHash = (ulong)pathHash << 32;

            // OR into scene id
            sceneId = (sceneId & 0xFFFFFFFF) | shiftedHash;

            // log it. this is incredibly useful to debug sceneId issues.
            if (LogFilter.Debug) Debug.Log(name + " in scene=" + gameObject.scene.name + " scene index hash(" + pathHash.ToString("X") + ") copied into sceneId: " + sceneId.ToString("X"));
        }

        void SetupIDs()
        {
            if (ThisIsAPrefab())
            {
                // force 0 for prefabs
                sceneId = 0;
                AssignAssetID(gameObject);
            }
            // are we currently in prefab editing mode? aka prefab stage
            // => check prefabstage BEFORE SceneObjectWithPrefabParent
            //    (fixes https://github.com/vis2k/Mirror/issues/976)
            // => if we don't check GetCurrentPrefabStage and only check
            //    GetPrefabStage(gameObject), then the 'else' case where we
            //    assign a sceneId and clear the assetId would still be
            //    triggered for prefabs. in other words: if we are in prefab
            //    stage, do not bother with anything else ever!
            else if (PrefabStageUtility.GetCurrentPrefabStage() != null)
            {
                // when modifying a prefab in prefab stage, Unity calls
                // OnValidate for that prefab and for all scene objects based on
                // that prefab.
                //
                // is this GameObject the prefab that we modify, and not just a
                // scene object based on the prefab?
                //   * GetCurrentPrefabStage = 'are we editing ANY prefab?'
                //   * GetPrefabStage(go) = 'are we editing THIS prefab?'
                if (PrefabStageUtility.GetPrefabStage(gameObject) != null)
                {
                    // force 0 for prefabs
                    sceneId = 0;
                    // NOTE: might make sense to use GetPrefabStage for asset
                    //       path, but let's not touch it while it works.
                    string path = PrefabStageUtility.GetCurrentPrefabStage().prefabAssetPath;
                    AssignAssetID(path);
                }
            }
            else if (ThisIsASceneObjectWithPrefabParent(out GameObject prefab))
            {
                AssignSceneID();
                AssignAssetID(prefab);
            }
            else
            {
                AssignSceneID();
                m_AssetId = "";
            }
        }
#endif

        // Unity will Destroy all networked objects on Scene Change, so we have to handle that here silently.
        // That means we cannot have any warning or logging in this method.
        void OnDestroy()
        {
            // remove from sceneIds
            // -> remove with (0xFFFFFFFFFFFFFFFF) and without (0x00000000FFFFFFFF)
            //    sceneHash to be 100% safe.
            sceneIds.Remove(sceneId);
            sceneIds.Remove(sceneId & 0x00000000FFFFFFFF);

            // Only call NetworkServer.Destroy on server and only if reset is false
            // reset will be false from incorrect use of Destroy instead of NetworkServer.Destroy
            // reset will be true if NetworkServer.Destroy was correctly invoked to begin with
            // Users are supposed to call NetworkServer.Destroy instead of just regular Destroy for networked objects.
            // This is a safeguard in case users accidentally call regular Destroy instead.
            // We cover their mistake by calling NetworkServer.Destroy for them.
            // If, however, they call NetworkServer.Destroy correctly, which leads to NetworkIdentity.MarkForReset,
            // then we don't need to call it again, so the check for reset is needed to prevent the doubling.
            if (IsServer && !reset)
            {
                Server.Destroy(gameObject);
            }
        }

        internal void StartServer()
        {
            // do nothing if already spawned
            if (IsServer)
                return;

            // If the instance/net ID is invalid here then this is an object instantiated from a prefab and the server should assign a valid ID
            // NOTE: this might not be necessary because the above m_IsServer
            //       check already checks netId. BUT this case here checks only
            //       netId, so it would still check cases where isServer=false
            //       but netId!=0.
            if (NetId != 0)
            {
                // This object has already been spawned, this method might be called again
                // if we try to respawn all objects.  This can happen when we add a scene
                // in that case there is nothing else to do.
                return;
            }

            NetId = GetNextNetworkId();

            if (LogFilter.Debug) Debug.Log("OnStartServer " + this + " NetId:" + NetId + " SceneId:" + sceneId);

            // add to spawned (note: the original EnableIsServer isn't needed
            // because we already set m_isServer=true above)
            Server.spawned[NetId] = this;

            OnStartServer.Invoke();
        }

        bool clientStarted;
        internal void StartClient()
        {
            if (clientStarted)
                return;
            clientStarted = true;

            OnStartClient.Invoke();
        }

        static NetworkIdentity previousLocalPlayer;
        internal void StartLocalPlayer()
        {
            if (previousLocalPlayer == this)
                return;
            previousLocalPlayer = this;

            OnStartLocalPlayer.Invoke();
        }

        bool hadAuthority;
        internal void NotifyAuthority()
        {
            if (!hadAuthority && HasAuthority)
                StartAuthority();
            if (hadAuthority && !HasAuthority)
                StopAuthority();
            hadAuthority = HasAuthority;
        }

        internal void StartAuthority()
        {
            OnStartAuthority.Invoke();
        }

        internal void StopAuthority()
        {
            OnStopAuthority.Invoke();
        }

        internal void OnSetHostVisibility(bool visible)
        {
            if (visibility != null)
            {
                try
                {
                    visibility.OnSetHostVisibility(visible);
                }
                catch (Exception e)
                {
                    Debug.LogError("Exception in OnSetLocalVisibility:" + e.Message + " " + e.StackTrace);
                }
            }
        }

<<<<<<< HEAD
        internal bool OnCheckObserver(INetworkConnection conn)
=======
        // check if observer can be seen by connection.
        // * returns true if seen.
        // * returns true if we have no proximity checker, so by default all are
        //   seen.
        internal bool OnCheckObserver(NetworkConnection conn)
>>>>>>> 70ddf92a
        {
            if (visibility != null)
            {
                try
                {
                    return visibility.OnCheckObserver(conn);
                }
                catch (Exception e)
                {
                    Debug.LogError("Exception in OnCheckObserver:" + e.Message + " " + e.StackTrace);
                }
            }
            return true;
        }

        internal void NetworkDestroy()
        {
            OnNetworkDestroy.Invoke();
        }

        ////////////////////////////////////////////////////////////////////////////////////////////////////////////////
        // random number that is unlikely to appear in a regular data stream
        const byte Barrier = 171;

        // paul: readstring bug prevention: https://issuetracker.unity3d.com/issues/unet-networkwriter-dot-write-causing-readstring-slash-readbytes-out-of-range-errors-in-clients
        // -> OnSerialize writes componentData, barrier, componentData, barrier,componentData,...
        // -> OnDeserialize carefully extracts each data, then deserializes the barrier and check it
        //    -> If we read too many or too few bytes,  the barrier is very unlikely to match
        //    -> we can properly track down errors
        void OnSerializeSafely(NetworkBehaviour comp, NetworkWriter writer, bool initialState)
        {
            bool result = comp.OnSerialize(writer, initialState);
            if (LogFilter.Debug) { Debug.Log("OnSerializeSafely written for object=" + comp.name + " component=" + comp.GetType() + " sceneId=" + sceneId); }

            // serialize a barrier to be checked by the deserializer
            writer.WriteByte(Barrier);
        }

        // serialize all components (or only dirty ones if not initial state)
        // -> check ownerWritten/observersWritten to know if anything was written
        internal (int ownerWritten, int observersWritten) OnSerializeAllSafely(bool initialState, NetworkWriter ownerWriter, NetworkWriter observersWriter)
        {
            ulong dirtyComponentsMask = GetDirtyMask(initialState);

            if (dirtyComponentsMask == 0L)
                return (0, 0);

            // calculate syncMode mask at runtime. this allows users to change
            // component.syncMode while the game is running, which can be a huge
            // advantage over syncvar-based sync modes. e.g. if a player decides
            // to share or not share his inventory, or to go invisible, etc.
            //
            // (this also lets the TestSynchronizingObjects test pass because
            //  otherwise if we were to cache it in Awake, then we would call
            //  GetComponents<NetworkBehaviour> before all the test behaviours
            //  were added)
            ulong syncModeObserversMask = GetSyncModeObserversMask();

            int ownerWritten = 0;
            int observersWritten = 0;

            // write regular dirty mask for owner,
            // writer 'dirty mask & syncMode==Everyone' for everyone else
            // (WritePacked64 so we don't write full 8 bytes if we don't have to)
            ownerWriter.WritePackedUInt64(dirtyComponentsMask);
            observersWriter.WritePackedUInt64(dirtyComponentsMask & syncModeObserversMask);

            foreach (NetworkBehaviour comp in NetworkBehaviours)
            {
                // is this component dirty?
                // -> always serialize if initialState so all components are included in spawn packet
                // -> note: IsDirty() is false if the component isn't dirty or sendInterval isn't elapsed yet
                if (initialState || comp.IsDirty())
                {
                    if (LogFilter.Debug) Debug.Log("OnSerializeAllSafely: " + name + " -> " + comp.GetType() + " initial=" + initialState);

                    // serialize into ownerWriter first
                    // (owner always gets everything!)
                    int startPosition = ownerWriter.Position;
                    OnSerializeSafely(comp, ownerWriter, initialState);
                    ++ownerWritten;

                    // copy into observersWriter too if SyncMode.Observers
                    // -> we copy instead of calling OnSerialize again because
                    //    we don't know what magic the user does in OnSerialize.
                    // -> it's not guaranteed that calling it twice gets the
                    //    same result
                    // -> it's not guaranteed that calling it twice doesn't mess
                    //    with the user's OnSerialize timing code etc.
                    // => so we just copy the result without touching
                    //    OnSerialize again
                    if (comp.syncMode == SyncMode.Observers)
                    {
                        var segment = ownerWriter.ToArraySegment();
                        int length = ownerWriter.Position - startPosition;
                        observersWriter.WriteBytes(segment.Array, startPosition, length);
                        ++observersWritten;
                    }
                }
            }

            return (ownerWritten, observersWritten);
        }

        internal ulong GetDirtyMask(bool initialState)
        {
            // loop through all components only once and then write dirty+payload into the writer afterwards
            ulong dirtyComponentsMask = 0L;
            NetworkBehaviour[] components = NetworkBehaviours;
            for (int i = 0; i < components.Length; ++i)
            {
                NetworkBehaviour comp = components[i];
                if (initialState || comp.IsDirty())
                {
                    dirtyComponentsMask |= (ulong)(1L << i);
                }
            }

            return dirtyComponentsMask;
        }

        // a mask that contains all the components with SyncMode.Observers
        internal ulong GetSyncModeObserversMask()
        {
            // loop through all components
            ulong mask = 0UL;
            NetworkBehaviour[] components = NetworkBehaviours;
            for (int i = 0; i < NetworkBehaviours.Length; ++i)
            {
                NetworkBehaviour comp = components[i];
                if (comp.syncMode == SyncMode.Observers)
                {
                    mask |= 1UL << i;
                }
            }

            return mask;
        }

        void OnDeserializeSafely(NetworkBehaviour comp, NetworkReader reader, bool initialState)
        {

            // call OnDeserialize with a temporary reader, so that the
            // original one can't be messed with. we also wrap it in a
            // try-catch block so there's no way to mess up another
            // component's deserialization

            comp.OnDeserialize(reader, initialState);

            byte barrierData = reader.ReadByte();
            if (barrierData != Barrier)
            {
                throw new InvalidMessageException("OnDeserialize failed for: object=" + name + " component=" + comp.GetType() + " sceneId=" + sceneId + ". Possible Reasons:\n  * Do " + comp.GetType() + "'s OnSerialize and OnDeserialize calls write the same amount of data? \n  * Was there an exception in " + comp.GetType() + "'s OnSerialize/OnDeserialize code?\n  * Are the server and client the exact same project?\n  * Maybe this OnDeserialize call was meant for another GameObject? The sceneIds can easily get out of sync if the Hierarchy was modified only in the client OR the server. Try rebuilding both.\n\n");
            }
        }

        internal void OnDeserializeAllSafely(NetworkReader reader, bool initialState)
        {
            // hack needed so that we can deserialize gameobjects and NI

            NetworkClient.Current = Client;
            // read component dirty mask
            ulong dirtyComponentsMask = reader.ReadPackedUInt64();

            NetworkBehaviour[] components = NetworkBehaviours;
            // loop through all components and deserialize the dirty ones
            for (int i = 0; i < components.Length; ++i)
            {
                // is the dirty bit at position 'i' set to 1?
                ulong dirtyBit = (ulong)(1L << i);
                if ((dirtyComponentsMask & dirtyBit) != 0L)
                {
                    OnDeserializeSafely(components[i], reader, initialState);
                }
            }
        }

        // helper function to handle SyncEvent/Command/Rpc
        void HandleRemoteCall(int componentIndex, int functionHash, MirrorInvokeType invokeType, NetworkReader reader)
        {
            if (gameObject == null)
            {
                Debug.LogWarning(invokeType + " [" + functionHash + "] received for deleted object [netId=" + NetId + "]");
                return;
            }

            // hack sets the current client and server so that we can deserialize
            // gameobjects and network identities in the reader
            NetworkClient.Current = Client;
            NetworkServer.Current = Server;

            // find the right component to invoke the function on
            if (0 <= componentIndex && componentIndex < NetworkBehaviours.Length)
            {
                NetworkBehaviour invokeComponent = NetworkBehaviours[componentIndex];
                if (!invokeComponent.InvokeHandlerDelegate(functionHash, invokeType, reader))
                {
                    Debug.LogError("Found no receiver for incoming " + invokeType + " [" + functionHash + "] on " + gameObject + ",  the server and client should have the same NetworkBehaviour instances [netId=" + NetId + "].");
                }
            }
            else
            {
                Debug.LogWarning("Component [" + componentIndex + "] not found for [netId=" + NetId + "]");
            }
        }

        // happens on client
        internal void HandleSyncEvent(int componentIndex, int eventHash, NetworkReader reader)
        {
            HandleRemoteCall(componentIndex, eventHash, MirrorInvokeType.SyncEvent, reader);
        }

        // happens on server
        internal void HandleCommand(int componentIndex, int cmdHash, NetworkReader reader)
        {
            HandleRemoteCall(componentIndex, cmdHash, MirrorInvokeType.Command, reader);
        }

        // happens on client
        internal void HandleRpc(int componentIndex, int rpcHash, NetworkReader reader)
        {
            HandleRemoteCall(componentIndex, rpcHash, MirrorInvokeType.ClientRpc, reader);
        }

        internal void ClearObservers()
        {
            foreach (INetworkConnection conn in observers)
            {
                conn.RemoveFromVisList(this);
            }
            observers.Clear();
        }

        internal void AddObserver(INetworkConnection conn)
        {
            if (observers.Contains(conn))
            {
                // if we try to add a connectionId that was already added, then
                // we may have generated one that was already in use.
                return;
            }

            if (LogFilter.Debug) Debug.Log("Added observer " + conn.Address + " added for " + gameObject);
            observers.Add(conn);
            conn.AddToVisList(this);

            // spawn identity for this conn
            Server.ShowForConnection(this, conn);
        }

        // helper function to call OnRebuildObservers in all components
        // -> HashSet is passed in so we can cache it!
        // -> returns true if we have a proxchecker, false otherwise
        // -> initialize is true on first rebuild, false on consecutive rebuilds
        internal bool GetNewObservers(HashSet<INetworkConnection> observersSet, bool initialize)
        {
            observersSet.Clear();

            if (visibility != null)
            {
                visibility.OnRebuildObservers(observersSet, initialize);
                return true;
            }

            // we have no proximity checker. return false to indicate that we
            // should use the default implementation.
            return false;
        }

        // helper function to add all server connections as observers.
        // this is used if none of the components provides their own
        // OnRebuildObservers function.
        internal void AddAllReadyServerConnectionsToObservers()
        {
            // add all server connections
            foreach (INetworkConnection conn in Server.connections)
            {
                if (conn.IsReady)
                    AddObserver(conn);
            }

            // add local host connection (if any)
            if (Server.LocalConnection != null && Server.LocalConnection.IsReady)
            {
                AddObserver(Server.LocalConnection);
            }
        }

        static readonly HashSet<INetworkConnection> newObservers = new HashSet<INetworkConnection>();

        /// <summary>
        /// This causes the set of players that can see this object to be rebuild. The OnRebuildObservers callback function will be invoked on each NetworkBehaviour.
        /// </summary>
        /// <param name="initialize">True if this is the first time.</param>
        public void RebuildObservers(bool initialize)
        {
            bool changed = false;

            // call OnRebuildObservers function
            bool rebuildOverwritten = GetNewObservers(newObservers, initialize);

            // if player connection: ensure player always see himself no matter what.
            // -> fixes https://github.com/vis2k/Mirror/issues/692 where a
            //    player might teleport out of the ProximityChecker's cast,
            //    losing the own connection as observer.
            if (ConnectionToClient != null && ConnectionToClient.IsReady)
            {
                newObservers.Add(ConnectionToClient);
            }

            // if no component implemented OnRebuildObservers, then add all
            // server connections.
            if (!rebuildOverwritten)
            {
                // only add all connections when rebuilding the first time.
                // second time we just keep them without rebuilding anything.
                if (initialize)
                {
                    AddAllReadyServerConnectionsToObservers();
                }
                return;
            }

            // add all newObservers that aren't in .observers yet
            foreach (INetworkConnection conn in newObservers)
            {
                // only add ready connections.
                // otherwise the player might not be in the world yet or anymore
                if (conn != null && conn.IsReady)
                {
                    if (initialize || !observers.Contains(conn))
                    {
                        // new observer
                        conn.AddToVisList(this);
                        // spawn identity for this conn
                        Server.ShowForConnection(this, conn);
                        if (LogFilter.Debug) Debug.Log("New Observer for " + gameObject + " " + conn);
                        changed = true;
                    }
                }
            }

            // remove all old .observers that aren't in newObservers anymore
            foreach (INetworkConnection conn in observers)
            {
                if (!newObservers.Contains(conn))
                {
                    // removed observer
                    conn.RemoveFromVisList(this);
                    Server.HideForConnection(this, conn);

                    if (LogFilter.Debug) Debug.Log("Removed Observer for " + gameObject + " " + conn);
                    changed = true;
                }
            }

            if (changed)
            {
                observers.Clear();
                foreach (INetworkConnection conn in newObservers)
                {
                    if (conn != null && conn.IsReady)
                        observers.Add(conn);
                }
            }

            // special case for host mode: we use SetHostVisibility to hide
            // NetworkIdentities that aren't in observer range from host.
            // this is what games like Dota/Counter-Strike do too, where a host
            // does NOT see all players by default. they are in memory, but
            // hidden to the host player.
            //
            // this code is from UNET, it's a bit strange but it works:
            // * it hides newly connected identities in host mode
            //   => that part was the intended behaviour
            // * it hides ALL NetworkIdentities in host mode when the host
            //   connects but hasn't selected a character yet
            //   => this only works because we have no .localConnection != null
            //      check. at this stage, localConnection is null because
            //      StartHost starts the server first, then calls this code,
            //      then starts the client and sets .localConnection. so we can
            //      NOT add a null check without breaking host visibility here.
            // * it hides ALL NetworkIdentities in server-only mode because
            //   observers never contain the 'null' .localConnection
            //   => that was not intended, but let's keep it as it is so we
            //      don't break anything in host mode. it's way easier than
            //      iterating all identities in a special function in StartHost.
            if (initialize)
            {
                if (!newObservers.Contains(Server.LocalConnection))
                {
                    OnSetHostVisibility(false);
                }
            }
        }

        /// <summary>
        /// Assign control of an object to a client via the client's <see cref="NetworkConnection">NetworkConnection.</see>
        /// <para>This causes hasAuthority to be set on the client that owns the object, and NetworkBehaviour.OnStartAuthority will be called on that client. This object then will be in the NetworkConnection.clientOwnedObjects list for the connection.</para>
        /// <para>Authority can be removed with RemoveClientAuthority. Only one client can own an object at any time. This does not need to be called for player objects, as their authority is setup automatically.</para>
        /// </summary>
        /// <param name="conn">	The connection of the client to assign authority to.</param>
        public void AssignClientAuthority(INetworkConnection conn)
        {
            if (!IsServer)
            {
                throw new InvalidOperationException("AssignClientAuthority can only be called on the server for spawned objects");
            }

            if (conn == null)
            {
                throw new InvalidOperationException("AssignClientAuthority for " + gameObject + " owner cannot be null. Use RemoveClientAuthority() instead");
            }

            if (ConnectionToClient != null && conn != ConnectionToClient)
            {
                throw new InvalidOperationException("AssignClientAuthority for " + gameObject + " already has an owner. Use RemoveClientAuthority() first");
            }

            SetClientOwner(conn);

            // The client will match to the existing object
            // update all variables and assign authority
            Server.SendSpawnMessage(this, conn);

            clientAuthorityCallback?.Invoke(conn, this, true);
        }

        /// <summary>
        /// Removes ownership for an object.
        /// <para>This applies to objects that had authority set by AssignClientAuthority, or <see cref="NetworkServer.Spawn">NetworkServer.Spawn</see> with a NetworkConnection parameter included.</para>
        /// <para>Authority cannot be removed for player objects.</para>
        /// </summary>
        public void RemoveClientAuthority()
        {
            if (!IsServer)
            {
                throw new InvalidOperationException("RemoveClientAuthority can only be called on the server for spawned objects");
            }

            if (ConnectionToClient?.Identity == this)
            {
                throw new InvalidOperationException("RemoveClientAuthority cannot remove authority for a player object");
            }

            if (ConnectionToClient != null)
            {
                clientAuthorityCallback?.Invoke(ConnectionToClient, this, false);

                INetworkConnection previousOwner = ConnectionToClient;

                ConnectionToClient = null;

                // we need to resynchronize the entire object
                // so just spawn it again,
                // the client will not create a new instance,  it will simply
                // reset all variables and remove authority
                Server.SendSpawnMessage(this, previousOwner);

                ConnectionToClient = null;
            }
        }

        // marks the identity for future reset, this is because we cant reset the identity during destroy
        // as people might want to be able to read the members inside OnDestroy(), and we have no way
        // of invoking reset after OnDestroy is called.
        internal void MarkForReset() => reset = true;

        // check if it was marked for reset
        internal bool IsMarkedForReset() => reset;

        // if we have marked an identity for reset we do the actual reset.
        internal void Reset()
        {
            if (!reset)
                return;

            clientStarted = false;
            reset = false;

            NetId = 0;
            Server = null;
            Client = null;
            ConnectionToServer = null;
            ConnectionToClient = null;
            networkBehavioursCache = null;

            ClearObservers();
        }

        // invoked by NetworkServer during Update()
        internal void ServerUpdate()
        {
            if (observers.Count > 0)
            {
                // one writer for owner, one for observers
                using (PooledNetworkWriter ownerWriter = NetworkWriterPool.GetWriter(), observersWriter = NetworkWriterPool.GetWriter())
                {
                    // serialize all the dirty components and send (if any were dirty)
                    (int ownerWritten, int observersWritten) = OnSerializeAllSafely(false, ownerWriter, observersWriter);
                    if (ownerWritten > 0 || observersWritten > 0)
                    {
                        var varsMessage = new UpdateVarsMessage
                        {
                            netId = NetId
                        };

                        // send ownerWriter to owner
                        // (only if we serialized anything for owner)
                        // (only if there is a connection (e.g. if not a monster),
                        //  and if connection is ready because we use SendToReady
                        //  below too)
                        if (ownerWritten > 0)
                        {
                            varsMessage.payload = ownerWriter.ToArraySegment();
                            if (ConnectionToClient != null && ConnectionToClient.IsReady)
                                Server.SendToClientOfPlayer(this, varsMessage);
                        }

                        // send observersWriter to everyone but owner
                        // (only if we serialized anything for observers)
                        if (observersWritten > 0)
                        {
                            varsMessage.payload = observersWriter.ToArraySegment();
                            Server.SendToReady(this, varsMessage, false);
                        }

                        // clear dirty bits only for the components that we serialized
                        // DO NOT clean ALL component's dirty bits, because
                        // components can have different syncIntervals and we don't
                        // want to reset dirty bits for the ones that were not
                        // synced yet.
                        // (we serialized only the IsDirty() components, or all of
                        //  them if initialState. clearing the dirty ones is enough.)
                        ClearDirtyComponentsDirtyBits();
                    }
                }
            }
            else
            {
                // clear all component's dirty bits.
                // it would be spawned on new observers anyway.
                ClearAllComponentsDirtyBits();
            }
        }

        // clear all component's dirty bits no matter what
        internal void ClearAllComponentsDirtyBits()
        {
            foreach (NetworkBehaviour comp in NetworkBehaviours)
            {
                comp.ClearAllDirtyBits();
            }
        }

        // clear only dirty component's dirty bits. ignores components which
        // may be dirty but not ready to be synced yet (because of syncInterval)
        internal void ClearDirtyComponentsDirtyBits()
        {
            foreach (NetworkBehaviour comp in NetworkBehaviours)
            {
                if (comp.IsDirty())
                {
                    comp.ClearAllDirtyBits();
                }
            }
        }
    }
}<|MERGE_RESOLUTION|>--- conflicted
+++ resolved
@@ -643,37 +643,19 @@
         {
             if (visibility != null)
             {
-                try
-                {
-                    visibility.OnSetHostVisibility(visible);
-                }
-                catch (Exception e)
-                {
-                    Debug.LogError("Exception in OnSetLocalVisibility:" + e.Message + " " + e.StackTrace);
-                }
-            }
-        }
-
-<<<<<<< HEAD
-        internal bool OnCheckObserver(INetworkConnection conn)
-=======
+                visibility.OnSetHostVisibility(visible);
+            }
+        }
+
         // check if observer can be seen by connection.
         // * returns true if seen.
         // * returns true if we have no proximity checker, so by default all are
         //   seen.
-        internal bool OnCheckObserver(NetworkConnection conn)
->>>>>>> 70ddf92a
+        internal bool OnCheckObserver(INetworkConnection conn)
         {
             if (visibility != null)
             {
-                try
-                {
-                    return visibility.OnCheckObserver(conn);
-                }
-                catch (Exception e)
-                {
-                    Debug.LogError("Exception in OnCheckObserver:" + e.Message + " " + e.StackTrace);
-                }
+                return visibility.OnCheckObserver(conn);
             }
             return true;
         }
