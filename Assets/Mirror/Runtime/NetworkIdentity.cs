using System;
using System.Collections.Generic;
using System.ComponentModel;
using System.Security.Cryptography;
using UnityEngine;
using UnityEngine.Serialization;
using UnityEngine.Events;
#if UNITY_EDITOR
using UnityEditor;
#if UNITY_2018_3_OR_NEWER
using UnityEditor.Experimental.SceneManagement;
#endif
#endif

namespace Mirror
{
    /// <summary>
    /// The NetworkIdentity identifies objects across the network, between server and clients. Its primary data is a NetworkInstanceId which is allocated by the server and then set on clients. This is used in network communications to be able to lookup game objects on different machines.
    /// </summary>
    /// <remarks>
    /// <para>The NetworkIdentity is used to synchronize information in the object with the network. Only the server should create instances of objects which have NetworkIdentity as otherwise they will not be properly connected to the system.</para>
    /// <para>For complex objects with a hierarchy of subcomponents, the NetworkIdentity must be on the root of the hierarchy. It is not supported to have multiple NetworkIdentity components on subcomponents of a hierarchy.</para>
    /// <para>NetworkBehaviour scripts require a NetworkIdentity on the game object to be able to function.</para>
    /// <para>The NetworkIdentity manages the dirty state of the NetworkBehaviours of the object. When it discovers that NetworkBehaviours are dirty, it causes an update packet to be created and sent to clients.</para>
    /// <para>The flow for serialization updates managed by the NetworkIdentity is:</para>
    /// <para>* Each NetworkBehaviour has a dirty mask. This mask is available inside OnSerialize as syncVarDirtyBits</para>
    /// <para>* Each SyncVar in a NetworkBehaviour script is assigned a bit in the dirty mask.</para>
    /// <para>* Changing the value of SyncVars causes the bit for that SyncVar to be set in the dirty mask</para>
    /// <para>* Alternatively, calling SetDirtyBit() writes directly to the dirty mask</para>
    /// <para>* NetworkIdentity objects are checked on the server as part of it&apos;s update loop</para>
    /// <para>* If any NetworkBehaviours on a NetworkIdentity are dirty, then an UpdateVars packet is created for that object</para>
    /// <para>* The UpdateVars packet is populated by calling OnSerialize on each NetworkBehaviour on the object</para>
    /// <para>* NetworkBehaviours that are NOT dirty write a zero to the packet for their dirty bits</para>
    /// <para>* NetworkBehaviours that are dirty write their dirty mask, then the values for the SyncVars that have changed</para>
    /// <para>* If OnSerialize returns true for a NetworkBehaviour, the dirty mask is reset for that NetworkBehaviour, so it will not send again until its value changes.</para>
    /// <para>* The UpdateVars packet is sent to ready clients that are observing the object</para>
    /// <para>On the client:</para>
    /// <para>* an UpdateVars packet is received for an object</para>
    /// <para>* The OnDeserialize function is called for each NetworkBehaviour script on the object</para>
    /// <para>* Each NetworkBehaviour script on the object reads a dirty mask.</para>
    /// <para>* If the dirty mask for a NetworkBehaviour is zero, the OnDeserialize functions returns without reading any more</para>
    /// <para>* If the dirty mask is non-zero value, then the OnDeserialize function reads the values for the SyncVars that correspond to the dirty bits that are set</para>
    /// <para>* If there are SyncVar hook functions, those are invoked with the value read from the stream.</para>
    /// </remarks>
    [ExecuteInEditMode]
    [DisallowMultipleComponent]
    [AddComponentMenu("Network/NetworkIdentity")]
    [HelpURL("https://mirror-networking.com/docs/Components/NetworkIdentity.html")]
    public sealed class NetworkIdentity : MonoBehaviour
    {
        // configuration
        NetworkBehaviour[] networkBehavioursCache;

        // member used to mark a identity for future reset
        // check MarkForReset for more information.
        bool reset;

        /// <summary>
        /// Returns true if running as a client and this object was spawned by a server.
        /// </summary>
        public bool IsClient => Client != null && Client.Active && NetId != 0 && !serverOnly;

        /// <summary>
        /// Returns true if NetworkServer.active and server is not stopped.
        /// </summary>
        public bool IsServer => Server != null && Server.active && NetId != 0;

        /// <summary>
        /// Returns true if we're on host mode.
        /// </summary>
        public bool IsLocalClient => Server != null && Server.LocalClientActive;

        /// <summary>
        /// This returns true if this object is the one that represents the player on the local machine.
        /// <para>This is set when the server has spawned an object for this particular client.</para>
        /// </summary>
        public bool IsLocalPlayer => Client != null && Client.LocalPlayer == this;

        /// <summary>
        /// This returns true if this object is the authoritative player object on the client.
        /// <para>This value is determined at runtime. For most objects, authority is held by the server.</para>
        /// <para>For objects that had their authority set by AssignClientAuthority on the server, this will be true on the client that owns the object. NOT on other clients.</para>
        /// </summary>
        public bool HasAuthority { get; internal set; }

        /// <summary>
        /// The set of network connections (players) that can see this object.
        /// <para>null until OnStartServer was called. this is necessary for SendTo* to work properly in server-only mode.</para>
        /// </summary>
        public HashSet<NetworkConnection> observers;

        /// <summary>
        /// Unique identifier for this particular object instance, used for tracking objects between networked clients and the server.
        /// <para>This is a unique identifier for this particular GameObject instance. Use it to track GameObjects between networked clients and the server.</para>
        /// </summary>
        public uint NetId { get; internal set; }

        /// <summary>
        /// A unique identifier for NetworkIdentity objects within a scene.
        /// <para>This is used for spawning scene objects on clients.</para>
        /// </summary>
        // persistent scene id <sceneHash/32,sceneId/32> (see AssignSceneID comments)
        [FormerlySerializedAs("m_SceneId"), HideInInspector]
        public ulong sceneId;

        /// <summary>
        /// Flag to make this object only exist when the game is running as a server (or host).
        /// </summary>
        [FormerlySerializedAs("m_ServerOnly")]
        public bool serverOnly;

        /// <summary>
        /// The NetworkServer associated with this NetworkIdentity.
        /// </summary>
        public NetworkServer Server { get; internal set; }

        /// <summary>
        /// The NetworkConnection associated with this NetworkIdentity. This is only valid for player objects on a local client.
        /// </summary>
        public NetworkConnection ConnectionToServer { get; internal set; }

        /// <summary>
        /// The NetworkClient associated with this NetworkIdentity.
        /// </summary>
        public NetworkClient Client { get; internal set; }

        NetworkConnectionToClient _connectionToClient;

        /// <summary>
        /// The NetworkConnection associated with this <see cref="NetworkIdentity">NetworkIdentity.</see> This is valid for player and other owned objects in the server.
        /// <para>Use it to return details such as the connection&apos;s identity, IP address and ready status.</para>
        /// </summary>
        public NetworkConnectionToClient ConnectionToClient
        {
            get => _connectionToClient;

            internal set
            {
                if (_connectionToClient != null)
                    _connectionToClient.RemoveOwnedObject(this);

                _connectionToClient = value;
                _connectionToClient?.AddOwnedObject(this);
            }
        }

        public NetworkBehaviour[] NetworkBehaviours => networkBehavioursCache = networkBehavioursCache ?? GetComponents<NetworkBehaviour>();

        [SerializeField, HideInInspector] string m_AssetId;

        // the AssetId trick:
        // - ideally we would have a serialized 'Guid m_AssetId' but Unity can't
        //   serialize it because Guid's internal bytes are private
        // - UNET used 'NetworkHash128' originally, with byte0, ..., byte16
        //   which works, but it just unnecessary extra code
        // - using just the Guid string would work, but it's 32 chars long and
        //   would then be sent over the network as 64 instead of 16 bytes
        // -> the solution is to serialize the string internally here and then
        //    use the real 'Guid' type for everything else via .assetId
        /// <summary>
        /// Unique identifier used to find the source assets when server spawns the on clients.
        /// </summary>
        public Guid AssetId
        {
            get
            {
#if UNITY_EDITOR
                // This is important because sometimes OnValidate does not run (like when adding view to prefab with no child links)
                if (string.IsNullOrEmpty(m_AssetId))
                    SetupIDs();
#endif
                // convert string to Guid and use .Empty to avoid exception if
                // we would use 'new Guid("")'
                return string.IsNullOrEmpty(m_AssetId) ? Guid.Empty : new Guid(m_AssetId);
            }
            internal set
            {
                string newAssetIdString = value.ToString("N");
                if (string.IsNullOrEmpty(m_AssetId) || m_AssetId == newAssetIdString)
                {
                    m_AssetId = newAssetIdString;
                }
                else Debug.LogWarning($"SetDynamicAssetId object {this.name} already has an assetId {m_AssetId}, new asset id {newAssetIdString}");
            }
        }

        // keep track of all sceneIds to detect scene duplicates
        static readonly Dictionary<ulong, NetworkIdentity> sceneIds = new Dictionary<ulong, NetworkIdentity>();

        /// <summary>
        /// This is invoked for NetworkBehaviour objects when they become active on the server.
        /// <para>This could be triggered by NetworkServer.Listen() for objects in the scene, or by NetworkServer.Spawn() for objects that are dynamically created.</para>
        /// <para>This will be called for objects on a "host" as well as for object on a dedicated server.</para>
        /// </summary>
        public UnityEvent OnStartServer = new UnityEvent();

        /// <summary>
        /// Called on every NetworkBehaviour when it is activated on a client.
        /// <para>Objects on the host have this function called, as there is a local client on the host. The values of SyncVars on object are guaranteed to be initialized correctly with the latest state from the server when this function is called on the client.</para>
        /// </summary>
        public UnityEvent OnStartClient = new UnityEvent();

        /// <summary>
        /// Called when the local player object has been set up.
        /// <para>This happens after OnStartClient(), as it is triggered by an ownership message from the server. This is an appropriate place to activate components or functionality that should only be active for the local player, such as cameras and input.</para>
        /// </summary>
        public UnityEvent OnStartLocalPlayer = new UnityEvent();

        /// <summary>
        /// This is invoked on behaviours that have authority, based on context and <see cref="NetworkIdentity.HasAuthority">NetworkIdentity.hasAuthority</see>.
        /// <para>This is called after <see cref="OnStartServer">OnStartServer</see> and before <see cref="OnStartClient">OnStartClient.</see></para>
        /// <para>When <see cref="NetworkIdentity.AssignClientAuthority"/> is called on the server, this will be called on the client that owns the object. When an object is spawned with <see cref="NetworkServer.Spawn">NetworkServer.Spawn</see> with a NetworkConnection parameter included, this will be called on the client that owns the object.</para>
        /// </summary>
        public UnityEvent OnStartAuthority = new UnityEvent();

        /// <summary>
        /// This is invoked on behaviours when authority is removed.
        /// <para>When NetworkIdentity.RemoveClientAuthority is called on the server, this will be called on the client that owns the object.</para>
        /// </summary>
        public UnityEvent OnStopAuthority = new UnityEvent();

        /// <summary>
        /// This is invoked on clients when the server has caused this object to be destroyed.
        /// <para>This can be used as a hook to invoke effects or do client specific cleanup.</para>
        /// </summary>
        ///<summary>Called on clients when the server destroys the GameObject.</summary>
        public UnityEvent OnNetworkDestroy = new UnityEvent();

        /// <summary>
        /// Gets the NetworkIdentity from the sceneIds dictionary with the corresponding id
        /// </summary>
        /// <param name="id"></param>
        /// <returns>NetworkIdentity from the sceneIds dictionary</returns>
        public static NetworkIdentity GetSceneIdentity(ulong id) => sceneIds[id];

        // used when adding players
        internal void SetClientOwner(NetworkConnection conn)
        {
            // do nothing if it already has an owner
            if (ConnectionToClient != null && conn != ConnectionToClient)
            {
                throw new InvalidOperationException($"Object {this} netId={NetId} already has an owner. Use RemoveClientAuthority() first");
            }

            // otherwise set the owner connection
            ConnectionToClient = (NetworkConnectionToClient)conn;
        }

        static uint nextNetworkId = 1;
        internal static uint GetNextNetworkId() => nextNetworkId++;

        /// <summary>
        /// Resets nextNetworkId = 1
        /// </summary>
        public static void ResetNextNetworkId() => nextNetworkId = 1;

        /// <summary>
        /// The delegate type for the clientAuthorityCallback.
        /// </summary>
        /// <param name="conn">The network connection that is gaining or losing authority.</param>
        /// <param name="identity">The object whose client authority status is being changed.</param>
        /// <param name="authorityState">The new state of client authority of the object for the connection.</param>
        public delegate void ClientAuthorityCallback(NetworkConnection conn, NetworkIdentity identity, bool authorityState);

        /// <summary>
        /// A callback that can be populated to be notified when the client-authority state of objects changes.
        /// <para>Whenever an object is spawned using SpawnWithClientAuthority, or the client authority status of an object is changed with AssignClientAuthority or RemoveClientAuthority, then this callback will be invoked.</para>
        /// <para>This callback is only invoked on the server.</para>
        /// </summary>
        public static event ClientAuthorityCallback clientAuthorityCallback;

        // this is used when a connection is destroyed, since the "observers" property is read-only
        internal void RemoveObserverInternal(NetworkConnection conn)
        {
            observers?.Remove(conn);
        }

        void Awake()
        {
            // detect runtime sceneId duplicates, e.g. if a user tries to
            // Instantiate a sceneId object at runtime. if we don't detect it,
            // then the client won't know which of the two objects to use for a
            // SpawnSceneObject message, and it's likely going to be the wrong
            // object.
            //
            // This might happen if for example we have a Dungeon GameObject
            // which contains a Skeleton monster as child, and when a player
            // runs into the Dungeon we create a Dungeon Instance of that
            // Dungeon, which would duplicate a scene object.
            //
            // see also: https://github.com/vis2k/Mirror/issues/384
            if (Application.isPlaying && sceneId != 0)
            {
                if (sceneIds.TryGetValue(sceneId, out NetworkIdentity existing) && existing != this)
                {
                    Debug.LogError(name + "'s sceneId: " + sceneId.ToString("X") + " is already taken by: " + existing.name + ". Don't call Instantiate for NetworkIdentities that were in the scene since the beginning (aka scene objects). Otherwise the client won't know which object to use for a SpawnSceneObject message.");
                    Destroy(gameObject);
                }
                else
                {
                    sceneIds[sceneId] = this;
                }
            }
        }

        void OnValidate()
        {
#if UNITY_EDITOR
            SetupIDs();
#endif
        }

#if UNITY_EDITOR
        void AssignAssetID(GameObject prefab) => AssignAssetID(AssetDatabase.GetAssetPath(prefab));
        void AssignAssetID(string path) => m_AssetId = AssetDatabase.AssetPathToGUID(path);

        bool ThisIsAPrefab() => PrefabUtility.IsPartOfPrefabAsset(gameObject);

        bool ThisIsASceneObjectWithPrefabParent(out GameObject prefab)
        {
            prefab = null;

            if (!PrefabUtility.IsPartOfPrefabInstance(gameObject))
            {
                return false;
            }
            prefab = PrefabUtility.GetCorrespondingObjectFromSource(gameObject);

            if (prefab == null)
            {
                Debug.LogError("Failed to find prefab parent for scene object [name:" + gameObject.name + "]");
                return false;
            }
            return true;
        }

        static uint GetRandomUInt()
        {
            // use Crypto RNG to avoid having time based duplicates
            using (var rng = new RNGCryptoServiceProvider())
            {
                byte[] bytes = new byte[4];
                rng.GetBytes(bytes);
                return BitConverter.ToUInt32(bytes, 0);
            }
        }

        // persistent sceneId assignment
        // (because scene objects have no persistent unique ID in Unity)
        //
        // original UNET used OnPostProcessScene to assign an index based on
        // FindObjectOfType<NetworkIdentity> order.
        // -> this didn't work because FindObjectOfType order isn't deterministic.
        // -> one workaround is to sort them by sibling paths, but it can still
        //    get out of sync when we open scene2 in editor and we have
        //    DontDestroyOnLoad objects that messed with the sibling index.
        //
        // we absolutely need a persistent id. challenges:
        // * it needs to be 0 for prefabs
        //   => we set it to 0 in SetupIDs() if prefab!
        // * it needs to be only assigned in edit time, not at runtime because
        //   only the objects that were in the scene since beginning should have
        //   a scene id.
        //   => Application.isPlaying check solves that
        // * it needs to detect duplicated sceneIds after duplicating scene
        //   objects
        //   => sceneIds dict takes care of that
        // * duplicating the whole scene file shouldn't result in duplicate
        //   scene objects
        //   => buildIndex is shifted into sceneId for that.
        //   => if we have no scenes in build index then it doesn't matter
        //      because by definition a build can't switch to other scenes
        //   => if we do have scenes in build index then it will be != -1
        //   note: the duplicated scene still needs to be opened once for it to
        //          be set properly
        // * scene objects need the correct scene index byte even if the scene's
        //   build index was changed or a duplicated scene wasn't opened yet.
        //   => OnPostProcessScene is the only function that gets called for
        //      each scene before runtime, so this is where we set the scene
        //      byte.
        // * disabled scenes in build settings should result in same scene index
        //   in editor and in build
        //   => .gameObject.scene.buildIndex filters out disabled scenes by
        //      default
        // * generated sceneIds absolutely need to set scene dirty and force the
        //   user to resave.
        //   => Undo.RecordObject does that perfectly.
        // * sceneIds should never be generated temporarily for unopened scenes
        //   when building, otherwise editor and build get out of sync
        //   => BuildPipeline.isBuildingPlayer check solves that
        void AssignSceneID()
        {
            // we only ever assign sceneIds at edit time, never at runtime.
            // by definition, only the original scene objects should get one.
            // -> if we assign at runtime then server and client would generate
            //    different random numbers!
            if (Application.isPlaying)
                return;

            // no valid sceneId yet, or duplicate?
            bool duplicate = sceneIds.TryGetValue(sceneId, out NetworkIdentity existing) && existing != null && existing != this;
            if (sceneId == 0 || duplicate)
            {
                // clear in any case, because it might have been a duplicate
                sceneId = 0;

                // if a scene was never opened and we are building it, then a
                // sceneId would be assigned to build but not saved in editor,
                // resulting in them getting out of sync.
                // => don't ever assign temporary ids. they always need to be
                //    permanent
                // => throw an exception to cancel the build and let the user
                //    know how to fix it!
                if (BuildPipeline.isBuildingPlayer)
                    throw new Exception("Scene " + gameObject.scene.path + " needs to be opened and resaved before building, because the scene object " + name + " has no valid sceneId yet.");

                // if we generate the sceneId then we MUST be sure to set dirty
                // in order to save the scene object properly. otherwise it
                // would be regenerated every time we reopen the scene, and
                // upgrading would be very difficult.
                // -> Undo.RecordObject is the new EditorUtility.SetDirty!
                // -> we need to call it before changing.
                Undo.RecordObject(this, "Generated SceneId");

                // generate random sceneId part (0x00000000FFFFFFFF)
                uint randomId = GetRandomUInt();

                // only assign if not a duplicate of an existing scene id
                // (small chance, but possible)
                duplicate = sceneIds.TryGetValue(randomId, out existing) && existing != null && existing != this;
                if (!duplicate)
                {
                    sceneId = randomId;
                    //Debug.Log(name + " in scene=" + gameObject.scene.name + " sceneId assigned to: " + m_SceneId.ToString("X"));
                }
            }

            // add to sceneIds dict no matter what
            // -> even if we didn't generate anything new, because we still need
            //    existing sceneIds in there to check duplicates
            sceneIds[sceneId] = this;
        }

        // copy scene path hash into sceneId for scene objects.
        // this is the only way for scene file duplication to not contain
        // duplicate sceneIds as it seems.
        // -> sceneId before: 0x00000000AABBCCDD
        // -> then we clear the left 4 bytes, so that our 'OR' uses 0x00000000
        // -> then we OR the hash into the 0x00000000 part
        // -> buildIndex is not enough, because Editor and Build have different
        //    build indices if there are disabled scenes in build settings, and
        //    if no scene is in build settings then Editor and Build have
        //    different indices too (Editor=0, Build=-1)
        // => ONLY USE THIS FROM POSTPROCESSSCENE!
        [EditorBrowsable(EditorBrowsableState.Never)]
        public void SetSceneIdSceneHashPartInternal()
        {
            // get deterministic scene hash
            uint pathHash = (uint)gameObject.scene.path.GetStableHashCode();

            // shift hash from 0x000000FFFFFFFF to 0xFFFFFFFF00000000
            ulong shiftedHash = (ulong)pathHash << 32;

            // OR into scene id
            sceneId = (sceneId & 0xFFFFFFFF) | shiftedHash;

            // log it. this is incredibly useful to debug sceneId issues.
            if (LogFilter.Debug) Debug.Log(name + " in scene=" + gameObject.scene.name + " scene index hash(" + pathHash.ToString("X") + ") copied into sceneId: " + sceneId.ToString("X"));
        }

        void SetupIDs()
        {
            if (ThisIsAPrefab())
            {
                // force 0 for prefabs
                sceneId = 0;
                AssignAssetID(gameObject);
            }
            // are we currently in prefab editing mode? aka prefab stage
            // => check prefabstage BEFORE SceneObjectWithPrefabParent
            //    (fixes https://github.com/vis2k/Mirror/issues/976)
            // => if we don't check GetCurrentPrefabStage and only check
            //    GetPrefabStage(gameObject), then the 'else' case where we
            //    assign a sceneId and clear the assetId would still be
            //    triggered for prefabs. in other words: if we are in prefab
            //    stage, do not bother with anything else ever!
            else if (PrefabStageUtility.GetCurrentPrefabStage() != null)
            {
                // when modifying a prefab in prefab stage, Unity calls
                // OnValidate for that prefab and for all scene objects based on
                // that prefab.
                //
                // is this GameObject the prefab that we modify, and not just a
                // scene object based on the prefab?
                //   * GetCurrentPrefabStage = 'are we editing ANY prefab?'
                //   * GetPrefabStage(go) = 'are we editing THIS prefab?'
                if (PrefabStageUtility.GetPrefabStage(gameObject) != null)
                {
                    // force 0 for prefabs
                    sceneId = 0;
                    //Debug.Log(name + " @ scene: " + gameObject.scene.name + " sceneid reset to 0 because CurrentPrefabStage=" + PrefabStageUtility.GetCurrentPrefabStage() + " PrefabStage=" + PrefabStageUtility.GetPrefabStage(gameObject));
                    // NOTE: might make sense to use GetPrefabStage for asset
                    //       path, but let's not touch it while it works.
                    string path = PrefabStageUtility.GetCurrentPrefabStage().prefabAssetPath;
                    AssignAssetID(path);
                }
            }
            else if (ThisIsASceneObjectWithPrefabParent(out GameObject prefab))
            {
                AssignSceneID();
                AssignAssetID(prefab);
            }
            else
            {
                AssignSceneID();
                m_AssetId = "";
            }
        }
#endif

        // Unity will Destroy all networked objects on Scene Change, so we have to handle that here silently.
        // That means we cannot have any warning or logging in this method.
        void OnDestroy()
        {
            // remove from sceneIds
            // -> remove with (0xFFFFFFFFFFFFFFFF) and without (0x00000000FFFFFFFF)
            //    sceneHash to be 100% safe.
            sceneIds.Remove(sceneId);
            sceneIds.Remove(sceneId & 0x00000000FFFFFFFF);

            // Only call NetworkServer.Destroy on server and only if reset is false
            // reset will be false from incorrect use of Destroy instead of NetworkServer.Destroy
            // reset will be true if NetworkServer.Destroy was correctly invoked to begin with
            // Users are supposed to call NetworkServer.Destroy instead of just regular Destroy for networked objects.
            // This is a safeguard in case users accidentally call regular Destroy instead.
            // We cover their mistake by calling NetworkServer.Destroy for them.
            // If, however, they call NetworkServer.Destroy correctly, which leads to NetworkIdentity.MarkForReset,
            // then we don't need to call it again, so the check for reset is needed to prevent the doubling.
            if (IsServer && !reset)
            {
                Server.Destroy(gameObject);
            }
        }

        internal void StartServer()
        {
            // do nothing if already spawned
            if (IsServer)
                return;

            // If the instance/net ID is invalid here then this is an object instantiated from a prefab and the server should assign a valid ID
            // NOTE: this might not be necessary because the above m_IsServer
            //       check already checks netId. BUT this case here checks only
            //       netId, so it would still check cases where isServer=false
            //       but netId!=0.
            if (NetId != 0)
            {
                // This object has already been spawned, this method might be called again
                // if we try to respawn all objects.  This can happen when we add a scene
                // in that case there is nothing else to do.
                return;
            }

            NetId = GetNextNetworkId();
            observers = new HashSet<NetworkConnection>();

            if (LogFilter.Debug) Debug.Log("OnStartServer " + this + " NetId:" + NetId + " SceneId:" + sceneId);

            // add to spawned (note: the original EnableIsServer isn't needed
            // because we already set m_isServer=true above)
            Server.spawned[NetId] = this;

            OnStartServer.Invoke();
        }

        bool clientStarted;
        internal void StartClient()
        {
            if (clientStarted)
                return;
            clientStarted = true;

            OnStartClient.Invoke();
        }

        static NetworkIdentity previousLocalPlayer;
        internal void StartLocalPlayer()
        {
            if (previousLocalPlayer == this)
                return;
            previousLocalPlayer = this;

            OnStartLocalPlayer.Invoke();
        }

        bool hadAuthority;
        internal void NotifyAuthority()
        {
            if (!hadAuthority && HasAuthority)
                StartAuthority();
            if (hadAuthority && !HasAuthority)
                StopAuthority();
            hadAuthority = HasAuthority;
        }

        internal void StartAuthority()
        {
            OnStartAuthority.Invoke();
        }

        internal void StopAuthority()
        {
            OnStopAuthority.Invoke();
        }

        internal void OnSetHostVisibility(bool visible)
        {
            foreach (NetworkBehaviour comp in NetworkBehaviours)
            {
                try
                {
                    comp.OnSetHostVisibility(visible);
                }
                catch (Exception e)
                {
                    Debug.LogError("Exception in OnSetLocalVisibility:" + e.Message + " " + e.StackTrace);
                }
            }
        }

        internal bool OnCheckObserver(NetworkConnection conn)
        {
            foreach (NetworkBehaviour comp in NetworkBehaviours)
            {
                try
                {
                    if (!comp.OnCheckObserver(conn))
                        return false;
                }
                catch (Exception e)
                {
                    Debug.LogError("Exception in OnCheckObserver:" + e.Message + " " + e.StackTrace);
                }
            }
            return true;
        }

        internal void NetworkDestroy()
        {
            OnNetworkDestroy.Invoke();
        }

        ////////////////////////////////////////////////////////////////////////////////////////////////////////////////
        // random number that is unlikely to appear in a regular data stream
        const byte Barrier = 171;

        // paul: readstring bug prevention: https://issuetracker.unity3d.com/issues/unet-networkwriter-dot-write-causing-readstring-slash-readbytes-out-of-range-errors-in-clients
        // -> OnSerialize writes componentData, barrier, componentData, barrier,componentData,...
        // -> OnDeserialize carefully extracts each data, then deserializes the barrier and check it
        //    -> If we read too many or too few bytes,  the barrier is very unlikely to match
        //    -> we can properly track down errors
        bool OnSerializeSafely(NetworkBehaviour comp, NetworkWriter writer, bool initialState)
        {
            bool result = comp.OnSerialize(writer, initialState);
            if (LogFilter.Debug) { Debug.Log("OnSerializeSafely written for object=" + comp.name + " component=" + comp.GetType() + " sceneId=" + sceneId); }

            // serialize a barrier to be checked by the deserializer
            writer.WriteByte(Barrier);
            return result;
        }

        // serialize all components (or only dirty ones if not initial state)
        // -> check ownerWritten/observersWritten to know if anything was written
        internal (int ownerWritten, int observersWritten) OnSerializeAllSafely(bool initialState, NetworkWriter ownerWriter, NetworkWriter observersWriter)
        {

            if (NetworkBehaviours.Length > 64)
            {
                throw new InvalidOperationException("Only 64 NetworkBehaviour components are allowed for NetworkIdentity: " + name + " because of the dirtyComponentMask");
            }

            ulong dirtyComponentsMask = GetDirtyMask(initialState);

            if (dirtyComponentsMask == 0L)
                return (0, 0);

            // calculate syncMode mask at runtime. this allows users to change
            // component.syncMode while the game is running, which can be a huge
            // advantage over syncvar-based sync modes. e.g. if a player decides
            // to share or not share his inventory, or to go invisible, etc.
            //
            // (this also lets the TestSynchronizingObjects test pass because
            //  otherwise if we were to cache it in Awake, then we would call
            //  GetComponents<NetworkBehaviour> before all the test behaviours
            //  were added)
            ulong syncModeObserversMask = GetSyncModeObserversMask();

            int ownerWritten = 0;
            int observersWritten = 0;

            // write regular dirty mask for owner,
            // writer 'dirty mask & syncMode==Everyone' for everyone else
            // (WritePacked64 so we don't write full 8 bytes if we don't have to)
            ownerWriter.WritePackedUInt64(dirtyComponentsMask);
            observersWriter.WritePackedUInt64(dirtyComponentsMask & syncModeObserversMask);

            foreach (NetworkBehaviour comp in NetworkBehaviours)
            {
                // is this component dirty?
                // -> always serialize if initialState so all components are included in spawn packet
                // -> note: IsDirty() is false if the component isn't dirty or sendInterval isn't elapsed yet
                if (initialState || comp.IsDirty())
                {
                    if (LogFilter.Debug) Debug.Log("OnSerializeAllSafely: " + name + " -> " + comp.GetType() + " initial=" + initialState);

                    // serialize into ownerWriter first
                    // (owner always gets everything!)
                    int startPosition = ownerWriter.Position;
                    OnSerializeSafely(comp, ownerWriter, initialState);
                    ++ownerWritten;

                    // copy into observersWriter too if SyncMode.Observers
                    // -> we copy instead of calling OnSerialize again because
                    //    we don't know what magic the user does in OnSerialize.
                    // -> it's not guaranteed that calling it twice gets the
                    //    same result
                    // -> it's not guaranteed that calling it twice doesn't mess
                    //    with the user's OnSerialize timing code etc.
                    // => so we just copy the result without touching
                    //    OnSerialize again
                    if (comp.syncMode == SyncMode.Observers)
                    {
                        var segment = ownerWriter.ToArraySegment();
                        int length = ownerWriter.Position - startPosition;
                        observersWriter.WriteBytes(segment.Array, startPosition, length);
                        ++observersWritten;
                    }
                }
            }

            return (ownerWritten, observersWritten);
        }

        internal ulong GetDirtyMask(bool initialState)
        {
            // loop through all components only once and then write dirty+payload into the writer afterwards
            ulong dirtyComponentsMask = 0L;
            NetworkBehaviour[] components = NetworkBehaviours;
            for (int i = 0; i < components.Length; ++i)
            {
                NetworkBehaviour comp = components[i];
                if (initialState || comp.IsDirty())
                {
                    dirtyComponentsMask |= (ulong)(1L << i);
                }
            }

            return dirtyComponentsMask;
        }

        // a mask that contains all the components with SyncMode.Observers
        internal ulong GetSyncModeObserversMask()
        {
            // loop through all components
            ulong mask = 0UL;
            NetworkBehaviour[] components = NetworkBehaviours;
            for (int i = 0; i < NetworkBehaviours.Length; ++i)
            {
                NetworkBehaviour comp = components[i];
                if (comp.syncMode == SyncMode.Observers)
                {
                    mask |= 1UL << i;
                }
            }

            return mask;
        }

        void OnDeserializeSafely(NetworkBehaviour comp, NetworkReader reader, bool initialState)
        {

            // call OnDeserialize with a temporary reader, so that the
            // original one can't be messed with. we also wrap it in a
            // try-catch block so there's no way to mess up another
            // component's deserialization

            comp.OnDeserialize(reader, initialState);

            byte barrierData = reader.ReadByte();
            if (barrierData != Barrier)
            {
                throw new InvalidMessageException("OnDeserialize failed for: object=" + name + " component=" + comp.GetType() + " sceneId=" + sceneId + ". Possible Reasons:\n  * Do " + comp.GetType() + "'s OnSerialize and OnDeserialize calls write the same amount of data? \n  * Was there an exception in " + comp.GetType() + "'s OnSerialize/OnDeserialize code?\n  * Are the server and client the exact same project?\n  * Maybe this OnDeserialize call was meant for another GameObject? The sceneIds can easily get out of sync if the Hierarchy was modified only in the client OR the server. Try rebuilding both.\n\n");
            }
        }

        internal void OnDeserializeAllSafely(NetworkReader reader, bool initialState)
        {
            // hack needed so that we can deserialize gameobjects and NI

            NetworkClient.Current = Client;
            // read component dirty mask
            ulong dirtyComponentsMask = reader.ReadPackedUInt64();

            NetworkBehaviour[] components = NetworkBehaviours;
            // loop through all components and deserialize the dirty ones
            for (int i = 0; i < components.Length; ++i)
            {
                // is the dirty bit at position 'i' set to 1?
                ulong dirtyBit = (ulong)(1L << i);
                if ((dirtyComponentsMask & dirtyBit) != 0L)
                {
                    OnDeserializeSafely(components[i], reader, initialState);
                }
            }
        }

        // helper function to handle SyncEvent/Command/Rpc
        void HandleRemoteCall(int componentIndex, int functionHash, MirrorInvokeType invokeType, NetworkReader reader)
        {
            if (gameObject == null)
            {
                Debug.LogWarning(invokeType + " [" + functionHash + "] received for deleted object [netId=" + NetId + "]");
                return;
            }

            // hack sets the current client and server so that we can deserialize
            // gameobjects and network identities in the reader
            NetworkClient.Current = Client;
            NetworkServer.Current = Server;

            // find the right component to invoke the function on
            if (0 <= componentIndex && componentIndex < NetworkBehaviours.Length)
            {
                NetworkBehaviour invokeComponent = NetworkBehaviours[componentIndex];
                if (!invokeComponent.InvokeHandlerDelegate(functionHash, invokeType, reader))
                {
                    Debug.LogError("Found no receiver for incoming " + invokeType + " [" + functionHash + "] on " + gameObject + ",  the server and client should have the same NetworkBehaviour instances [netId=" + NetId + "].");
                }
            }
            else
            {
                Debug.LogWarning("Component [" + componentIndex + "] not found for [netId=" + NetId + "]");
            }
        }

        // happens on client
        internal void HandleSyncEvent(int componentIndex, int eventHash, NetworkReader reader)
        {
            HandleRemoteCall(componentIndex, eventHash, MirrorInvokeType.SyncEvent, reader);
        }

        // happens on server
        internal void HandleCommand(int componentIndex, int cmdHash, NetworkReader reader)
        {
            HandleRemoteCall(componentIndex, cmdHash, MirrorInvokeType.Command, reader);
        }

        // happens on client
        internal void HandleRpc(int componentIndex, int rpcHash, NetworkReader reader)
        {
            HandleRemoteCall(componentIndex, rpcHash, MirrorInvokeType.ClientRpc, reader);
        }

        internal void ClearObservers()
        {
            if (observers != null)
            {
                foreach (NetworkConnection conn in observers)
                {
                    conn.RemoveFromVisList(this, true);
                }
                observers.Clear();
            }
        }

        internal void AddObserver(NetworkConnection conn)
        {
            if (observers == null)
            {
                Debug.LogError("AddObserver for " + gameObject + " observer list is null");
                return;
            }

            if (observers.Contains(conn))
            {
                // if we try to add a connectionId that was already added, then
                // we may have generated one that was already in use.
                return;
            }

            if (LogFilter.Debug) Debug.Log("Added observer " + conn.Address + " added for " + gameObject);
            observers.Add(conn);
            conn.AddToVisList(this);
        }

        // helper function to call OnRebuildObservers in all components
        // -> HashSet is passed in so we can cache it!
        // -> returns true if any of the components implemented
        //    OnRebuildObservers, false otherwise
        // -> initialize is true on first rebuild, false on consecutive rebuilds
        internal bool GetNewObservers(HashSet<NetworkConnection> observersSet, bool initialize)
        {
            bool rebuildOverwritten = false;
            observersSet.Clear();

            foreach (NetworkBehaviour comp in NetworkBehaviours)
            {
                rebuildOverwritten |= comp.OnRebuildObservers(observersSet, initialize);
            }

            return rebuildOverwritten;
        }

        // helper function to add all server connections as observers.
        // this is used if none of the components provides their own
        // OnRebuildObservers function.
        internal void AddAllReadyServerConnectionsToObservers()
        {
            // add all server connections
<<<<<<< HEAD
            foreach (NetworkConnection conn in server.connections)
=======
            foreach (NetworkConnection conn in Server.connections.Values)
>>>>>>> d63d8459
            {
                if (conn.isReady)
                    AddObserver(conn);
            }

            // add local host connection (if any)
            if (Server.localConnection != null && Server.localConnection.isReady)
            {
                AddObserver(Server.localConnection);
            }
        }

        static readonly HashSet<NetworkConnection> newObservers = new HashSet<NetworkConnection>();

        /// <summary>
        /// This causes the set of players that can see this object to be rebuild. The OnRebuildObservers callback function will be invoked on each NetworkBehaviour.
        /// </summary>
        /// <param name="initialize">True if this is the first time.</param>
        public void RebuildObservers(bool initialize)
        {
            // observers are null until OnStartServer creates them
            if (observers == null)
                return;

            bool changed = false;

            // call OnRebuildObservers function in all components
            bool rebuildOverwritten = GetNewObservers(newObservers, initialize);

            // if player connection: ensure player always see himself no matter what.
            // -> fixes https://github.com/vis2k/Mirror/issues/692 where a
            //    player might teleport out of the ProximityChecker's cast,
            //    losing the own connection as observer.
            if (ConnectionToClient != null && ConnectionToClient.isReady)
            {
                newObservers.Add(ConnectionToClient);
            }

            // if no component implemented OnRebuildObservers, then add all
            // server connections.
            if (!rebuildOverwritten)
            {
                // only add all connections when rebuilding the first time.
                // second time we just keep them without rebuilding anything.
                if (initialize)
                {
                    AddAllReadyServerConnectionsToObservers();
                }
                return;
            }

            // add all newObservers that aren't in .observers yet
            foreach (NetworkConnection conn in newObservers)
            {
                // only add ready connections.
                // otherwise the player might not be in the world yet or anymore
                if (conn != null && conn.isReady)
                {
                    if (initialize || !observers.Contains(conn))
                    {
                        // new observer
                        conn.AddToVisList(this);
                        if (LogFilter.Debug) Debug.Log("New Observer for " + gameObject + " " + conn);
                        changed = true;
                    }
                }
            }

            // remove all old .observers that aren't in newObservers anymore
            foreach (NetworkConnection conn in observers)
            {
                if (!newObservers.Contains(conn))
                {
                    // removed observer
                    conn.RemoveFromVisList(this, false);
                    if (LogFilter.Debug) Debug.Log("Removed Observer for " + gameObject + " " + conn);
                    changed = true;
                }
            }

            if (changed)
            {
                observers.Clear();
                foreach (NetworkConnection conn in newObservers)
                {
                    if (conn != null && conn.isReady)
                        observers.Add(conn);
                }
            }

            // special case for host mode: we use SetHostVisibility to hide
            // NetworkIdentities that aren't in observer range from host.
            // this is what games like Dota/Counter-Strike do too, where a host
            // does NOT see all players by default. they are in memory, but
            // hidden to the host player.
            //
            // this code is from UNET, it's a bit strange but it works:
            // * it hides newly connected identities in host mode
            //   => that part was the intended behaviour
            // * it hides ALL NetworkIdentities in host mode when the host
            //   connects but hasn't selected a character yet
            //   => this only works because we have no .localConnection != null
            //      check. at this stage, localConnection is null because
            //      StartHost starts the server first, then calls this code,
            //      then starts the client and sets .localConnection. so we can
            //      NOT add a null check without breaking host visibility here.
            // * it hides ALL NetworkIdentities in server-only mode because
            //   observers never contain the 'null' .localConnection
            //   => that was not intended, but let's keep it as it is so we
            //      don't break anything in host mode. it's way easier than
            //      iterating all identities in a special function in StartHost.
            if (initialize)
            {
                if (!newObservers.Contains(Server.localConnection))
                {
                    OnSetHostVisibility(false);
                }
            }
        }

        /// <summary>
        /// Assign control of an object to a client via the client's <see cref="NetworkConnection">NetworkConnection.</see>
        /// <para>This causes hasAuthority to be set on the client that owns the object, and NetworkBehaviour.OnStartAuthority will be called on that client. This object then will be in the NetworkConnection.clientOwnedObjects list for the connection.</para>
        /// <para>Authority can be removed with RemoveClientAuthority. Only one client can own an object at any time. This does not need to be called for player objects, as their authority is setup automatically.</para>
        /// </summary>
        /// <param name="conn">	The connection of the client to assign authority to.</param>
        public void AssignClientAuthority(NetworkConnection conn)
        {
            if (!IsServer)
            {
                throw new InvalidOperationException("AssignClientAuthority can only be called on the server for spawned objects");
            }

            if (conn == null)
            {
                throw new InvalidOperationException("AssignClientAuthority for " + gameObject + " owner cannot be null. Use RemoveClientAuthority() instead");
            }

            if (ConnectionToClient != null && conn != ConnectionToClient)
            {
                throw new InvalidOperationException("AssignClientAuthority for " + gameObject + " already has an owner. Use RemoveClientAuthority() first");
            }

            SetClientOwner(conn);

            // The client will match to the existing object
            // update all variables and assign authority
            Server.SendSpawnMessage(this, conn);

            clientAuthorityCallback?.Invoke(conn, this, true);
        }

        /// <summary>
        /// Removes ownership for an object.
        /// <para>This applies to objects that had authority set by AssignClientAuthority, or <see cref="NetworkServer.Spawn">NetworkServer.Spawn</see> with a NetworkConnection parameter included.</para>
        /// <para>Authority cannot be removed for player objects.</para>
        /// </summary>
        public void RemoveClientAuthority()
        {
            if (!IsServer)
            {
                throw new InvalidOperationException("RemoveClientAuthority can only be called on the server for spawned objects");
            }

            if (ConnectionToClient?.Identity == this)
            {
                throw new InvalidOperationException("RemoveClientAuthority cannot remove authority for a player object");
            }

            if (ConnectionToClient != null)
            {
                clientAuthorityCallback?.Invoke(ConnectionToClient, this, false);

                NetworkConnectionToClient previousOwner = ConnectionToClient;

                ConnectionToClient = null;

                // we need to resynchronize the entire object
                // so just spawn it again,
                // the client will not create a new instance,  it will simply
                // reset all variables and remove authority
                Server.SendSpawnMessage(this, previousOwner);

                ConnectionToClient = null;
            }
        }

        // marks the identity for future reset, this is because we cant reset the identity during destroy
        // as people might want to be able to read the members inside OnDestroy(), and we have no way
        // of invoking reset after OnDestroy is called.
        internal void MarkForReset() => reset = true;

        // check if it was marked for reset
        internal bool IsMarkedForReset() => reset;

        // if we have marked an identity for reset we do the actual reset.
        internal void Reset()
        {
            if (!reset)
                return;

            clientStarted = false;
            reset = false;

            NetId = 0;
            Server = null;
            Client = null;
            ConnectionToServer = null;
            ConnectionToClient = null;
            networkBehavioursCache = null;

            ClearObservers();
        }

        // MirrorUpdate is a hot path. Caching the vars msg is really worth it to
        // avoid large amounts of allocations.
        static UpdateVarsMessage varsMessage = new UpdateVarsMessage();

        // invoked by NetworkServer during Update()
        internal void ServerUpdate()
        {
            if (observers != null && observers.Count > 0)
            {
                // one writer for owner, one for observers
                using (PooledNetworkWriter ownerWriter = NetworkWriterPool.GetWriter(), observersWriter = NetworkWriterPool.GetWriter())
                {
                    // serialize all the dirty components and send (if any were dirty)
                    (int ownerWritten, int observersWritten) = OnSerializeAllSafely(false, ownerWriter, observersWriter);
                    if (ownerWritten > 0 || observersWritten > 0)
                    {
                        // populate cached UpdateVarsMessage and send
                        varsMessage.netId = NetId;

                        // send ownerWriter to owner
                        // (only if we serialized anything for owner)
                        // (only if there is a connection (e.g. if not a monster),
                        //  and if connection is ready because we use SendToReady
                        //  below too)
                        if (ownerWritten > 0)
                        {
                            varsMessage.payload = ownerWriter.ToArraySegment();
                            if (ConnectionToClient != null && ConnectionToClient.isReady)
                                Server.SendToClientOfPlayer(this, varsMessage);
                        }

                        // send observersWriter to everyone but owner
                        // (only if we serialized anything for observers)
                        if (observersWritten > 0)
                        {
                            varsMessage.payload = observersWriter.ToArraySegment();
                            Server.SendToReady(this, varsMessage, false);
                        }

                        // clear dirty bits only for the components that we serialized
                        // DO NOT clean ALL component's dirty bits, because
                        // components can have different syncIntervals and we don't
                        // want to reset dirty bits for the ones that were not
                        // synced yet.
                        // (we serialized only the IsDirty() components, or all of
                        //  them if initialState. clearing the dirty ones is enough.)
                        ClearDirtyComponentsDirtyBits();
                    }
                }
            }
            else
            {
                // clear all component's dirty bits.
                // it would be spawned on new observers anyway.
                ClearAllComponentsDirtyBits();
            }
        }

        // clear all component's dirty bits no matter what
        internal void ClearAllComponentsDirtyBits()
        {
            foreach (NetworkBehaviour comp in NetworkBehaviours)
            {
                comp.ClearAllDirtyBits();
            }
        }

        // clear only dirty component's dirty bits. ignores components which
        // may be dirty but not ready to be synced yet (because of syncInterval)
        internal void ClearDirtyComponentsDirtyBits()
        {
            foreach (NetworkBehaviour comp in NetworkBehaviours)
            {
                if (comp.IsDirty())
                {
                    comp.ClearAllDirtyBits();
                }
            }
        }
    }
}<|MERGE_RESOLUTION|>--- conflicted
+++ resolved
@@ -917,11 +917,7 @@
         internal void AddAllReadyServerConnectionsToObservers()
         {
             // add all server connections
-<<<<<<< HEAD
-            foreach (NetworkConnection conn in server.connections)
-=======
-            foreach (NetworkConnection conn in Server.connections.Values)
->>>>>>> d63d8459
+            foreach (NetworkConnection conn in Server.connections)
             {
                 if (conn.isReady)
                     AddObserver(conn);
