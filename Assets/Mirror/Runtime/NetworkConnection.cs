--- conflicted
+++ resolved
@@ -151,24 +151,11 @@
             m_PlayerController = null;
         }
 
-        static NetworkWriter writer;
-
         public virtual bool Send(short msgType, MessageBase msg, int channelId = Channels.DefaultReliable)
         {
-<<<<<<< HEAD
-            writer = writer ?? new NetworkWriter();
-            writer.Reset();
-
-            writer.WritePackedUInt32((uint)msgType);
-
-            msg.Serialize(writer);
-
-            return SendBytes(writer.ToArray(), channelId);
-=======
             // pack message and send
             byte[] message = Protocol.PackMessage((ushort)msgType, msg);
             return SendBytes(message, channelId);
->>>>>>> 74551998
         }
 
         // internal because no one except Mirror should send bytes directly to
@@ -203,29 +190,45 @@
         protected void HandleBytes(byte[] buffer)
         {
             NetworkReader reader = new NetworkReader(buffer);
-
             // unpack message
-            short msgType = (short)reader.ReadPackedUInt32();
-
-            if (logNetworkMessages) { Debug.Log("ConnectionRecv con:" + connectionId + " msgType:" + msgType + " content:" + BitConverter.ToString(buffer)); }
-
-            if (m_MessageHandlers.TryGetValue(msgType, out NetworkMessageDelegate msgDelegate))
-            {
-                // create message here instead of caching it. so we can add it to queue more easily.
-                NetworkMessage msg = new NetworkMessage
-                {
-                    msgType = (short)msgType,
-                    reader = reader,
-                    conn = this
-                };
-
-                msgDelegate(msg);
-                lastMessageTime = Time.time;
+            if (Protocol.UnpackMessage(reader, out ushort msgType))
+            {
+                if (logNetworkMessages)
+                {
+                    if (Enum.IsDefined(typeof(MsgType), msgType))
+                    {
+                        // one of Mirror mesage types,  display the message name
+                        Debug.Log("ConnectionRecv con:" + connectionId + " msgType:" + (MsgType)msgType + " content:" + BitConverter.ToString(buffer));
+                    }
+                    else
+                    {
+                        // user defined message,  display the number
+                        Debug.Log("ConnectionRecv con:" + connectionId + " msgType:" + msgType + " content:" + BitConverter.ToString(buffer));
+                    }
+                }
+
+                if (m_MessageHandlers.TryGetValue((short)msgType, out NetworkMessageDelegate msgDelegate))
+                {
+                    // create message here instead of caching it. so we can add it to queue more easily.
+                    NetworkMessage msg = new NetworkMessage
+                    {
+                        msgType = (short)msgType,
+                        reader = reader,
+                        conn = this
+                    };
+
+                    msgDelegate(msg);
+                    lastMessageTime = Time.time;
+                }
+                else
+                {
+                    //NOTE: this throws away the rest of the buffer. Need moar error codes
+                    Debug.LogError("Unknown message ID " + msgType + " connId:" + connectionId);
+                }
             }
             else
             {
-                //NOTE: this throws away the rest of the buffer. Need moar error codes
-                Debug.LogError("Unknown message ID " + msgType + " connId:" + connectionId);
+                Debug.LogError("HandleBytes UnpackMessage failed for: " + BitConverter.ToString(buffer));
             }
         }
 
