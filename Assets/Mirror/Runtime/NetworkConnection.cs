using System;
using System.Collections.Generic;
using System.IO;
using System.Net;
using UnityEngine;

namespace Mirror
{
    /// <summary>
    /// A High level network connection. This is used for connections from client-to-server and for connection from server-to-client.
    /// </summary>
    /// <remarks>
    /// <para>A NetworkConnection corresponds to a specific connection for a host in the transport layer. It has a connectionId that is assigned by the transport layer and passed to the Initialize function.</para>
    /// <para>A NetworkClient has one NetworkConnection. A NetworkServerSimple manages multiple NetworkConnections. The NetworkServer has multiple "remote" connections and a "local" connection for the local client.</para>
    /// <para>The NetworkConnection class provides message sending and handling facilities. For sending data over a network, there are methods to send message objects, byte arrays, and NetworkWriter objects. To handle data arriving from the network, handler functions can be registered for message Ids, byte arrays can be processed by HandleBytes(), and NetworkReader object can be processed by HandleReader().</para>
    /// <para>NetworkConnection objects also act as observers for networked objects. When a connection is an observer of a networked object with a NetworkIdentity, then the object will be visible to corresponding client for the connection, and incremental state changes will be sent to the client.</para>
    /// <para>There are many virtual functions on NetworkConnection that allow its behaviour to be customized. NetworkClient and NetworkServer can both be made to instantiate custom classes derived from NetworkConnection by setting their networkConnectionClass member variable.</para>
    /// </remarks>
    public abstract class NetworkConnection : IDisposable
    {
        // Handles network messages on client and server
        private delegate void NetworkMessageDelegate(NetworkConnection conn, NetworkReader reader, int channelId);


        // internal so it can be tested
        internal readonly HashSet<NetworkIdentity> visList = new HashSet<NetworkIdentity>();

        // message handlers for this connection
        private readonly Dictionary<int, NetworkMessageDelegate> messageHandlers = new Dictionary<int, NetworkMessageDelegate>();

        /// <summary>
        /// Unique identifier for this connection that is assigned by the transport layer.
        /// </summary>
        /// <remarks>
        /// <para>On a server, this Id is unique for every connection on the server. On a client this Id is local to the client, it is not the same as the Id on the server for this connection.</para>
        /// <para>Transport layers connections begin at one. So on a client with a single connection to a server, the connectionId of that connection will be one. In NetworkServer, the connectionId of the local connection is zero.</para>
        /// <para>Clients do not know their connectionId on the server, and do not know the connectionId of other clients on the server.</para>
        /// </remarks>
        public readonly int connectionId;

        /// <summary>
        /// Flag that indicates the client has been authenticated.
        /// </summary>
        public bool isAuthenticated;

        /// <summary>
        /// General purpose object to hold authentication data, character selection, tokens, etc.
        /// associated with the connection for reference after Authentication completes.
        /// </summary>
        public object authenticationData;

        /// <summary>
        /// Flag that tells if the connection has been marked as "ready" by a client calling ClientScene.Ready().
        /// <para>This property is read-only. It is set by the system on the client when ClientScene.Ready() is called, and set by the system on the server when a ready message is received from a client.</para>
        /// <para>A client that is ready is sent spawned objects by the server and updates to the state of spawned objects. A client that is not ready is not sent spawned objects.</para>
        /// </summary>
        public bool isReady;

        /// <summary>
        /// The IP address / URL / FQDN associated with the connection.
        /// Can be useful for a game master to do IP Bans etc.
        /// </summary>
        public abstract EndPoint Address { get; }

        /// <summary>
        /// The last time that a message was received on this connection.
        /// <para>This includes internal system messages (such as Commands and ClientRpc calls) and user messages.</para>
        /// </summary>
        public float lastMessageTime;

        /// <summary>
        /// The NetworkIdentity for this connection.
        /// </summary>
        public NetworkIdentity Identity { get; internal set; }

        /// <summary>
        /// A list of the NetworkIdentity objects owned by this connection. This list is read-only.
        /// <para>This includes the player object for the connection - if it has localPlayerAutority set, and any objects spawned with local authority or set with AssignLocalAuthority.</para>
        /// <para>This list can be used to validate messages from clients, to ensure that clients are only trying to control objects that they own.</para>
        /// </summary>
        // IMPORTANT: this needs to be <NetworkIdentity>, not <uint netId>. fixes a bug where DestroyOwnedObjects wouldn't find
        //            the netId anymore: https://github.com/vis2k/Mirror/issues/1380 . Works fine with NetworkIdentity pointers though.
        public readonly HashSet<NetworkIdentity> clientOwnedObjects = new HashSet<NetworkIdentity>();

        /// <summary>
        /// Setting this to true will log the contents of network message to the console.
        /// </summary>
        /// <remarks>
        /// <para>Warning: this can be a lot of data and can be very slow. Both incoming and outgoing messages are logged. The format of the logs is:</para>
        /// <para>ConnectionSend con:1 bytes:11 msgId:5 FB59D743FD120000000000 ConnectionRecv con:1 bytes:27 msgId:8 14F21000000000016800AC3FE090C240437846403CDDC0BD3B0000</para>
        /// <para>Note that these are application-level network messages, not protocol-level packets. There will typically be multiple network messages combined in a single protocol packet.</para>
        /// </remarks>
        public bool logNetworkMessages;

        /// <summary>
        /// Creates a new NetworkConnection with the specified address
        /// </summary>
        internal NetworkConnection()
        {
        }

        /// <summary>
        /// Creates a new NetworkConnection with the specified address and connectionId
        /// </summary>
        /// <param name="networkConnectionId"></param>
        internal NetworkConnection(int networkConnectionId)
        {
            connectionId = networkConnectionId;
        }

        ~NetworkConnection()
        {
            Dispose(false);
        }

        /// <summary>
        /// Disposes of this connection, releasing channel buffers that it holds.
        /// </summary>
        public void Dispose()
        {
            Dispose(true);
            // Take yourself off the Finalization queue
            // to prevent finalization code for this object
            // from executing a second time.
            GC.SuppressFinalize(this);
        }

        protected virtual void Dispose(bool disposing)
        {
            clientOwnedObjects.Clear();
        }

        /// <summary>
        /// Disconnects this connection.
        /// </summary>
        public abstract void Disconnect();

        private static NetworkMessageDelegate MessageHandler<T, C>(Action<C, T> handler, bool requireAuthenication)
            where T : IMessageBase, new()
            where C : NetworkConnection
        {
            void AdapterFunction(NetworkConnection conn, NetworkReader reader, int channelId)
            {
                // protect against DOS attacks if attackers try to send invalid
                // data packets to crash the server/client. there are a thousand
                // ways to cause an exception in data handling:
                // - invalid headers
                // - invalid message ids
                // - invalid data causing exceptions
                // - negative ReadBytesAndSize prefixes
                // - invalid utf8 strings
                // - etc.
                //
                // let's catch them all and then disconnect that connection to avoid
                // further attacks.
                T message = default;
                try
                {
                    if (requireAuthenication && !conn.isAuthenticated)
                    {
                        // message requires authentication, but the connection was not authenticated
                        Debug.LogWarning($"Closing connection: {conn}. Received message {typeof(T)} that required authentication, but the user has not authenticated yet");
                        conn.Disconnect();
                        return;
                    }

                    message = default(T) != null ? default(T) : new T();
                    message.Deserialize(reader);
                }
                catch (Exception exception)
                {
                    Debug.LogError("Closed connection: " + conn + ". This can happen if the other side accidentally (or an attacker intentionally) sent invalid data. Reason: " + exception);
                    conn.Disconnect();
                    return;
                }
                finally
                {
                    NetworkDiagnostics.OnReceive(message, channelId, reader.Length);
                }

                handler((C)conn, message);
            }
            return AdapterFunction;
        }

        /// <summary>
        /// Register a handler for a particular message type.
        /// <para>There are several system message types which you can add handlers for. You can also add your own message types.</para>
        /// </summary>
        /// <typeparam name="T">Message type</typeparam>
        /// <param name="handler">Function handler which will be invoked for when this message type is received.</param>
        /// <param name="requireAuthentication">True if the message requires an authenticated connection</param>
        public void RegisterHandler<C, T>(Action<C, T> handler, bool requireAuthentication = true)
            where T : IMessageBase, new()
            where C : NetworkConnection
        {
            int msgType = MessagePacker.GetId<T>();
            if (LogFilter.Debug && messageHandlers.ContainsKey(msgType))
            {
                Debug.Log("NetworkServer.RegisterHandler replacing " + msgType);
            }
            messageHandlers[msgType] = MessageHandler(handler, requireAuthentication);
        }

        /// <summary>
        /// Register a handler for a particular message type.
        /// <para>There are several system message types which you can add handlers for. You can also add your own message types.</para>
        /// </summary>
        /// <typeparam name="T">Message type</typeparam>
        /// <param name="handler">Function handler which will be invoked for when this message type is received.</param>
        /// <param name="requireAuthentication">True if the message requires an authenticated connection</param>
        public void RegisterHandler<T>(Action<T> handler, bool requireAuthentication = true) where T : IMessageBase, new()
        {
            RegisterHandler<NetworkConnection, T>((_, value) => { handler(value); }, requireAuthentication);
        }

        /// <summary>
        /// Unregisters a handler for a particular message type.
        /// </summary>
        /// <typeparam name="T">Message type</typeparam>
        public void UnregisterHandler<T>() where T : IMessageBase
        {
            int msgType = MessagePacker.GetId<T>();
            messageHandlers.Remove(msgType);
        }

        /// <summary>
        /// Clear all registered callback handlers.
        /// </summary>
        public void ClearHandlers()
        {
            messageHandlers.Clear();
        }


        /// <summary>
        /// This sends a network message with a message ID on the connection. This message is sent on channel zero, which by default is the reliable channel.
        /// </summary>
        /// <typeparam name="T">The message type to unregister.</typeparam>
        /// <param name="msg">The message to send.</param>
        /// <param name="channelId">The transport layer channel to send on.</param>
        /// <returns></returns>
        public bool Send<T>(T msg, int channelId = Channels.DefaultReliable) where T : IMessageBase
        {
            using (PooledNetworkWriter writer = NetworkWriterPool.GetWriter())
            {
                // pack message and send allocation free
                MessagePacker.Pack(msg, writer);
                NetworkDiagnostics.OnSend(msg, channelId, writer.Position, 1);
                return Send(writer.ToArraySegment(), channelId);
            }
        }

        // internal because no one except Mirror should send bytes directly to
        // the client. they would be detected as a message. send messages instead.
        internal abstract bool Send(ArraySegment<byte> segment, int channelId = Channels.DefaultReliable);

        // cache the Send(connectionIds) list to avoid allocating each time
        static readonly List<int> connectionIdsCache = new List<int>();

        public static bool Send<T>(IEnumerable<NetworkConnection> connections, T msg, int channelId = Channels.DefaultReliable) where T : IMessageBase
        {
            using (PooledNetworkWriter writer = NetworkWriterPool.GetWriter())
            {
                // pack message into byte[] once
                MessagePacker.Pack(msg, writer);
                var segment = writer.ToArraySegment();

                // filter and then send to all internet connections at once
                // -> makes code more complicated, but is HIGHLY worth it to
                //    avoid allocations, allow for multicast, etc.
                connectionIdsCache.Clear();
                bool result = true;
                int count = 0;

                foreach (NetworkConnection connection in connections)
                {
                    // use local connection directly because it doesn't send via transport
                    if (connection is ULocalConnectionToClient)
                        result &= connection.Send(segment);
                    // gather all internet connections
                    else
                        connectionIdsCache.Add(connection.connectionId);

                    count++;
                }

                // send to all internet connections at once
                if (connectionIdsCache.Count > 0)
                {
                    result &= NetworkConnectionToClient.Send(connectionIdsCache, segment, channelId);
                }

                NetworkDiagnostics.OnSend(msg, channelId, segment.Count, count);

                return result;
            }
        }

        public override string ToString()
        {
            return $"connection({connectionId})";
        }

        internal void AddToVisList(NetworkIdentity identity)
        {
            visList.Add(identity);

            // spawn identity for this conn
            identity.Server.ShowForConnection(identity, this);
        }

        internal void RemoveFromVisList(NetworkIdentity identity, bool isDestroyed)
        {
            visList.Remove(identity);

            if (!isDestroyed)
            {
                // hide identity for this conn
                identity.Server.HideForConnection(identity, this);
            }
        }

        internal void RemoveObservers()
        {
            foreach (NetworkIdentity identity in visList)
            {
                identity.RemoveObserverInternal(this);
            }
            visList.Clear();
        }

        internal bool InvokeHandler(int msgType, NetworkReader reader, int channelId)
        {
            if (messageHandlers.TryGetValue(msgType, out NetworkMessageDelegate msgDelegate))
            {
                msgDelegate(this, reader, channelId);
                return true;
            }
            if (Debug.isDebugBuild) Debug.Log("Unknown message ID " + msgType + " " + this + ". May be due to no existing RegisterHandler for this message.");
            return false;
        }

        /// <summary>
        /// This function invokes the registered handler function for a message.
        /// <para>Network connections used by the NetworkClient and NetworkServer use this function for handling network messages.</para>
        /// </summary>
        /// <typeparam name="T">The message type to unregister.</typeparam>
        /// <param name="msg">The message object to process.</param>
        /// <returns></returns>
        public bool InvokeHandler<T>(T msg, int channelId) where T : IMessageBase
        {
            // get writer from pool
            using (PooledNetworkWriter writer = NetworkWriterPool.GetWriter())
            {
                // if it is a value type,  just use typeof(T) to avoid boxing
                // this works because value types cannot be derived
                // if it is a reference type (for example IMessageBase),
                // ask the message for the real type
                int msgType = MessagePacker.GetId(default(T) != null ? typeof(T) : msg.GetType());

                MessagePacker.Pack(msg, writer);
                var segment = writer.ToArraySegment();
                using (PooledNetworkReader networkReader = NetworkReaderPool.GetReader(segment))
                    return InvokeHandler(msgType, networkReader, channelId);
            }
        }

        // note: original HLAPI HandleBytes function handled >1 message in a while loop, but this wasn't necessary
        //       anymore because NetworkServer/NetworkClient Update both use while loops to handle >1 data events per
        //       frame already.
        //       -> in other words, we always receive 1 message per Receive call, never two.
        //       -> can be tested easily with a 1000ms send delay and then logging amount received in while loops here
        //          and in NetworkServer/Client Update. HandleBytes already takes exactly one.
        /// <summary>
        /// This function allows custom network connection classes to process data from the network before it is passed to the application.
        /// </summary>
        /// <param name="buffer">The data received.</param>
        internal void TransportReceive(ArraySegment<byte> buffer, int channelId)
        {
            // unpack message
            using (PooledNetworkReader networkReader = NetworkReaderPool.GetReader(buffer))
            {
                try
                {
                    int msgType = MessagePacker.UnpackId(networkReader);
                    // logging
                    if (logNetworkMessages) Debug.Log("ConnectionRecv " + this + " msgType:" + msgType + " content:" + BitConverter.ToString(buffer.Array, buffer.Offset, buffer.Count));

                    // try to invoke the handler for that message
                    if (InvokeHandler(msgType, networkReader, channelId))
                    {
                        lastMessageTime = Time.time;
                    }
                }
                catch (IOException ex)
                {
                    Debug.LogError("Closed connection: " + this + ". Invalid message " + ex);
                    Disconnect();
                }
            }
        }

        internal void AddOwnedObject(NetworkIdentity obj)
        {
            clientOwnedObjects.Add(obj);
        }

        internal void RemoveOwnedObject(NetworkIdentity obj)
        {
            clientOwnedObjects.Remove(obj);
        }

        internal void DestroyOwnedObjects()
        {
            // create a copy because the list might be modified when destroying
            var tmp = new HashSet<NetworkIdentity>(clientOwnedObjects);
            foreach (NetworkIdentity netIdentity in tmp)
            {
                if (netIdentity != null)
                {
<<<<<<< HEAD
                    identity.Server.Destroy(netIdentity.gameObject);
=======
                    Identity.server.Destroy(netIdentity.gameObject);
>>>>>>> 4cea7d1b
                }
            }

            // clear the hashset because we destroyed them all
            clientOwnedObjects.Clear();
        }
    }
}<|MERGE_RESOLUTION|>--- conflicted
+++ resolved
@@ -419,11 +419,7 @@
             {
                 if (netIdentity != null)
                 {
-<<<<<<< HEAD
-                    identity.Server.Destroy(netIdentity.gameObject);
-=======
-                    Identity.server.Destroy(netIdentity.gameObject);
->>>>>>> 4cea7d1b
+                    Identity.Server.Destroy(netIdentity.gameObject);
                 }
             }
 
