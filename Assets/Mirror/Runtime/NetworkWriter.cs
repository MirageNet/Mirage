--- conflicted
+++ resolved
@@ -170,9 +170,8 @@
         /// Writes any type that mirror supports
         /// </summary>
         /// <typeparam name="T"></typeparam>
-<<<<<<< HEAD
-        /// <param name="msg"></param>
-        public void Write<T>(T msg)
+        /// <param name="value"></param>
+        public void Write<T>(T value)
         {
             if (Writer<T>.write == null)
                 Debug.AssertFormat(
@@ -180,13 +179,7 @@
                     @"No writer found for {0}. See https://mirrorng.github.io/MirrorNG/Articles/General/Troubleshooting.html for details",
                     typeof(T));
 
-            Writer<T>.write(this, msg);
-=======
-        /// <param name="value"></param>
-        public void Write<T>(T value)
-        {
             Writer<T>.write(this, value);
->>>>>>> e730e4ba
         }
     }
 
