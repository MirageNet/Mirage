--- conflicted
+++ resolved
@@ -57,37 +57,6 @@
         // kcp members.
         readonly uint conv;                    // conversation
         private uint mtu = 1200; // default MTU (reduced to 1200 to fit all cases: https://en.wikipedia.org/wiki/Maximum_transmission_unit ; steam uses 1200 too!)
-<<<<<<< HEAD
-        internal uint Mss => (uint)(mtu - OVERHEAD - Reserved);           // maximum segment size
-        internal uint snd_una;                 // unacknowledged
-        internal uint snd_nxt;
-        internal uint rcv_nxt;
-        internal uint ssthresh = THRESH_INIT;  // slow start threshold
-        internal int rx_rttval;
-        internal int rx_srtt;                  // smoothed round trip time
-        internal int rx_rto = 200;
-        internal int rx_minrto = RTO_MIN;
-        internal uint snd_wnd = 32;       // send window
-        internal uint rcv_wnd = WND_RCV;       // receive window
-        internal uint rmt_wnd = WND_RCV;       // remote window
-        internal uint cwnd;                    // congestion window
-        internal uint probe;
-        internal uint interval = INTERVAL;
-        internal uint ts_flush = INTERVAL;
-        internal uint xmit;
-        internal bool nodelay;
-        internal bool updated;
-        internal uint ts_probe;                // timestamp probe
-        internal uint probe_wait;
-        internal uint incr;
-        internal uint current;                 // current time (milliseconds). set by Update.
-
-        internal int fastresend;
-        internal int fastlimit = 5; // max times to trigger fastack
-        internal bool nocwnd;
-        internal readonly Queue<Segment> snd_queue = new Queue<Segment>(16); // send queue
-        internal readonly Queue<Segment> rcv_queue = new Queue<Segment>(16); // receive queue
-=======
         private uint Mss => (uint)(mtu - OVERHEAD - Reserved);           // maximum segment size
         private uint snd_una;                 // unacknowledged
         private uint snd_nxt;
@@ -104,7 +73,7 @@
         private uint probe;
         private uint interval = INTERVAL;
         private uint ts_flush = INTERVAL;
-        private uint nodelay;                 // not a bool. original Kcp has '<2 else' check.
+        private bool nodelay;
         private bool updated;
         private uint ts_probe;                // timestamp probe
         private uint probe_wait;
@@ -116,7 +85,6 @@
         private bool nocwnd;
         private readonly Queue<Segment> snd_queue = new Queue<Segment>(16); // send queue
         private readonly Queue<Segment> rcv_queue = new Queue<Segment>(16); // receive queue
->>>>>>> 7a14c9bf
         // snd_buffer needs index removals.
         // C# LinkedList allocates for each entry, so let's keep List for now.
         private readonly List<Segment> snd_buf = new List<Segment>(16);   // send buffer
