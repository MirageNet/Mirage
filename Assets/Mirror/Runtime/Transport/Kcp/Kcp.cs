--- conflicted
+++ resolved
@@ -119,12 +119,6 @@
             if (rcv_queue.Count == 0)
                 return -1;
 
-<<<<<<< HEAD
-            if (len < 0)
-                Math.Abs(len);
-
-=======
->>>>>>> 41fe841c
             int peeksize = PeekSize();
 
             if (peeksize < 0)
