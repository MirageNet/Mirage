using System;
using System.IO;
using System.Net;
using System.Net.Sockets;
using System.Threading.Tasks;

namespace Mirror.AsyncTcp
{
    internal class TcpConnection : IConnection
    {
        private readonly TcpClient client;
        private readonly NetworkStream stream;

        public TcpConnection(TcpClient client)
        {
            this.client = client;
            stream = client.GetStream();
        }

        #region Receiving
        public async Task<bool> ReceiveAsync(MemoryStream buffer)
        {
<<<<<<< HEAD
            buffer.SetLength(0);
            long position = buffer.Position;
=======
            try
            {
                buffer.SetLength(0);
                long position = buffer.Position;
>>>>>>> 061cdce3

                // read message size
                if (!await ReadExactlyAsync(stream, buffer, 4))
                    return false;

                // rewind so that we read it
                buffer.Position = position;

                int length = ReadInt(buffer);

                // now read the message
                buffer.Position = position;

                return await ReadExactlyAsync(stream, buffer, length);
            }
            catch (ObjectDisposedException)
            {
                return false;
            }
        }


        private static async Task<bool> ReadExactlyAsync(NetworkStream stream, MemoryStream buffer, int count)
        {
            int offset = 0;

            buffer.SetLength(buffer.Position + count);

            // keep reading until we fill up the buffer
            while (offset < count)
            {
                int received;
                byte[] bytes = buffer.GetBuffer();

                if (stream.DataAvailable)
                {
                    // read available data immediatelly
                    // this is an important optimization because unity seems
                    // to wait until the next frame every time we call ReadAsync
                    // so if we have a bunch of data waiting in the buffer it takes a long
                    // time to receive it.
                    received = stream.Read(bytes, (int)buffer.Position + offset, count - offset);
                }
                else
                {
                    // wait for more data
                    received = await stream.ReadAsync(bytes, (int)buffer.Position + offset, count - offset);
                }

                // we just got disconnected
                if (received == 0)
                {
                    return false;
                }

                offset += received;
            }

            buffer.Position += count;
            return true;
        }

        private static int ReadInt(Stream buffer)
        {
            return
                (buffer.ReadByte() << 24) +
                (buffer.ReadByte() << 16) +
                (buffer.ReadByte() << 8) +
                buffer.ReadByte();
        }

        #endregion

        #region Sending
        public async Task SendAsync(ArraySegment<byte> data)
        {
            var prefixed = new MemoryStream(data.Count + 4);
            WritePrefixedData(prefixed, data);

            prefixed.TryGetBuffer(out ArraySegment<byte> prefixedData);
            await stream.WriteAsync(prefixedData.Array, prefixedData.Offset, prefixedData.Count);
        }

        private static void WriteInt(Stream stream, int length)
        {
            stream.WriteByte((byte)(length >> 24));
            stream.WriteByte((byte)(length >> 16));
            stream.WriteByte((byte)(length >> 8));
            stream.WriteByte((byte)length);
        }

        private static void WritePrefixedData(Stream stream, ArraySegment<byte> data)
        {
            WriteInt(stream, data.Count);
            stream.Write(data.Array, data.Offset, data.Count);
        }
        #endregion

        #region Disconnect
        public void Disconnect()
        {
            stream.Close();
            client.Close();
        }

        #endregion

        public EndPoint GetEndPointAddress()
        {
            return client.Client.RemoteEndPoint;
        }

    }
}<|MERGE_RESOLUTION|>--- conflicted
+++ resolved
@@ -20,16 +20,10 @@
         #region Receiving
         public async Task<bool> ReceiveAsync(MemoryStream buffer)
         {
-<<<<<<< HEAD
             buffer.SetLength(0);
             long position = buffer.Position;
-=======
             try
-            {
-                buffer.SetLength(0);
-                long position = buffer.Position;
->>>>>>> 061cdce3
-
+            { 
                 // read message size
                 if (!await ReadExactlyAsync(stream, buffer, 4))
                     return false;
