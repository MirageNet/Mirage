// wraps Telepathy for use as HLAPI TransportLayer
using System;
using System.Collections.Generic;
<<<<<<< HEAD
using System.Threading.Tasks;
=======
using System.Net;
>>>>>>> d6a1154e
using UnityEngine;

namespace Mirror.Tcp
{
    public class TcpTransport : Transport
    {
        // scheme used by this transport
        // "tcp4" means tcp with 4 bytes header, network byte order
        public const string Scheme = "tcp4";


        protected Client client = new Client();
        protected Server server = new Server();

        public int port = 7777;

        [Tooltip("Nagle Algorithm can be disabled by enabling NoDelay")]
        public bool NoDelay = true;

        public void Awake()
        {
            // dispatch the events from the server
            server.Connected += (connectionId) => OnServerConnected.Invoke(connectionId);
            server.Disconnected += (connectionId) => OnServerDisconnected.Invoke(connectionId);
            server.ReceivedData += (connectionId, data) => OnServerDataReceived.Invoke(connectionId, new ArraySegment<byte>(data), Channels.DefaultReliable);
            server.ReceivedError += (connectionId, error) => OnServerError.Invoke(connectionId, error);

            // dispatch events from the client
            client.Disconnected += () => OnClientDisconnected.Invoke();
            client.ReceivedData += (data) => OnClientDataReceived.Invoke(new ArraySegment<byte>(data), Channels.DefaultReliable);
            client.ReceivedError += (error) => OnClientError.Invoke(error);

            // configure
            client.NoDelay = NoDelay;
            server.NoDelay = NoDelay;

            Debug.Log("Tcp transport initialized!");
        }

        // client
        public override bool ClientConnected() { return client.IsConnected; }
        public override Task ClientConnectAsync(string address)
        {
            return client.ConnectAsync(address, port);
        }

        public override bool ClientSend(int channelId, ArraySegment<byte> segment)
        {
            _ = client.SendAsync(segment);
            return true;
        }
        public override void ClientDisconnect() 
        {
            client.Disconnect(); 
        }

        // server
        public override bool ServerActive() { return server.Active; }
        public override void ServerStart()
        {
            _ = server.ListenAsync(port);
        }

        public override bool ServerSend(List<int> connectionIds, int channelId, ArraySegment<byte> segment)
        {
            foreach (int connectionId in connectionIds)            
                server.Send(connectionId, segment);
            
            return true;
        }

        public override bool ServerDisconnect(int connectionId)
        {
            return server.Disconnect(connectionId);
        }

        public override string ServerGetClientAddress(int connectionId)
        {
            return server.GetClientAddress(connectionId);
        }

        public override void ServerStop() { server.Stop(); }

        public void LateUpdate()
        {
            server.Flush();
        }

        // common
        public override void Shutdown()
        {
            client.Disconnect();
            server.Stop();
        }

        public override int GetMaxPacketSize(int channelId)
        {
            // Telepathy's limit is Array.Length, which is int
            return int.MaxValue;
        }

        public override bool Available()
        {
            // C#'s built in TCP sockets run everywhere except on WebGL
            return Application.platform != RuntimePlatform.WebGLPlayer;
        }


        public override string ToString()
        {
            if (client.Connecting || client.IsConnected)
            {
                return client.ToString();
            }
            if (server.Active)
            {
                return server.ToString();
            }
            return "";
        }

        public override Uri ServerUri()
        {
            UriBuilder builder = new UriBuilder();
            builder.Scheme = Scheme;
            builder.Host = Dns.GetHostName();
            builder.Port = port;
            return builder.Uri;
        }

        public override void ClientConnect(Uri uri)
        {
            if (uri.Scheme != Scheme)
                throw new ArgumentException($"Invalid url {uri}, use {Scheme}://host:port instead", nameof(uri));

            int serverPort = uri.IsDefaultPort ? port : uri.Port;
            _ = client.ConnectAsync(uri.Host, port);
        }
    }
}<|MERGE_RESOLUTION|>--- conflicted
+++ resolved
@@ -1,11 +1,8 @@
 // wraps Telepathy for use as HLAPI TransportLayer
 using System;
 using System.Collections.Generic;
-<<<<<<< HEAD
 using System.Threading.Tasks;
-=======
 using System.Net;
->>>>>>> d6a1154e
 using UnityEngine;
 
 namespace Mirror.Tcp
