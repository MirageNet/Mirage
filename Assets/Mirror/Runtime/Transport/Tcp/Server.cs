--- conflicted
+++ resolved
@@ -29,15 +29,8 @@
         public bool NoDelay = true;
 
         // connectionId counter
-<<<<<<< HEAD
-        // (right now we only use it from one listener thread, but we might have
-        //  multiple threads later in case of WebSockets etc.)
-        //  HLAPI uses 0 for local connection,  so our ids start with 1
-        int counter = 0;
-=======
         // 0 so first time we increment it will return 1
         int counter;
->>>>>>> 891dab92
 
         // public next id function in case someone needs to reserve an id
         // (e.g. if hostMode should always have 0 connection and external
