--- conflicted
+++ resolved
@@ -208,25 +208,7 @@
         /// <param name="prefab">A Prefab that will be spawned.</param>
         /// <param name="spawnHandler">A method to use as a custom spawnhandler on clients.</param>
         /// <param name="unspawnHandler">A method to use as a custom un-spawnhandler on clients.</param>
-<<<<<<< HEAD
-        public void RegisterPrefab(NetworkIdentity prefab, SpawnDelegate spawnHandler, UnSpawnDelegate unspawnHandler)
-        {
-            RegisterPrefab(prefab, msg => spawnHandler(msg.position, msg.assetId), unspawnHandler);
-        }
-
-        /// <summary>
-        /// Registers a prefab with the spawning system.
-        /// <para>When a NetworkIdentity object is spawned on a server with NetworkServer.SpawnObject(), and the prefab that the object was created from was registered with RegisterPrefab(), the client will use that prefab to instantiate a corresponding client object with the same netId.</para>
-        /// <para>The ClientObjectManager has a list of spawnable prefabs, it uses this function to register those prefabs with the ClientScene.</para>
-        /// <para>The set of current spawnable object is available in the ClientScene static member variable ClientScene.prefabs, which is a dictionary of NetworkAssetIds and prefab references.</para>
-        /// </summary>
-        /// <param name="prefab">A Prefab that will be spawned.</param>
-        /// <param name="spawnHandler">A method to use as a custom spawnhandler on clients.</param>
-        /// <param name="unspawnHandler">A method to use as a custom un-spawnhandler on clients.</param>
         public void RegisterPrefab(NetworkIdentity identity, SpawnHandlerDelegate spawnHandler, UnSpawnDelegate unspawnHandler)
-=======
-        public void RegisterPrefab(GameObject prefab, SpawnHandlerDelegate spawnHandler, UnSpawnDelegate unspawnHandler)
->>>>>>> 9bbf0dc8
         {
             if (identity.AssetId == Guid.Empty)
             {
