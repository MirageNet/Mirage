--- conflicted
+++ resolved
@@ -480,11 +480,7 @@
             }
             else
             {
-<<<<<<< HEAD
                 throw new InvalidOperationException("Could not register '" + prefab.name + "' since it contains no NetworkIdentity component");
-=======
-                logger.LogError("Could not register '" + prefab.name + "' since it contains no NetworkIdentity component");
->>>>>>> 65da314d
             }
         }
 
@@ -512,11 +508,7 @@
             }
             else
             {
-<<<<<<< HEAD
                 throw new InvalidOperationException("Could not register '" + prefab.name + "' since it contains no NetworkIdentity component");
-=======
-                logger.LogError("Could not register '" + prefab.name + "' since it contains no NetworkIdentity component");
->>>>>>> 65da314d
             }
         }
 
@@ -548,32 +540,17 @@
             NetworkIdentity identity = prefab.GetComponent<NetworkIdentity>();
             if (identity == null)
             {
-<<<<<<< HEAD
                 throw new InvalidOperationException("Could not register '" + prefab.name + "' since it contains no NetworkIdentity component");
-=======
-                logger.LogError("Could not register '" + prefab.name + "' since it contains no NetworkIdentity component");
-                return;
->>>>>>> 65da314d
             }
 
             if (spawnHandler == null || unspawnHandler == null)
             {
-<<<<<<< HEAD
                 throw new InvalidOperationException("RegisterPrefab custom spawn function null for " + identity.AssetId);
-=======
-                logger.LogError("RegisterPrefab custom spawn function null for " + identity.AssetId);
-                return;
->>>>>>> 65da314d
             }
 
             if (identity.AssetId == Guid.Empty)
             {
-<<<<<<< HEAD
                 throw new InvalidOperationException("RegisterPrefab game object " + prefab.name + " has no " + nameof(prefab) + ". Use RegisterSpawnHandler() instead?");
-=======
-                logger.LogError("RegisterPrefab game object " + prefab.name + " has no prefab. Use RegisterSpawnHandler() instead?");
-                return;
->>>>>>> 65da314d
             }
 
             if (logger.LogEnabled()) logger.Log("Registering custom prefab '" + prefab.name + "' as asset:" + identity.AssetId + " " + spawnHandler.GetMethodName() + "/" + unspawnHandler.GetMethodName());
@@ -591,12 +568,7 @@
             NetworkIdentity identity = prefab.GetComponent<NetworkIdentity>();
             if (identity == null)
             {
-<<<<<<< HEAD
                 throw new InvalidOperationException("Could not unregister '" + prefab.name + "' since it contains no NetworkIdentity component");
-=======
-                logger.LogError("Could not unregister '" + prefab.name + "' since it contains no NetworkIdentity component");
-                return;
->>>>>>> 65da314d
             }
             spawnHandlers.Remove(identity.AssetId);
             unspawnHandlers.Remove(identity.AssetId);
@@ -629,12 +601,7 @@
         {
             if (spawnHandler == null || unspawnHandler == null)
             {
-<<<<<<< HEAD
                 throw new InvalidOperationException("RegisterSpawnHandler custom spawn function null for " + assetId);
-=======
-                logger.LogError("RegisterSpawnHandler custom spawn function null for " + assetId);
-                return;
->>>>>>> 65da314d
             }
 
             if (logger.LogEnabled()) logger.Log("RegisterSpawnHandler asset '" + assetId + "' " + spawnHandler.GetMethodName() + "/" + unspawnHandler.GetMethodName());
@@ -751,12 +718,7 @@
         {
             if (msg.assetId == Guid.Empty && msg.sceneId == 0)
             {
-<<<<<<< HEAD
                 throw new InvalidOperationException("OnObjSpawn netId: " + msg.netId + " has invalid asset Id");
-=======
-                logger.LogError("OnObjSpawn netId: " + msg.netId + " has invalid asset Id");
-                return;
->>>>>>> 65da314d
             }
             if (logger.LogEnabled()) logger.Log($"Client spawn handler instantiating netId={msg.netId} assetID={msg.assetId} sceneId={msg.sceneId} pos={msg.position}");
 
@@ -770,12 +732,7 @@
 
             if (identity == null)
             {
-<<<<<<< HEAD
                 throw new InvalidOperationException($"Could not spawn assetId={msg.assetId} scene={msg.sceneId} netId={msg.netId}");
-=======
-                logger.LogError($"Could not spawn assetId={msg.assetId} scene={msg.sceneId} netId={msg.netId}");
-                return;
->>>>>>> 65da314d
             }
 
             ApplySpawnPayload(identity, msg);
