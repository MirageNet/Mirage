--- conflicted
+++ resolved
@@ -256,11 +256,7 @@
             // thus we should set the connected state before calling the handler
             connectState = ConnectState.Connected;
             Time.UpdateClient(this);
-<<<<<<< HEAD
-            Connected.Invoke(connection);
-=======
             Connected.Invoke(Connection);
->>>>>>> 659f7ab7
         }
 
         public void OnAuthenticated(NetworkConnectionToServer conn)
