using System;
using System.Collections.Generic;
using System.Linq;
using System.Threading.Tasks;
using Mirror.AsyncTcp;
using UnityEngine;
using UnityEngine.Events;
using Guid = System.Guid;
using Object = UnityEngine.Object;

namespace Mirror
{
    [Serializable] public class NetworkConnectionEvent : UnityEvent<INetworkConnection> { }

    public enum ConnectState
    {
        None,
        Connecting,
        Connected,
        Disconnected
    }

    /// <summary>
    /// This is a network client class used by the networking system. It contains a NetworkConnection that is used to connect to a network server.
    /// <para>The <see cref="NetworkClient">NetworkClient</see> handle connection state, messages handlers, and connection configuration. There can be many <see cref="NetworkClient">NetworkClient</see> instances in a process at a time, but only one that is connected to a game server (<see cref="NetworkServer">NetworkServer</see>) that uses spawned objects.</para>
    /// <para><see cref="NetworkClient">NetworkClient</see> has an internal update function where it handles events from the transport layer. This includes asynchronous connect events, disconnect events and incoming data from a server.</para>
    /// <para>The <see cref="NetworkManager">NetworkManager</see> has a NetworkClient instance that it uses for games that it starts, but the NetworkClient may be used by itself.</para>
    /// </summary>
    [DisallowMultipleComponent]
    public class NetworkClient : MonoBehaviour, INetworkClient
    {
        static readonly ILogger logger = LogFactory.GetLogger(typeof(NetworkClient));

        [Header("Authentication")]
        [Tooltip("Authentication component attached to this object")]
        public NetworkAuthenticator authenticator;
        public NetworkSceneManager sceneManager;

        // spawn handlers. internal for testing purposes. do not use directly.
        internal readonly Dictionary<Guid, SpawnHandlerDelegate> spawnHandlers = new Dictionary<Guid, SpawnHandlerDelegate>();
        internal readonly Dictionary<Guid, UnSpawnDelegate> unspawnHandlers = new Dictionary<Guid, UnSpawnDelegate>();
        internal readonly Dictionary<uint, NetworkIdentity> spawned = new Dictionary<uint, NetworkIdentity>();

        [Serializable] public class ClientSceneChangeEvent : UnityEvent<string, SceneOperation, bool> { }

        /// <summary>
        /// Event fires once the Client has connected its Server.
        /// </summary>
        public NetworkConnectionEvent Connected = new NetworkConnectionEvent();

        /// <summary>
        /// Event fires after the Client connection has sucessfully been authenticated with its Server.
        /// </summary>
        public NetworkConnectionEvent Authenticated = new NetworkConnectionEvent();

        /// <summary>
        /// Event fires after the Client has disconnected from its Server and Cleanup has been called.
        /// </summary>
        public UnityEvent Disconnected = new UnityEvent();

        /// <summary>
        /// The NetworkConnection object this client is using.
        /// </summary>
        public INetworkConnection Connection { get; internal set; }

        /// <summary>
        /// NetworkIdentity of the localPlayer
        /// </summary>
        public NetworkIdentity LocalPlayer => Connection?.Identity;

        internal ConnectState connectState = ConnectState.None;

        /// <summary>
        /// active is true while a client is connecting/connected
        /// (= while the network is active)
        /// </summary>
        public bool Active => connectState == ConnectState.Connecting || connectState == ConnectState.Connected;

        /// <summary>
        /// This gives the current connection status of the client.
        /// </summary>
        public bool IsConnected => connectState == ConnectState.Connected;

        /// <summary>
        /// List of prefabs that will be registered with the spawning system.
        /// <para>For each of these prefabs, ClientManager.RegisterPrefab() will be automatically invoke.</para>
        /// </summary>
        public List<GameObject> spawnPrefabs = new List<GameObject>();

        public readonly NetworkTime Time = new NetworkTime();

        bool isSpawnFinished;

        public AsyncTransport Transport;

        /// <summary>
        /// This is a dictionary of the prefabs that are registered on the client with ClientScene.RegisterPrefab().
        /// <para>The key to the dictionary is the prefab asset Id.</para>
        /// </summary>
        private readonly Dictionary<Guid, GameObject> prefabs = new Dictionary<Guid, GameObject>();

        /// <summary>
        /// This is dictionary of the disabled NetworkIdentity objects in the scene that could be spawned by messages from the server.
        /// <para>The key to the dictionary is the NetworkIdentity sceneId.</para>
        /// </summary>
        public readonly Dictionary<ulong, NetworkIdentity> spawnableObjects = new Dictionary<ulong, NetworkIdentity>();

        /// <summary>
        /// List of all objects spawned in this client
        /// </summary>
        public Dictionary<uint, NetworkIdentity> Spawned
        {
            get
            {
                // if we are in host mode,  the list of spawned object is the same as the server list
                if (hostServer != null)
                    return hostServer.spawned;
                else
                    return spawned;
            }
        }

        /// <summary>
        /// The host server
        /// </summary>
        NetworkServer hostServer;

        /// <summary>
        /// NetworkClient can connect to local server in host mode too
        /// </summary>
        public bool IsLocalClient => hostServer != null;

<<<<<<< HEAD
=======

#if UNITY_EDITOR
        /// <summary>
        /// Called when the script gets added to an object. Useful for getting other needed scripts.
        /// </summary>
        private void OnValidate()
        {
            UnityEditor.Undo.RecordObject(this, "Added default Transport");
            // add transport if there is none yet. makes upgrading easier.
            if (Transport == null)
            {
                // First try to get the transport.
                Transport = GetComponent<AsyncTransport>();
                // was a transport added yet? if not, add one
                if (Transport == null)
                {
                    Transport = UnityEditor.Undo.AddComponent<AsyncTcpTransport>(gameObject);
                    logger.Log("NetworkClient: added default Transport because there was none yet.");
                }
            }

            // add clientSceneManager if there is none yet. makes upgrading easier.
            if (sceneManager == null)
            {
                // First try to get the SceneManager.
                sceneManager = GetComponent<NetworkSceneManager>();
                // was a SceneManager added yet? if not, add one
                if (sceneManager == null)
                {

                    sceneManager = UnityEditor.Undo.AddComponent<NetworkSceneManager>(gameObject) ;
                    logger.Log("NetworkClient: added default SceneManager because there was none yet.");
                }
                sceneManager.client = this;
            }
        }
#endif
>>>>>>> 2de7ecd9

        /// <summary>
        /// Connect client to a NetworkServer instance.
        /// </summary>
        /// <param name="uri">Address of the server to connect to</param>
        public async Task ConnectAsync(Uri uri)
        {
            if (logger.LogEnabled()) logger.Log("Client Connect: " + uri);

            AsyncTransport transport = Transport;
            if (transport == null)
                transport = GetComponent<AsyncTransport>();

            connectState = ConnectState.Connecting;

            try
            {
                IConnection transportConnection = await transport.ConnectAsync(uri);

                RegisterSpawnPrefabs();
                InitializeAuthEvents();

                // setup all the handlers
                Connection = new NetworkConnection(transportConnection);
                Time.Reset();

                RegisterMessageHandlers();
                Time.UpdateClient(this);
                _ = OnConnected();
            }
            catch (Exception)
            {
                connectState = ConnectState.Disconnected;
                throw;
            }
        }

        internal void ConnectHost(NetworkServer server)
        {

            logger.Log("Client Connect Host to Server");
            connectState = ConnectState.Connected;

            InitializeAuthEvents();

            // create local connection objects and connect them
            (IConnection c1, IConnection c2) = PipeConnection.CreatePipe();

            server.SetLocalConnection(this, c2);
            hostServer = server;
            Connection = new NetworkConnection(c1);
            RegisterHostHandlers();
            _ = OnConnected();
        }

        void InitializeAuthEvents()
        {
            if (authenticator != null)
            {
                authenticator.OnClientAuthenticated += OnAuthenticated;

                Connected.AddListener(authenticator.OnClientAuthenticateInternal);
            }
            else
            {
                // if no authenticator, consider connection as authenticated
                Connected.AddListener(OnAuthenticated);
            }
        }

        /// <summary>
        /// client that received the message
        /// </summary>
        /// <remarks>This is a hack, but it is needed to deserialize
        /// gameobjects when processing the message</remarks>
        internal static NetworkClient Current { get; set; }

        async Task OnConnected()
        {
            // reset network time stats

            // the handler may want to send messages to the client
            // thus we should set the connected state before calling the handler
            connectState = ConnectState.Connected;
            Connected.Invoke(Connection);

            // start processing messages
            try
            {
                await Connection.ProcessMessagesAsync();
            }
            catch (Exception ex)
            {
                logger.LogException(ex);
            }
            finally
            {
                Cleanup();

                Disconnected.Invoke();
            }
        }

        internal void OnAuthenticated(INetworkConnection conn)
        {
            Authenticated?.Invoke(conn);
        }

        /// <summary>
        /// Disconnect from server.
        /// <para>The disconnect message will be invoked.</para>
        /// </summary>
        public void Disconnect()
        {
            Connection?.Disconnect();
        }

        /// <summary>
        /// This sends a network message with a message Id to the server. This message is sent on channel zero, which by default is the reliable channel.
        /// <para>The message must be an instance of a class derived from MessageBase.</para>
        /// <para>The message id passed to Send() is used to identify the handler function to invoke on the server when the message is received.</para>
        /// </summary>
        /// <typeparam name="T">The message type to unregister.</typeparam>
        /// <param name="message"></param>
        /// <param name="channelId"></param>
        /// <returns>True if message was sent.</returns>
        public Task SendAsync<T>(T message, int channelId = Channels.DefaultReliable) where T : IMessageBase
        {
            return Connection.SendAsync(message, channelId);
        }

        public void Send<T>(T message, int channelId = Channels.DefaultReliable) where T : IMessageBase
        {
            _ = Connection.SendAsync(message, channelId);
        }

        internal void Update()
        {
            // local connection?
            if (!IsLocalClient && Active && connectState == ConnectState.Connected)
            {
                // only update things while connected
                Time.UpdateClient(this);
            }
        }

        internal void RegisterHostHandlers()
        {
            Connection.RegisterHandler<ObjectDestroyMessage>(OnHostClientObjectDestroy);
            Connection.RegisterHandler<ObjectHideMessage>(OnHostClientObjectHide);
            Connection.RegisterHandler<NetworkPongMessage>(msg => { });
            Connection.RegisterHandler<SpawnMessage>(OnHostClientSpawn);
            // host mode reuses objects in the server
            // so we don't need to spawn them
            Connection.RegisterHandler<ObjectSpawnStartedMessage>(msg => { });
            Connection.RegisterHandler<ObjectSpawnFinishedMessage>(msg => { });
            Connection.RegisterHandler<UpdateVarsMessage>(msg => { });
            Connection.RegisterHandler<RpcMessage>(OnRpcMessage);
            Connection.RegisterHandler<SyncEventMessage>(OnSyncEventMessage);
        }

        internal void RegisterMessageHandlers()
        {
            Connection.RegisterHandler<ObjectDestroyMessage>(OnObjectDestroy);
            Connection.RegisterHandler<ObjectHideMessage>(OnObjectHide);
            Connection.RegisterHandler<NetworkPongMessage>(Time.OnClientPong);
            Connection.RegisterHandler<SpawnMessage>(OnSpawn);
            Connection.RegisterHandler<ObjectSpawnStartedMessage>(OnObjectSpawnStarted);
            Connection.RegisterHandler<ObjectSpawnFinishedMessage>(OnObjectSpawnFinished);
            Connection.RegisterHandler<UpdateVarsMessage>(OnUpdateVarsMessage);
            Connection.RegisterHandler<RpcMessage>(OnRpcMessage);
            Connection.RegisterHandler<SyncEventMessage>(OnSyncEventMessage);
        }

        /// <summary>
        /// Shut down a client.
        /// <para>This should be done when a client is no longer going to be used.</para>
        /// </summary>
        void Cleanup()
        {
            logger.Log("Shutting down client.");

            ClearSpawners();
            DestroyAllClientObjects();
            sceneManager.ready = false;
            isSpawnFinished = false;
            hostServer = null;

            connectState = ConnectState.None;

            if (authenticator != null)
            {
                authenticator.OnClientAuthenticated -= OnAuthenticated;

                Connected.RemoveListener(authenticator.OnClientAuthenticateInternal);
            }
            else
            {
                // if no authenticator, consider connection as authenticated
                Connected.RemoveListener(OnAuthenticated);
            }
        }

        static bool ConsiderForSpawning(NetworkIdentity identity)
        {
            // not spawned yet, not hidden, etc.?
            return !identity.gameObject.activeSelf &&
                   identity.gameObject.hideFlags != HideFlags.NotEditable &&
                   identity.gameObject.hideFlags != HideFlags.HideAndDontSave &&
                   identity.sceneId != 0;
        }

        // this is called from message handler for Owner message
        internal void InternalAddPlayer(NetworkIdentity identity)
        {
            if (Connection != null)
            {
                Connection.Identity = identity;
            }
            else
            {
                logger.LogWarning("No ready connection found for setting player controller during InternalAddPlayer");
            }
        }

        /// <summary>
        /// Call this after loading/unloading a scene in the client after connection to register the spawnable objects
        /// </summary>
        public void PrepareToSpawnSceneObjects()
        {
            // add all unspawned NetworkIdentities to spawnable objects
            spawnableObjects.Clear();
            IEnumerable<NetworkIdentity> sceneObjects =
                Resources.FindObjectsOfTypeAll<NetworkIdentity>()
                               .Where(ConsiderForSpawning);

            foreach (NetworkIdentity obj in sceneObjects)
            {
                spawnableObjects.Add(obj.sceneId, obj);
            }
        }

        #region Spawn Prefabs
        private void RegisterSpawnPrefabs()
        {
            for (int i = 0; i < spawnPrefabs.Count; i++)
            {
                GameObject prefab = spawnPrefabs[i];
                if (prefab != null)
                {
                    RegisterPrefab(prefab);
                }
            }
        }

        /// <summary>
        /// Find the registered prefab for this asset id.
        /// Useful for debuggers
        /// </summary>
        /// <param name="assetId">asset id of the prefab</param>
        /// <param name="prefab">the prefab gameobject</param>
        /// <returns>true if prefab was registered</returns>
        public bool GetPrefab(Guid assetId, out GameObject prefab)
        {
            prefab = null;
            return assetId != Guid.Empty &&
                   prefabs.TryGetValue(assetId, out prefab) && prefab != null;
        }

        /// <summary>
        /// Registers a prefab with the spawning system.
        /// <para>When a NetworkIdentity object is spawned on a server with NetworkServer.SpawnObject(), and the prefab that the object was created from was registered with RegisterPrefab(), the client will use that prefab to instantiate a corresponding client object with the same netId.</para>
        /// <para>The NetworkManager has a list of spawnable prefabs, it uses this function to register those prefabs with the ClientScene.</para>
        /// <para>The set of current spawnable object is available in the ClientScene static member variable ClientScene.prefabs, which is a dictionary of NetworkAssetIds and prefab references.</para>
        /// </summary>
        /// <param name="prefab">A Prefab that will be spawned.</param>
        /// <param name="newAssetId">An assetId to be assigned to this prefab. This allows a dynamically created game object to be registered for an already known asset Id.</param>
        public void RegisterPrefab(GameObject prefab, Guid newAssetId)
        {
            NetworkIdentity identity = prefab.GetComponent<NetworkIdentity>();
            if (identity)
            {
                identity.AssetId = newAssetId;

                if (logger.LogEnabled()) logger.Log("Registering prefab '" + prefab.name + "' as asset:" + identity.AssetId);
                prefabs[identity.AssetId] = prefab;
            }
            else
            {
                throw new InvalidOperationException("Could not register '" + prefab.name + "' since it contains no NetworkIdentity component");
            }
        }

        /// <summary>
        /// Registers a prefab with the spawning system.
        /// <para>When a NetworkIdentity object is spawned on a server with NetworkServer.SpawnObject(), and the prefab that the object was created from was registered with RegisterPrefab(), the client will use that prefab to instantiate a corresponding client object with the same netId.</para>
        /// <para>The NetworkManager has a list of spawnable prefabs, it uses this function to register those prefabs with the ClientScene.</para>
        /// <para>The set of current spawnable object is available in the ClientScene static member variable ClientScene.prefabs, which is a dictionary of NetworkAssetIds and prefab references.</para>
        /// </summary>
        /// <param name="prefab">A Prefab that will be spawned.</param>
        public void RegisterPrefab(GameObject prefab)
        {
            NetworkIdentity identity = prefab.GetComponent<NetworkIdentity>();
            if (identity)
            {
                if (logger.LogEnabled()) logger.Log("Registering prefab '" + prefab.name + "' as asset:" + identity.AssetId);
                prefabs[identity.AssetId] = prefab;

                NetworkIdentity[] identities = prefab.GetComponentsInChildren<NetworkIdentity>();
                if (identities.Length > 1)
                {
                    logger.LogWarning("The prefab '" + prefab.name +
                                     "' has multiple NetworkIdentity components. There can only be one NetworkIdentity on a prefab, and it must be on the root object.");
                }
            }
            else
            {
                throw new InvalidOperationException("Could not register '" + prefab.name + "' since it contains no NetworkIdentity component");
            }
        }

        /// <summary>
        /// Registers a prefab with the spawning system.
        /// <para>When a NetworkIdentity object is spawned on a server with NetworkServer.SpawnObject(), and the prefab that the object was created from was registered with RegisterPrefab(), the client will use that prefab to instantiate a corresponding client object with the same netId.</para>
        /// <para>The NetworkManager has a list of spawnable prefabs, it uses this function to register those prefabs with the ClientScene.</para>
        /// <para>The set of current spawnable object is available in the ClientScene static member variable ClientScene.prefabs, which is a dictionary of NetworkAssetIds and prefab references.</para>
        /// </summary>
        /// <param name="prefab">A Prefab that will be spawned.</param>
        /// <param name="spawnHandler">A method to use as a custom spawnhandler on clients.</param>
        /// <param name="unspawnHandler">A method to use as a custom un-spawnhandler on clients.</param>
        public void RegisterPrefab(GameObject prefab, SpawnDelegate spawnHandler, UnSpawnDelegate unspawnHandler)
        {
            RegisterPrefab(prefab, msg => spawnHandler(msg.position, msg.assetId), unspawnHandler);
        }

        /// <summary>
        /// Registers a prefab with the spawning system.
        /// <para>When a NetworkIdentity object is spawned on a server with NetworkServer.SpawnObject(), and the prefab that the object was created from was registered with RegisterPrefab(), the client will use that prefab to instantiate a corresponding client object with the same netId.</para>
        /// <para>The NetworkManager has a list of spawnable prefabs, it uses this function to register those prefabs with the ClientScene.</para>
        /// <para>The set of current spawnable object is available in the ClientScene static member variable ClientScene.prefabs, which is a dictionary of NetworkAssetIds and prefab references.</para>
        /// </summary>
        /// <param name="prefab">A Prefab that will be spawned.</param>
        /// <param name="spawnHandler">A method to use as a custom spawnhandler on clients.</param>
        /// <param name="unspawnHandler">A method to use as a custom un-spawnhandler on clients.</param>
        public void RegisterPrefab(GameObject prefab, SpawnHandlerDelegate spawnHandler, UnSpawnDelegate unspawnHandler)
        {
            NetworkIdentity identity = prefab.GetComponent<NetworkIdentity>();
            if (identity == null)
            {
                throw new InvalidOperationException("Could not register '" + prefab.name + "' since it contains no NetworkIdentity component");
            }

            if (identity.AssetId == Guid.Empty)
            {
                throw new InvalidOperationException("RegisterPrefab game object " + prefab.name + " has no " + nameof(prefab) + ". Use RegisterSpawnHandler() instead?");
            }

            if (logger.LogEnabled()) logger.Log("Registering custom prefab '" + prefab.name + "' as asset:" + identity.AssetId + " " + spawnHandler.GetMethodName() + "/" + unspawnHandler.GetMethodName());

            spawnHandlers[identity.AssetId] = spawnHandler;
            unspawnHandlers[identity.AssetId] = unspawnHandler;
        }

        /// <summary>
        /// Removes a registered spawn prefab that was setup with ClientScene.RegisterPrefab.
        /// </summary>
        /// <param name="prefab">The prefab to be removed from registration.</param>
        public void UnregisterPrefab(GameObject prefab)
        {
            NetworkIdentity identity = prefab.GetComponent<NetworkIdentity>();
            if (identity == null)
            {
                throw new InvalidOperationException("Could not unregister '" + prefab.name + "' since it contains no NetworkIdentity component");
            }
            spawnHandlers.Remove(identity.AssetId);
            unspawnHandlers.Remove(identity.AssetId);
        }

        #endregion

        #region Spawn Handler

        /// <summary>
        /// This is an advanced spawning function that registers a custom assetId with the UNET spawning system.
        /// <para>This can be used to register custom spawning methods for an assetId - instead of the usual method of registering spawning methods for a prefab. This should be used when no prefab exists for the spawned objects - such as when they are constructed dynamically at runtime from configuration data.</para>
        /// </summary>
        /// <param name="assetId">Custom assetId string.</param>
        /// <param name="spawnHandler">A method to use as a custom spawnhandler on clients.</param>
        /// <param name="unspawnHandler">A method to use as a custom un-spawnhandler on clients.</param>
        public void RegisterSpawnHandler(Guid assetId, SpawnDelegate spawnHandler, UnSpawnDelegate unspawnHandler)
        {
            RegisterSpawnHandler(assetId, msg => spawnHandler(msg.position, msg.assetId), unspawnHandler);
        }

        /// <summary>
        /// This is an advanced spawning function that registers a custom assetId with the UNET spawning system.
        /// <para>This can be used to register custom spawning methods for an assetId - instead of the usual method of registering spawning methods for a prefab. This should be used when no prefab exists for the spawned objects - such as when they are constructed dynamically at runtime from configuration data.</para>
        /// </summary>
        /// <param name="assetId">Custom assetId string.</param>
        /// <param name="spawnHandler">A method to use as a custom spawnhandler on clients.</param>
        /// <param name="unspawnHandler">A method to use as a custom un-spawnhandler on clients.</param>
        public void RegisterSpawnHandler(Guid assetId, SpawnHandlerDelegate spawnHandler, UnSpawnDelegate unspawnHandler)
        {
            if (logger.LogEnabled()) logger.Log("RegisterSpawnHandler asset '" + assetId + "' " + spawnHandler.GetMethodName() + "/" + unspawnHandler.GetMethodName());

            spawnHandlers[assetId] = spawnHandler;
            unspawnHandlers[assetId] = unspawnHandler;
        }

        /// <summary>
        /// Removes a registered spawn handler function that was registered with ClientScene.RegisterHandler().
        /// </summary>
        /// <param name="assetId">The assetId for the handler to be removed for.</param>
        public void UnregisterSpawnHandler(Guid assetId)
        {
            spawnHandlers.Remove(assetId);
            unspawnHandlers.Remove(assetId);
        }

        /// <summary>
        /// This clears the registered spawn prefabs and spawn handler functions for this client.
        /// </summary>
        public void ClearSpawners()
        {
            prefabs.Clear();
            spawnHandlers.Clear();
            unspawnHandlers.Clear();
        }

        #endregion

        void UnSpawn(NetworkIdentity identity)
        {
            Guid assetId = identity.AssetId;

            identity.StopClient();
            if (unspawnHandlers.TryGetValue(assetId, out UnSpawnDelegate handler) && handler != null)
            {
                handler(identity.gameObject);
            }
            else if (identity.sceneId == 0)
            {
                Destroy(identity.gameObject);
            }
            else
            {
                identity.Reset();
                identity.gameObject.SetActive(false);
                spawnableObjects[identity.sceneId] = identity;
            }
        }

        /// <summary>
        /// Destroys all networked objects on the client.
        /// <para>This can be used to clean up when a network connection is closed.</para>
        /// </summary>
        public void DestroyAllClientObjects()
        {
            foreach (NetworkIdentity identity in Spawned.Values)
            {
                if (identity != null && identity.gameObject != null)
                {
                    UnSpawn(identity);
                }
            }
            Spawned.Clear();
        }

        void ApplySpawnPayload(NetworkIdentity identity, SpawnMessage msg)
        {
            if (msg.assetId != Guid.Empty)
                identity.AssetId = msg.assetId;

            if (!identity.gameObject.activeSelf)
            {
                identity.gameObject.SetActive(true);
            }

            // apply local values for VR support
            identity.transform.localPosition = msg.position;
            identity.transform.localRotation = msg.rotation;
            identity.transform.localScale = msg.scale;
            identity.HasAuthority = msg.isOwner;
            identity.NetId = msg.netId;
            identity.Server = hostServer;
            identity.Client = this;

            if (msg.isLocalPlayer)
                InternalAddPlayer(identity);

            // deserialize components if any payload
            // (Count is 0 if there were no components)
            if (msg.payload.Count > 0)
            {
                using (PooledNetworkReader payloadReader = NetworkReaderPool.GetReader(msg.payload))
                {
                    identity.OnDeserializeAllSafely(payloadReader, true);
                }
            }

            Spawned[msg.netId] = identity;

            // objects spawned as part of initial state are started on a second pass
            if (isSpawnFinished)
            {
                identity.NotifyAuthority();
                identity.StartClient();
                CheckForLocalPlayer(identity);
            }
        }

        internal void OnSpawn(SpawnMessage msg)
        {
            if (msg.assetId == Guid.Empty && msg.sceneId == 0)
            {
                throw new InvalidOperationException("OnObjSpawn netId: " + msg.netId + " has invalid asset Id");
            }
            if (logger.LogEnabled()) logger.Log($"Client spawn handler instantiating netId={msg.netId} assetID={msg.assetId} sceneId={msg.sceneId} pos={msg.position}");

            // was the object already spawned?
            NetworkIdentity identity = GetExistingObject(msg.netId);

            if (identity == null)
            {
                identity = msg.sceneId == 0 ? SpawnPrefab(msg) : SpawnSceneObject(msg);
            }

            if (identity == null)
            {
                throw new InvalidOperationException($"Could not spawn assetId={msg.assetId} scene={msg.sceneId} netId={msg.netId}");
            }

            ApplySpawnPayload(identity, msg);
        }

        NetworkIdentity GetExistingObject(uint netid)
        {
            Spawned.TryGetValue(netid, out NetworkIdentity localObject);
            return localObject;
        }

        NetworkIdentity SpawnPrefab(SpawnMessage msg)
        {
            if (spawnHandlers.TryGetValue(msg.assetId, out SpawnHandlerDelegate handler))
            {
                GameObject obj = handler(msg);
                if (obj == null)
                {
                    logger.LogWarning("Client spawn handler for " + msg.assetId + " returned null");
                    return null;
                }
                return obj.GetComponent<NetworkIdentity>();
            }
            if (GetPrefab(msg.assetId, out GameObject prefab))
            {
                GameObject obj = Object.Instantiate(prefab, msg.position, msg.rotation);
                if (logger.LogEnabled())
                {
                    logger.Log("Client spawn handler instantiating [netId:" + msg.netId + " asset ID:" + msg.assetId + " pos:" + msg.position + " rotation: " + msg.rotation + "]");
                }

                return obj.GetComponent<NetworkIdentity>();
            }
            logger.LogError("Failed to spawn server object, did you forget to add it to the NetworkManager? assetId=" + msg.assetId + " netId=" + msg.netId);
            return null;
        }

        NetworkIdentity SpawnSceneObject(SpawnMessage msg)
        {
            NetworkIdentity spawnedId = SpawnSceneObject(msg.sceneId);
            if (spawnedId == null)
            {
                logger.LogError("Spawn scene object not found for " + msg.sceneId.ToString("X") + " SpawnableObjects.Count=" + spawnableObjects.Count);

                // dump the whole spawnable objects dict for easier debugging
                if (logger.LogEnabled())
                {
                    foreach (KeyValuePair<ulong, NetworkIdentity> kvp in spawnableObjects)
                        logger.Log("Spawnable: SceneId=" + kvp.Key + " name=" + kvp.Value.name);
                }
            }

            if (logger.LogEnabled()) logger.Log("Client spawn for [netId:" + msg.netId + "] [sceneId:" + msg.sceneId + "] obj:" + spawnedId);
            return spawnedId;
        }

        NetworkIdentity SpawnSceneObject(ulong sceneId)
        {
            if (spawnableObjects.TryGetValue(sceneId, out NetworkIdentity identity))
            {
                spawnableObjects.Remove(sceneId);
                return identity;
            }
            logger.LogWarning("Could not find scene object with sceneid:" + sceneId.ToString("X"));
            return null;
        }

        internal void OnObjectSpawnStarted(ObjectSpawnStartedMessage _)
        {
            logger.Log("SpawnStarted");

            PrepareToSpawnSceneObjects();
            isSpawnFinished = false;
        }

        internal void OnObjectSpawnFinished(ObjectSpawnFinishedMessage _)
        {
            logger.Log("SpawnFinished");

            // paul: Initialize the objects in the same order as they were initialized
            // in the server.   This is important if spawned objects
            // use data from scene objects
            foreach (NetworkIdentity identity in Spawned.Values.OrderBy(uv => uv.NetId))
            {
                identity.NotifyAuthority();
                identity.StartClient();
                CheckForLocalPlayer(identity);
            }
            isSpawnFinished = true;
        }

        internal void OnObjectHide(ObjectHideMessage msg)
        {
            DestroyObject(msg.netId);
        }

        internal void OnObjectDestroy(ObjectDestroyMessage msg)
        {
            DestroyObject(msg.netId);
        }

        void DestroyObject(uint netId)
        {
            if (logger.LogEnabled()) logger.Log("ClientScene.OnObjDestroy netId:" + netId);

            if (Spawned.TryGetValue(netId, out NetworkIdentity localObject) && localObject != null)
            {
                UnSpawn(localObject);
                Spawned.Remove(netId);
            }
            else
            {
                logger.LogWarning("Did not find target for destroy message for " + netId);
            }
        }

        internal void OnHostClientObjectDestroy(ObjectDestroyMessage msg)
        {
            if (logger.LogEnabled()) logger.Log("ClientScene.OnLocalObjectObjDestroy netId:" + msg.netId);

            Spawned.Remove(msg.netId);
        }

        internal void OnHostClientObjectHide(ObjectHideMessage msg)
        {
            if (logger.LogEnabled()) logger.Log("ClientScene::OnLocalObjectObjHide netId:" + msg.netId);

            if (Spawned.TryGetValue(msg.netId, out NetworkIdentity localObject) && localObject != null)
            {
                localObject.OnSetHostVisibility(false);
            }
        }

        internal void OnHostClientSpawn(SpawnMessage msg)
        {
            if (Spawned.TryGetValue(msg.netId, out NetworkIdentity localObject) && localObject != null)
            {
                if (msg.isLocalPlayer)
                    InternalAddPlayer(localObject);

                localObject.HasAuthority = msg.isOwner;
                localObject.NotifyAuthority();
                localObject.StartClient();
                localObject.OnSetHostVisibility(true);
                CheckForLocalPlayer(localObject);
            }
        }

        internal void OnUpdateVarsMessage(UpdateVarsMessage msg)
        {
            if (logger.LogEnabled()) logger.Log("ClientScene.OnUpdateVarsMessage " + msg.netId);

            if (Spawned.TryGetValue(msg.netId, out NetworkIdentity localObject) && localObject != null)
            {
                using (PooledNetworkReader networkReader = NetworkReaderPool.GetReader(msg.payload))
                    localObject.OnDeserializeAllSafely(networkReader, false);
            }
            else
            {
                logger.LogWarning("Did not find target for sync message for " + msg.netId + " . Note: this can be completely normal because UDP messages may arrive out of order, so this message might have arrived after a Destroy message.");
            }
        }

        internal void OnRpcMessage(RpcMessage msg)
        {
            if (logger.LogEnabled()) logger.Log("ClientScene.OnRPCMessage hash:" + msg.functionHash + " netId:" + msg.netId);

            if (Spawned.TryGetValue(msg.netId, out NetworkIdentity identity))
            {
                using (PooledNetworkReader networkReader = NetworkReaderPool.GetReader(msg.payload))
                    identity.HandleRpc(msg.componentIndex, msg.functionHash, networkReader);
            }
        }

        internal void OnSyncEventMessage(SyncEventMessage msg)
        {
            if (logger.LogEnabled()) logger.Log("ClientScene.OnSyncEventMessage " + msg.netId);

            if (Spawned.TryGetValue(msg.netId, out NetworkIdentity identity))
            {
                using (PooledNetworkReader networkReader = NetworkReaderPool.GetReader(msg.payload))
                    identity.HandleSyncEvent(msg.componentIndex, msg.functionHash, networkReader);
            }
            else
            {
                logger.LogWarning("Did not find target for SyncEvent message for " + msg.netId);
            }
        }

        void CheckForLocalPlayer(NetworkIdentity identity)
        {
            if (identity == LocalPlayer)
            {
                // Set isLocalPlayer to true on this NetworkIdentity and trigger OnStartLocalPlayer in all scripts on the same GO
                identity.ConnectionToServer = Connection;
                identity.StartLocalPlayer();

                if (logger.LogEnabled()) logger.Log("ClientScene.OnOwnerMessage - player=" + identity.name);
            }
        }
    }
}<|MERGE_RESOLUTION|>--- conflicted
+++ resolved
@@ -129,47 +129,6 @@
         /// NetworkClient can connect to local server in host mode too
         /// </summary>
         public bool IsLocalClient => hostServer != null;
-
-<<<<<<< HEAD
-=======
-
-#if UNITY_EDITOR
-        /// <summary>
-        /// Called when the script gets added to an object. Useful for getting other needed scripts.
-        /// </summary>
-        private void OnValidate()
-        {
-            UnityEditor.Undo.RecordObject(this, "Added default Transport");
-            // add transport if there is none yet. makes upgrading easier.
-            if (Transport == null)
-            {
-                // First try to get the transport.
-                Transport = GetComponent<AsyncTransport>();
-                // was a transport added yet? if not, add one
-                if (Transport == null)
-                {
-                    Transport = UnityEditor.Undo.AddComponent<AsyncTcpTransport>(gameObject);
-                    logger.Log("NetworkClient: added default Transport because there was none yet.");
-                }
-            }
-
-            // add clientSceneManager if there is none yet. makes upgrading easier.
-            if (sceneManager == null)
-            {
-                // First try to get the SceneManager.
-                sceneManager = GetComponent<NetworkSceneManager>();
-                // was a SceneManager added yet? if not, add one
-                if (sceneManager == null)
-                {
-
-                    sceneManager = UnityEditor.Undo.AddComponent<NetworkSceneManager>(gameObject) ;
-                    logger.Log("NetworkClient: added default SceneManager because there was none yet.");
-                }
-                sceneManager.client = this;
-            }
-        }
-#endif
->>>>>>> 2de7ecd9
 
         /// <summary>
         /// Connect client to a NetworkServer instance.
