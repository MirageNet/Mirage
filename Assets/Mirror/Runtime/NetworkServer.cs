--- conflicted
+++ resolved
@@ -722,44 +722,7 @@
             conn.Send(msg);
         }
 
-<<<<<<< HEAD
         // default ready handler.
-=======
-        /// <summary>
-        /// Marks all connected clients as no longer ready.
-        /// <para>All clients will no longer be sent state synchronization updates. The player's clients can call ClientManager.Ready() again to re-enter the ready state. This is useful when switching scenes.</para>
-        /// </summary>
-        public void SetAllClientsNotReady()
-        {
-            foreach (INetworkConnection conn in connections)
-            {
-                SetClientNotReady(conn);
-            }
-        }
-
-        /// <summary>
-        /// Sets the client of the connection to be not-ready.
-        /// <para>Clients that are not ready do not receive spawned objects or state synchronization updates. They client can be made ready again by calling SetClientReady().</para>
-        /// </summary>
-        /// <param name="conn">The connection of the client to make not ready.</param>
-        public void SetClientNotReady(INetworkConnection conn)
-        {
-            if (conn.IsReady)
-            {
-                if (logger.LogEnabled()) logger.Log("PlayerNotReady " + conn);
-                conn.IsReady = false;
-                conn.RemoveObservers();
-
-                conn.Send(new NotReadyMessage());
-            }
-        }
-
-        /// <summary>
-        /// default ready handler. 
-        /// </summary>
-        /// <param name="conn"></param>
-        /// <param name="msg"></param>
->>>>>>> 5d169771
         void OnClientReadyMessage(INetworkConnection conn, ReadyMessage msg)
         {
             if (logger.LogEnabled()) logger.Log("Default handler for ready message from " + conn);
