--- conflicted
+++ resolved
@@ -787,13 +787,8 @@
 
             // special case to make sure hasAuthority is set
             // on start server in host mode
-<<<<<<< HEAD
             if (ownerConnection == localConnection)
-                identity.hasAuthority = true;
-=======
-            if (ownerConnection is ULocalConnectionToClient)
                 identity.HasAuthority = true;
->>>>>>> d63d8459
 
             identity.StartServer();
 
