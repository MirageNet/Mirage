--- conflicted
+++ resolved
@@ -43,11 +43,7 @@
         /// <para>Dictionary of the message handlers registered with the server.</para>
         /// <para>The key to the dictionary is the message Id.</para>
         /// </summary>
-<<<<<<< HEAD
-        private static Dictionary<int, NetworkMessageDelegate> handlers = new Dictionary<int, NetworkMessageDelegate>();
-=======
         static Dictionary<int, NetworkMessageDelegate> handlers = new Dictionary<int, NetworkMessageDelegate>();
->>>>>>> d1074ac4
 
         /// <summary>
         /// <para>If you enable this, the server will not listen for incoming connections on the regular network port.</para>
