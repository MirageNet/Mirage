using System;
using System.Collections.Generic;
using System.Linq;
using System.Threading.Tasks;
using UnityEngine;
using UnityEngine.Events;

namespace Mirror
{


    /// <summary>
    /// The NetworkServer.
    /// </summary>
    /// <remarks>
    /// <para>NetworkServer handles remote connections from remote clients via a NetworkServerSimple instance, and also has a local connection for a local client.</para>
    /// <para>The NetworkManager uses the NetworkServer, but it can be used without the NetworkManager.</para>
    /// <para>The set of networked objects that have been spawned is managed by NetworkServer. Objects are spawned with NetworkServer.Spawn() which adds them to this set, and makes them be created on clients. Spawned objects are removed automatically when they are destroyed, or than they can be removed from the spawned set by calling NetworkServer.UnSpawn() - this does not destroy the object.</para>
    /// <para>There are a number of internal messages used by NetworkServer, these are setup when NetworkServer.Listen() is called.</para>
    /// </remarks>
    [DisallowMultipleComponent]
    public class NetworkServer : MonoBehaviour
    {
        bool initialized;

        [Serializable] public class NetworkConnectionEvent : UnityEvent<INetworkConnection> { }

        /// <summary>
        /// The maximum number of concurrent network connections to support.
        /// <para>This effects the memory usage of the network layer.</para>
        /// </summary>
        [Tooltip("Maximum number of concurrent connections.")]
        [Min(1)]
        public int MaxConnections = 4;

        /// <summary>
        /// This is invoked when a server is started - including when a host is started.
        /// </summary>
        public UnityEvent Started = new UnityEvent();

        public NetworkConnectionEvent Connected = new NetworkConnectionEvent();
        public NetworkConnectionEvent Authenticated = new NetworkConnectionEvent();
        public NetworkConnectionEvent Disconnected = new NetworkConnectionEvent();

        public UnityEvent Stopped = new UnityEvent();

        [Header("Authentication")]
        [Tooltip("Authentication component attached to this object")]
        public NetworkAuthenticator authenticator;

        /// <summary>
        /// The connection to the host mode client (if any).
        /// </summary>
        // original HLAPI has .localConnections list with only m_LocalConnection in it
        // (for backwards compatibility because they removed the real localConnections list a while ago)
        // => removed it for easier code. use .localConnection now!
        public INetworkConnection LocalConnection { get; private set; }

        // The host client for this server 
        public NetworkClient LocalClient { get; private set; }

        /// <summary>
        /// True if there is a local client connected to this server (host mode)
        /// </summary>
        public bool LocalClientActive => LocalClient != null && LocalClient.Active;


        /// <summary>
        /// Number of active player objects across all connections on the server.
        /// <para>This is only valid on the host / server.</para>
        /// </summary>
        public int NumPlayers => connections.Count(kv => kv.Identity != null);

        /// <summary>
        /// A list of local connections on the server.
        /// </summary>
        public readonly HashSet<INetworkConnection> connections = new HashSet<INetworkConnection>();

        /// <summary>
        /// <para>If you enable this, the server will not listen for incoming connections on the regular network port.</para>
        /// <para>This can be used if the game is running in host mode and does not want external players to be able to connect - making it like a single-player game. Also this can be useful when using AddExternalConnection().</para>
        /// </summary>
        public bool Listening = true;

        /// <summary>
        /// <para>Checks if the server has been started.</para>
        /// <para>This will be true after NetworkServer.Listen() has been called.</para>
        /// </summary>
        public bool Active { get; private set; }

        public readonly Dictionary<uint, NetworkIdentity> spawned = new Dictionary<uint, NetworkIdentity>();

        // just a cached memory area where we can collect connections
        // for broadcasting messages
        private static readonly List<INetworkConnection> connectionsCache = new List<INetworkConnection>();

        // Time kept in this server
        public readonly NetworkTime Time = new NetworkTime();


        // transport to use to accept connections
        public AsyncTransport transport;

        /// <summary>
        /// This shuts down the server and disconnects all clients.
        /// </summary>
        public void Disconnect()
        {
            foreach (INetworkConnection conn in connections)
            {
                conn.Disconnect();
            }
            if (transport != null)
                transport.Disconnect();
        }

        void Initialize()
        {
            if (initialized)
                return;

            initialized = true;
            if (LogFilter.Debug) Debug.Log("NetworkServer Created version " + Version.Current);

            //Make sure connections are cleared in case any old connections references exist from previous sessions
            connections.Clear();

            if (transport == null)
                transport = GetComponent<AsyncTransport>();

            if (authenticator != null)
            {
                authenticator.OnServerAuthenticated += OnAuthenticated;

                Connected.AddListener(authenticator.OnServerAuthenticateInternal);
            }
            else
            {
                // if no authenticator, consider every connection as authenticated
                Connected.AddListener(OnAuthenticated);
            }
        }


        internal void RegisterMessageHandlers(INetworkConnection connection)
        {
            connection.RegisterHandler<ReadyMessage>(OnClientReadyMessage);
            connection.RegisterHandler<CommandMessage>(OnCommandMessage);
            connection.RegisterHandler<RemovePlayerMessage>(OnRemovePlayerMessage);
        }

        /// <summary>
        /// Start the server, setting the maximum number of connections.
        /// </summary>
        /// <param name="maxConns">Maximum number of allowed connections</param>
        /// <returns></returns>
        public async Task ListenAsync()
        {
            Initialize();

            // only start server if we want to listen
            if (Listening)
            {
                await transport.ListenAsync();
                if (LogFilter.Debug) Debug.Log("Server started listening");
            }

            Active = true;

            // call OnStartServer AFTER Listen, so that NetworkServer.active is
            // true and we can call NetworkServer.Spawn in OnStartServer
            // overrides.
            // (useful for loading & spawning stuff from database etc.)
            //
            // note: there is no risk of someone connecting after Listen() and
            //       before OnStartServer() because this all runs in one thread
            //       and we don't start processing connects until Update.
            Started.Invoke();

            _ = AcceptAsync();
        }

        // accept connections from clients
        private async Task AcceptAsync()
        {
            try
            {
                IConnection connection;

                while ((connection = await transport.AcceptAsync()) != null)
                {
                    var networkConnectionToClient = new NetworkConnection(connection);

                    _ = ConnectionAcceptedAsync(networkConnectionToClient);
                }

                Cleanup();
            }
            catch (Exception ex)
            {
                Debug.LogException(ex);
            }
        }

        // cleanup resources so that we can start again
        private void Cleanup()
        {

            if (authenticator != null)
            {
                authenticator.OnServerAuthenticated -= OnAuthenticated;
                Connected.RemoveListener(authenticator.OnServerAuthenticateInternal);
            }
            else
            {
                // if no authenticator, consider every connection as authenticated
                Connected.RemoveListener(OnAuthenticated);
            }

            Stopped.Invoke();
            initialized = false;
            Active = false;
        }

        /// <summary>
        /// <para>This accepts a network connection and adds it to the server.</para>
        /// <para>This connection will use the callbacks registered with the server.</para>
        /// </summary>
        /// <param name="conn">Network connection to add.</param>
        /// <returns>True if added.</returns>
        public void AddConnection(INetworkConnection conn)
        {
            if (!connections.Contains(conn))
            {
                // connection cannot be null here or conn.connectionId
                // would throw NRE
                connections.Add(conn);
                conn.RegisterHandler<NetworkPingMessage>(Time.OnServerPing);
            }
        }

        /// <summary>
        /// This removes an external connection added with AddExternalConnection().
        /// </summary>
        /// <param name="connectionId">The id of the connection to remove.</param>
        /// <returns>True if the removal succeeded</returns>
        public void RemoveConnection(INetworkConnection conn)
        {
            connections.Remove(conn);
        }

        // called by LocalClient to add itself. dont call directly.
        internal void SetLocalConnection(NetworkClient client, IConnection tconn)
        {
            if (LocalConnection != null)
            {
                throw new InvalidOperationException("Local Connection already exists");
            }

            var conn = new NetworkConnection(tconn);
            LocalConnection = conn;
            LocalClient = client;

            _ = ConnectionAcceptedAsync(conn);

        }

        internal void ActivateHostScene()
        {
            foreach (NetworkIdentity identity in spawned.Values)
            {
                if (!identity.IsClient)
                {
                    if (LogFilter.Debug) Debug.Log("ActivateHostScene " + identity.NetId + " " + identity);

                    identity.StartClient();
                }
            }
        }

        // this is like SendToReady - but it doesn't check the ready flag on the connection.
        // this is used for ObjectDestroy messages.
        void SendToObservers<T>(NetworkIdentity identity, T msg, int channelId = Channels.DefaultReliable) where T : IMessageBase
        {
            if (LogFilter.Debug) Debug.Log("Server.SendToObservers id:" + typeof(T));

            if (identity.observers.Count > 0)
                NetworkConnection.Send(identity.observers, msg, channelId);
        }

        /// <summary>
        /// Send a message structure with the given type number to all connected clients.
        /// <para>This applies to clients that are ready and not-ready.</para>
        /// </summary>
        /// <typeparam name="T">Message type.</typeparam>
        /// <param name="msg">Message structure.</param>
        /// <param name="channelId">Transport channel to use</param>
        /// <returns></returns>
        public void SendToAll<T>(T msg, int channelId = Channels.DefaultReliable) where T : IMessageBase
        {
            if (LogFilter.Debug) Debug.Log("Server.SendToAll id:" + typeof(T));
            NetworkConnection.Send(connections, msg, channelId);
        }

        /// <summary>
        /// Send a message structure with the given type number to only clients which are ready.
        /// <para>See Networking.NetworkClient.Ready.</para>
        /// </summary>
        /// <typeparam name="T">Message type.</typeparam>
        /// <param name="identity"></param>
        /// <param name="msg">Message structure.</param>
        /// <param name="includeOwner">Send to observers including self..</param>
        /// <param name="channelId">Transport channel to use</param>
        /// <returns></returns>
        public void SendToReady<T>(NetworkIdentity identity, T msg, bool includeOwner = true, int channelId = Channels.DefaultReliable) where T : IMessageBase
        {
            if (LogFilter.Debug) Debug.Log("Server.SendToReady msgType:" + typeof(T));

            connectionsCache.Clear();

            foreach (INetworkConnection connection in identity.observers)
            {

                bool isOwner = connection == identity.ConnectionToClient;
                if ((!isOwner || includeOwner) && connection.IsReady)
                {
                    connectionsCache.Add(connection);
                }
            }

            NetworkConnection.Send(connectionsCache, msg, channelId);
        }

        /// <summary>
        /// Send a message structure with the given type number to only clients which are ready.
        /// <para>See Networking.NetworkClient.Ready.</para>
        /// </summary>
        /// <typeparam name="T">Message type.</typeparam>
        /// <param name="identity"></param>
        /// <param name="msg">Message structure.</param>
        /// <param name="channelId">Transport channel to use</param>
        /// <returns></returns>
        public void SendToReady<T>(NetworkIdentity identity, T msg, int channelId) where T : IMessageBase
        {
            SendToReady(identity, msg, true, channelId);
        }

        // The user should never need to pump the update loop manually
        internal void Update()
        {
            if (!Active)
                return;

            // update all server objects
            foreach (KeyValuePair<uint, NetworkIdentity> kvp in spawned)
            {
                if (kvp.Value != null && kvp.Value.gameObject != null)
                {
                    kvp.Value.ServerUpdate();
                }
                else
                {
                    // spawned list should have no null entries because we
                    // always call Remove in OnObjectDestroy everywhere.
                    Debug.LogWarning("Found 'null' entry in spawned list for netId=" + kvp.Key + ". Please call NetworkServer.Destroy to destroy networked objects. Don't use GameObject.Destroy.");
                }
            }
        }

        async Task ConnectionAcceptedAsync(INetworkConnection conn)
        {
            if (LogFilter.Debug) Debug.Log("Server accepted client:" + conn);

            // are more connections allowed? if not, kick
            // (it's easier to handle this in Mirror, so Transports can have
            //  less code and third party transport might not do that anyway)
            // (this way we could also send a custom 'tooFull' message later,
            //  Transport can't do that)
            if (connections.Count >= MaxConnections)
            {
                conn.Disconnect();
                if (LogFilter.Debug) Debug.Log("Server full, kicked client:" + conn);
                return;
            }

            // add connection
            AddConnection(conn);

            // let everyone know we just accepted a connection
            Connected.Invoke(conn);

            // now process messages until the connection closes

            try
            {
                await conn.ProcessMessagesAsync();
            }
            catch (Exception ex)
            {
                Debug.LogException(ex);
            }
            finally
            {
                OnDisconnected(conn);
            }
        }


        void OnDisconnected(INetworkConnection connection)
        {
            if (LogFilter.Debug) Debug.Log("Server disconnect client:" + connection);

            RemoveConnection(connection);

            Disconnected.Invoke(connection);

            DestroyPlayerForConnection(connection);

            if (connection == LocalConnection)
                LocalConnection = null;
        }

        internal void OnAuthenticated(INetworkConnection conn)
        {
            if (LogFilter.Debug) Debug.Log("Server authenticate client:" + conn);

            // connection has been authenticated,  now we can handle other messages
            RegisterMessageHandlers(conn);

            Authenticated?.Invoke(conn);
        }

        /// <summary>
        /// server that received the message
        /// </summary>
        /// <remarks>This is a hack, but it is needed to deserialize
        /// gameobjects when processing the message</remarks>
        /// 
        internal static NetworkServer Current;

        /// <summary>
        /// send this message to the player only
        /// </summary>
        /// <typeparam name="T">Message type</typeparam>
        /// <param name="identity"></param>
        /// <param name="msg"></param>
        public void SendToClientOfPlayer<T>(NetworkIdentity identity, T msg, int channelId = Channels.DefaultReliable) where T : IMessageBase
        {
            if (identity != null)
            {
                identity.ConnectionToClient.Send(msg, channelId);
            }
            else
            {
                throw new InvalidOperationException("SendToClientOfPlayer: player has no NetworkIdentity: " + identity);
            }
        }

        /// <summary>
        /// This replaces the player object for a connection with a different player object. The old player object is not destroyed.
        /// <para>If a connection already has a player object, this can be used to replace that object with a different player object. This does NOT change the ready state of the connection, so it can safely be used while changing scenes.</para>
        /// </summary>
        /// <param name="conn">Connection which is adding the player.</param>
        /// <param name="client">Client associated to the player.</param> 
        /// <param name="player">Player object spawned for the player.</param>
        /// <param name="assetId"></param>
        /// <param name="keepAuthority">Does the previous player remain attached to this connection?</param>
        /// <returns></returns>
        public bool ReplacePlayerForConnection(INetworkConnection conn, NetworkClient client, GameObject player, Guid assetId, bool keepAuthority = false)
        {
            NetworkIdentity identity = GetNetworkIdentity(player);
            identity.AssetId = assetId;
            return InternalReplacePlayerForConnection(conn, client, player, keepAuthority);
        }

        /// <summary>
        /// This replaces the player object for a connection with a different player object. The old player object is not destroyed.
        /// <para>If a connection already has a player object, this can be used to replace that object with a different player object. This does NOT change the ready state of the connection, so it can safely be used while changing scenes.</para>
        /// </summary>
        /// <param name="conn">Connection which is adding the player.</param>
        /// <param name="client">Client associated to the player.</param> 
        /// <param name="player">Player object spawned for the player.</param>
        /// <param name="keepAuthority">Does the previous player remain attached to this connection?</param>
        /// <returns></returns>
        public bool ReplacePlayerForConnection(INetworkConnection conn, NetworkClient client, GameObject player, bool keepAuthority = false)
        {
            return InternalReplacePlayerForConnection(conn, client, player, keepAuthority);
        }

        /// <summary>
        /// <para>When an AddPlayer message handler has received a request from a player, the server calls this to associate the player object with the connection.</para>
        /// <para>When a player is added for a connection, the client for that connection is made ready automatically. The player object is automatically spawned, so you do not need to call NetworkServer.Spawn for that object. This function is used for "adding" a player, not for "replacing" the player on a connection. If there is already a player on this playerControllerId for this connection, this will fail.</para>
        /// </summary>
        /// <param name="conn">Connection which is adding the player.</param>
        /// <param name="client">Client associated to the player.</param> 
        /// <param name="player">Player object spawned for the player.</param>
        /// <param name="assetId"></param>
        /// <returns></returns>
        public bool AddPlayerForConnection(INetworkConnection conn, GameObject player, Guid assetId)
        {
            NetworkIdentity identity = GetNetworkIdentity(player);
            identity.AssetId = assetId;
            return AddPlayerForConnection(conn, player);
        }

        void SpawnObserversForConnection(INetworkConnection conn)
        {
            if (LogFilter.Debug) Debug.Log("Spawning " + spawned.Count + " objects for conn " + conn);

            if (!conn.IsReady)
            {
                // client needs to finish initializing before we can spawn objects
                // otherwise it would not find them.
                return;
            }

            // let connection know that we are about to start spawning...
            conn.Send(new ObjectSpawnStartedMessage());

            // add connection to each nearby NetworkIdentity's observers, which
            // internally sends a spawn message for each one to the connection.
            foreach (NetworkIdentity identity in spawned.Values)
            {
                // try with far away ones in ummorpg!
                //TODO this is different
                if (identity.gameObject.activeSelf)
                {
                    if (LogFilter.Debug) Debug.Log("Sending spawn message for current server objects name='" + identity.name + "' netId=" + identity.NetId + " sceneId=" + identity.sceneId);

                    bool visible = identity.OnCheckObserver(conn);
                    if (visible)
                    {
                        identity.AddObserver(conn);
                    }
                }
            }

            // let connection know that we finished spawning, so it can call
            // OnStartClient on each one (only after all were spawned, which
            // is how Unity's Start() function works too)
            conn.Send(new ObjectSpawnFinishedMessage());
        }

        /// <summary>
        /// <para>When an AddPlayer message handler has received a request from a player, the server calls this to associate the player object with the connection.</para>
        /// <para>When a player is added for a connection, the client for that connection is made ready automatically. The player object is automatically spawned, so you do not need to call NetworkServer.Spawn for that object. This function is used for "adding" a player, not for "replacing" the player on a connection. If there is already a player on this playerControllerId for this connection, this will fail.</para>
        /// </summary>
        /// <param name="conn">Connection which is adding the player.</param>
        /// <param name="client">Client associated to the player.</param>
        /// <param name="player">Player object spawned for the player.</param>
        /// <returns></returns>
        public bool AddPlayerForConnection(INetworkConnection conn, GameObject player)
        {
            NetworkIdentity identity = player.GetComponent<NetworkIdentity>();
            if (identity == null)
            {
                Debug.Log("AddPlayer: playerGameObject has no NetworkIdentity. Please add a NetworkIdentity to " + player);
                return false;
            }
            identity.Reset();

            // cannot have a player object in "Add" version
            if (conn.Identity != null)
            {
                Debug.Log("AddPlayer: player object already exists");
                return false;
            }

            // make sure we have a controller before we call SetClientReady
            // because the observers will be rebuilt only if we have a controller
            conn.Identity = identity;

            // set server to the NetworkIdentity
            identity.Server = this;

            identity.Client = this.LocalClient;

            // Set the connection on the NetworkIdentity on the server, NetworkIdentity.SetLocalPlayer is not called on the server (it is on clients)
            identity.SetClientOwner(conn);

            // special case,  we are in host mode,  set hasAuthority to true so that all overrides see it
            if (conn == LocalConnection)
            {
                identity.HasAuthority = true;
                this.LocalClient.InternalAddPlayer(identity);
            }

            // set ready if not set yet
            SetClientReady(conn);

            if (LogFilter.Debug) Debug.Log("Adding new playerGameObject object netId: " + identity.NetId + " asset ID " + identity.AssetId);

            Respawn(identity);
            return true;
        }

        void Respawn(NetworkIdentity identity)
        {
            if (identity.NetId == 0)
            {
                // If the object has not been spawned, then do a full spawn and update observers
                Spawn(identity.gameObject, identity.ConnectionToClient);
            }
            else
            {
                // otherwise just replace his data
                SendSpawnMessage(identity, identity.ConnectionToClient);
            }
        }

        internal bool InternalReplacePlayerForConnection(INetworkConnection conn, NetworkClient client, GameObject player, bool keepAuthority)
        {
            NetworkIdentity identity = player.GetComponent<NetworkIdentity>();
            if (identity == null)
            {
                Debug.LogError("ReplacePlayer: playerGameObject has no NetworkIdentity. Please add a NetworkIdentity to " + player);
                return false;
            }

            if (identity.ConnectionToClient != null && identity.ConnectionToClient != conn)
            {
                Debug.LogError("Cannot replace player for connection. New player is already owned by a different connection" + player);
                return false;
            }

            //NOTE: there can be an existing player
            if (LogFilter.Debug) Debug.Log("NetworkServer ReplacePlayer");

            NetworkIdentity previousPlayer = conn.Identity;

            conn.Identity = identity;
            identity.Client = client;

            // Set the connection on the NetworkIdentity on the server, NetworkIdentity.SetLocalPlayer is not called on the server (it is on clients)
            identity.SetClientOwner(conn);

            //NOTE: DONT set connection ready.

            // special case,  we are in host mode,  set hasAuthority to true so that all overrides see it
            if (conn == LocalConnection)
            {
                identity.HasAuthority = true;
                client.InternalAddPlayer(identity);
            }

            // add connection to observers AFTER the playerController was set.
            // by definition, there is nothing to observe if there is no player
            // controller.
            //
            // IMPORTANT: do this in AddPlayerForConnection & ReplacePlayerForConnection!
            SpawnObserversForConnection(conn);

            if (LogFilter.Debug) Debug.Log("Replacing playerGameObject object netId: " + player.GetComponent<NetworkIdentity>().NetId + " asset ID " + player.GetComponent<NetworkIdentity>().AssetId);

            Respawn(identity);

            if (!keepAuthority)
                previousPlayer.RemoveClientAuthority();

            return true;
        }

        internal NetworkIdentity GetNetworkIdentity(GameObject go)
        {
            NetworkIdentity identity = go.GetComponent<NetworkIdentity>();
            if (identity == null)
            {
                throw new InvalidOperationException("Gameobject does not have NetworkIdentity " + go);
            }
            return identity;
        }

        /// <summary>
        /// Sets the client to be ready.
        /// <para>When a client has signaled that it is ready, this method tells the server that the client is ready to receive spawned objects and state synchronization updates. This is usually called in a handler for the SYSTEM_READY message. If there is not specific action a game needs to take for this message, relying on the default ready handler function is probably fine, so this call wont be needed.</para>
        /// </summary>
        /// <param name="conn">The connection of the client to make ready.</param>
        public void SetClientReady(INetworkConnection conn)
        {
            if (LogFilter.Debug) Debug.Log("SetClientReadyInternal for conn:" + conn);

            // set ready
            conn.IsReady = true;

            // client is ready to start spawning objects
            if (conn.Identity != null)
                SpawnObserversForConnection(conn);
        }

        internal void ShowForConnection(NetworkIdentity identity, INetworkConnection conn)
        {
            if (conn.IsReady)
                SendSpawnMessage(identity, conn);
        }

        internal void HideForConnection(NetworkIdentity identity, INetworkConnection conn)
        {
            var msg = new ObjectHideMessage
            {
                netId = identity.NetId
            };
            conn.Send(msg);
        }

        /// <summary>
        /// Marks all connected clients as no longer ready.
        /// <para>All clients will no longer be sent state synchronization updates. The player's clients can call ClientManager.Ready() again to re-enter the ready state. This is useful when switching scenes.</para>
        /// </summary>
        public void SetAllClientsNotReady()
        {
            foreach (INetworkConnection conn in connections)
            {
                SetClientNotReady(conn);
            }
        }

        /// <summary>
        /// Sets the client of the connection to be not-ready.
        /// <para>Clients that are not ready do not receive spawned objects or state synchronization updates. They client can be made ready again by calling SetClientReady().</para>
        /// </summary>
        /// <param name="conn">The connection of the client to make not ready.</param>
        public void SetClientNotReady(INetworkConnection conn)
        {
            if (conn.IsReady)
            {
                if (LogFilter.Debug) Debug.Log("PlayerNotReady " + conn);
                conn.IsReady = false;
                conn.RemoveObservers();

                conn.Send(new NotReadyMessage());
            }
        }

        // default ready handler.
        void OnClientReadyMessage(INetworkConnection conn, ReadyMessage msg)
        {
            if (LogFilter.Debug) Debug.Log("Default handler for ready message from " + conn);
            SetClientReady(conn);
        }

        // default remove player handler
        void OnRemovePlayerMessage(INetworkConnection conn, RemovePlayerMessage msg)
        {
            if (conn.Identity != null)
            {
                Destroy(conn.Identity.gameObject);
                conn.Identity = null;
            }
            else
            {
                throw new InvalidOperationException("Received remove player message but connection has no player");
            }
        }

        // Handle command from specific player, this could be one of multiple players on a single client
        void OnCommandMessage(INetworkConnection conn, CommandMessage msg)
        {
            if (!spawned.TryGetValue(msg.netId, out NetworkIdentity identity))
            {
                Debug.LogWarning("Spawned object not found when handling Command message [netId=" + msg.netId + "]");
                return;
            }

            // Commands can be for player objects, OR other objects with client-authority
            // -> so if this connection's controller has a different netId then
            //    only allow the command if clientAuthorityOwner
            if (identity.ConnectionToClient != conn)
            {
                Debug.LogWarning("Command for object without authority [netId=" + msg.netId + "]");
                return;
            }

            if (LogFilter.Debug) Debug.Log("OnCommandMessage for netId=" + msg.netId + " conn=" + conn);

            using (PooledNetworkReader networkReader = NetworkReaderPool.GetReader(msg.payload))
                identity.HandleCommand(msg.componentIndex, msg.functionHash, networkReader);
        }

        internal void SpawnObject(GameObject obj, INetworkConnection ownerConnection)
        {
            if (!Active)
            {
                throw new InvalidOperationException("SpawnObject for " + obj + ", NetworkServer is not active. Cannot spawn objects without an active server.");
            }

            NetworkIdentity identity = obj.GetComponent<NetworkIdentity>();
            if (identity == null)
            {
                throw new InvalidOperationException("SpawnObject " + obj + " has no NetworkIdentity. Please add a NetworkIdentity to " + obj);
            }
            identity.Reset();
            identity.ConnectionToClient = ownerConnection;
            identity.Server = this;
            identity.Client = LocalClient;

            // special case to make sure hasAuthority is set
            // on start server in host mode
            if (ownerConnection == LocalConnection)
                identity.HasAuthority = true;

            identity.StartServer();

            if (LogFilter.Debug) Debug.Log("SpawnObject instance ID " + identity.NetId + " asset ID " + identity.AssetId);

            identity.RebuildObservers(true);
        }

        internal void SendSpawnMessage(NetworkIdentity identity, INetworkConnection conn)
        {
            if (identity.serverOnly)
                return;

            // for easier debugging
            if (LogFilter.Debug) Debug.Log("Server SendSpawnMessage: name=" + identity.name + " sceneId=" + identity.sceneId.ToString("X") + " netid=" + identity.NetId);

            // one writer for owner, one for observers
            using (PooledNetworkWriter ownerWriter = NetworkWriterPool.GetWriter(), observersWriter = NetworkWriterPool.GetWriter())
            {
<<<<<<< HEAD
                // serialize all components with initialState = true
                // (can be null if has none)
                (int ownerWritten, int observersWritten) = identity.OnSerializeAllSafely(true, ownerWriter, observersWriter);
=======
                bool isOwner = identity.connectionToClient == conn;
>>>>>>> 3368026b

                ArraySegment<byte> payload = CreateSpawnMessagePayload(isOwner, identity, ownerWriter, observersWriter);

                var msg = new SpawnMessage
                {
<<<<<<< HEAD
                    netId = identity.NetId,
                    isLocalPlayer = conn.Identity == identity,
                    isOwner = identity.ConnectionToClient == conn,
=======
                    netId = identity.netId,
                    isLocalPlayer = conn.identity == identity,
                    isOwner = isOwner,
>>>>>>> 3368026b
                    sceneId = identity.sceneId,
                    assetId = identity.AssetId,
                    // use local values for VR support
                    position = identity.transform.localPosition,
                    rotation = identity.transform.localRotation,
                    scale = identity.transform.localScale,

                    payload = payload,
                };


                conn.Send(msg);
            }
        }

        static ArraySegment<byte> CreateSpawnMessagePayload(bool isOwner, NetworkIdentity identity, PooledNetworkWriter ownerWriter, PooledNetworkWriter observersWriter)
        {
            // Only call OnSerializeAllSafely if there are NetworkBehaviours
            if (identity.NetworkBehaviours.Length == 0)
            {
                return default;
            }

            // serialize all components with initialState = true
            // (can be null if has none)
            ulong dirtyComponentsMask = identity.GetIntialComponentsMask();
            identity.OnSerializeAllSafely(true, dirtyComponentsMask, ownerWriter, out int ownerWritten, observersWriter, out int observersWritten);

            // convert to ArraySegment to avoid reader allocations
            // (need to handle null case too)
            ArraySegment<byte> ownerSegment = ownerWritten > 0 ? ownerWriter.ToArraySegment() : default;
            ArraySegment<byte> observersSegment = observersWritten > 0 ? observersWriter.ToArraySegment() : default;

            // use owner segment if 'conn' owns this identity, otherwise
            // use observers segment
            ArraySegment<byte> payload = isOwner ? ownerSegment : observersSegment;

            return payload;
        }

        /// <summary>
        /// This destroys all the player objects associated with a INetworkConnections on a server.
        /// <para>This is used when a client disconnects, to remove the players for that client. This also destroys non-player objects that have client authority set for this connection.</para>
        /// </summary>
        /// <param name="conn">The connections object to clean up for.</param>
        public void DestroyPlayerForConnection(INetworkConnection conn)
        {
            // destroy all objects owned by this connection
            conn.DestroyOwnedObjects();

            if (conn.Identity != null)
            {
                DestroyObject(conn.Identity, true);
                conn.Identity = null;
            }
        }

        bool CheckForPrefab(GameObject obj)
        {
#if UNITY_EDITOR
#if UNITY_2018_3_OR_NEWER
            return UnityEditor.PrefabUtility.IsPartOfPrefabAsset(obj);
#elif UNITY_2018_2_OR_NEWER
            return (UnityEditor.PrefabUtility.GetCorrespondingObjectFromSource(obj) == null) && (UnityEditor.PrefabUtility.GetPrefabObject(obj) != null);
#else
            return (UnityEditor.PrefabUtility.GetPrefabParent(obj) == null) && (UnityEditor.PrefabUtility.GetPrefabObject(obj) != null);
#endif
#else
            return false;
#endif
        }

        bool VerifyCanSpawn(GameObject obj)
        {
            if (CheckForPrefab(obj))
            {
                Debug.LogErrorFormat("GameObject {0} is a prefab, it can't be spawned. This will cause errors in builds.", obj.name);
                return false;
            }

            return true;
        }

        /// <summary>
        /// This spawns an object like NetworkServer.Spawn() but also assigns Client Authority to the specified client.
        /// <para>This is the same as calling NetworkIdentity.AssignClientAuthority on the spawned object.</para>
        /// </summary>
        /// <param name="obj">The object to spawn.</param>
        /// <param name="player">The player object to set Client Authority to.</param>
        public void Spawn(GameObject obj, GameObject player)
        {
            NetworkIdentity identity = player.GetComponent<NetworkIdentity>();
            if (identity == null)
            {
                throw new InvalidOperationException("Player object has no NetworkIdentity");
            }

            if (identity.ConnectionToClient == null)
            {
                throw new InvalidOperationException("Player object is not a " + nameof(player) + ".");
            }

            Spawn(obj, identity.ConnectionToClient);
        }

        /// <summary>
        /// This spawns an object like NetworkServer.Spawn() but also assigns Client Authority to the specified client.
        /// <para>This is the same as calling NetworkIdentity.AssignClientAuthority on the spawned object.</para>
        /// </summary>
        /// <param name="obj">The object to spawn.</param>
        /// <param name="assetId">The assetId of the object to spawn. Used for custom spawn handlers.</param>
        /// <param name="client">The client associated to the object.</param>
        /// <param name="ownerConnection">The connection that has authority over the object</param>
        public void Spawn(GameObject obj, Guid assetId, INetworkConnection ownerConnection = null)
        {
            if (VerifyCanSpawn(obj))
            {
                NetworkIdentity identity = GetNetworkIdentity(obj);
                identity.AssetId = assetId;
                SpawnObject(obj, ownerConnection);
            }
        }

        /// <summary>
        /// Spawn the given game object on all clients which are ready.
        /// <para>This will cause a new object to be instantiated from the registered prefab, or from a custom spawn function.</para>
        /// </summary>
        /// <param name="obj">Game object with NetworkIdentity to spawn.</param>
        /// <param name="client">Client associated to the object.</param>
        /// <param name="ownerConnection">The connection that has authority over the object</param>
        public void Spawn(GameObject obj, INetworkConnection ownerConnection = null)
        {
            if (VerifyCanSpawn(obj))
            {
                SpawnObject(obj, ownerConnection);
            }
        }

        void DestroyObject(NetworkIdentity identity, bool destroyServerObject)
        {
            if (LogFilter.Debug) Debug.Log("DestroyObject instance:" + identity.NetId);
            spawned.Remove(identity.NetId);

            identity.ConnectionToClient?.RemoveOwnedObject(identity);

            var msg = new ObjectDestroyMessage
            {
                netId = identity.NetId
            };
            SendToObservers(identity, msg);

            identity.ClearObservers();
            if (LocalClientActive)
            {
                identity.OnNetworkDestroy.Invoke();
            }

            // when unspawning, dont destroy the server's object
            if (destroyServerObject)
            {
                UnityEngine.Object.Destroy(identity.gameObject);
            }
            identity.MarkForReset();
        }

        /// <summary>
        /// Destroys this object and corresponding objects on all clients.
        /// <para>In some cases it is useful to remove an object but not delete it on the server. For that, use NetworkServer.UnSpawn() instead of NetworkServer.Destroy().</para>
        /// </summary>
        /// <param name="obj">Game object to destroy.</param>
        public void Destroy(GameObject obj)
        {
            if (obj == null)
            {
                if (LogFilter.Debug) Debug.Log("NetworkServer DestroyObject is null");
                return;
            }

            NetworkIdentity identity = GetNetworkIdentity(obj);
            DestroyObject(identity, true);
        }

        /// <summary>
        /// This takes an object that has been spawned and un-spawns it.
        /// <para>The object will be removed from clients that it was spawned on, or the custom spawn handler function on the client will be called for the object.</para>
        /// <para>Unlike when calling NetworkServer.Destroy(), on the server the object will NOT be destroyed. This allows the server to re-use the object, even spawn it again later.</para>
        /// </summary>
        /// <param name="obj">The spawned object to be unspawned.</param>
        public void UnSpawn(GameObject obj)
        {
            if (obj == null)
            {
                if (LogFilter.Debug) Debug.Log("NetworkServer UnspawnObject is null");
                return;
            }

            NetworkIdentity identity = GetNetworkIdentity(obj);
            DestroyObject(identity, false);
        }

        internal bool ValidateSceneObject(NetworkIdentity identity)
        {
            if (identity.gameObject.hideFlags == HideFlags.NotEditable ||
                identity.gameObject.hideFlags == HideFlags.HideAndDontSave)
                return false;

#if UNITY_EDITOR
            if (UnityEditor.EditorUtility.IsPersistent(identity.gameObject))
                return false;
#endif

            // If not a scene object
            return identity.sceneId != 0;
        }

        /// <summary>
        /// This causes NetworkIdentity objects in a scene to be spawned on a server.
        /// <para>NetworkIdentity objects in a scene are disabled by default. Calling SpawnObjects() causes these scene objects to be enabled and spawned. It is like calling NetworkServer.Spawn() for each of them.</para>
        /// </summary>
        /// <param name="client">The client associated to the objects.</param>
        /// <returns>Success if objects where spawned.</returns>
        public bool SpawnObjects()
        {
            // only if server active
            if (!Active)
                return false;

            NetworkIdentity[] identities = Resources.FindObjectsOfTypeAll<NetworkIdentity>();
            foreach (NetworkIdentity identity in identities)
            {
                if (ValidateSceneObject(identity))
                {
                    if (LogFilter.Debug) Debug.Log("SpawnObjects sceneId:" + identity.sceneId.ToString("X") + " name:" + identity.gameObject.name);
                    identity.Reset();
                    identity.gameObject.SetActive(true);

                    Spawn(identity.gameObject);
                }
            }

            return true;
        }
    }
}<|MERGE_RESOLUTION|>--- conflicted
+++ resolved
@@ -816,27 +816,15 @@
             // one writer for owner, one for observers
             using (PooledNetworkWriter ownerWriter = NetworkWriterPool.GetWriter(), observersWriter = NetworkWriterPool.GetWriter())
             {
-<<<<<<< HEAD
-                // serialize all components with initialState = true
-                // (can be null if has none)
-                (int ownerWritten, int observersWritten) = identity.OnSerializeAllSafely(true, ownerWriter, observersWriter);
-=======
-                bool isOwner = identity.connectionToClient == conn;
->>>>>>> 3368026b
+                bool isOwner = identity.ConnectionToClient == conn;
 
                 ArraySegment<byte> payload = CreateSpawnMessagePayload(isOwner, identity, ownerWriter, observersWriter);
 
                 var msg = new SpawnMessage
                 {
-<<<<<<< HEAD
                     netId = identity.NetId,
                     isLocalPlayer = conn.Identity == identity,
-                    isOwner = identity.ConnectionToClient == conn,
-=======
-                    netId = identity.netId,
-                    isLocalPlayer = conn.identity == identity,
                     isOwner = isOwner,
->>>>>>> 3368026b
                     sceneId = identity.sceneId,
                     assetId = identity.AssetId,
                     // use local values for VR support
@@ -863,16 +851,13 @@
             // serialize all components with initialState = true
             // (can be null if has none)
             ulong dirtyComponentsMask = identity.GetIntialComponentsMask();
-            identity.OnSerializeAllSafely(true, dirtyComponentsMask, ownerWriter, out int ownerWritten, observersWriter, out int observersWritten);
-
-            // convert to ArraySegment to avoid reader allocations
-            // (need to handle null case too)
-            ArraySegment<byte> ownerSegment = ownerWritten > 0 ? ownerWriter.ToArraySegment() : default;
-            ArraySegment<byte> observersSegment = observersWritten > 0 ? observersWriter.ToArraySegment() : default;
+            identity.OnSerializeAllSafely(true, dirtyComponentsMask, ownerWriter, observersWriter);
 
             // use owner segment if 'conn' owns this identity, otherwise
             // use observers segment
-            ArraySegment<byte> payload = isOwner ? ownerSegment : observersSegment;
+            ArraySegment<byte> payload = isOwner ? 
+                ownerWriter.ToArraySegment() : 
+                observersWriter.ToArraySegment();
 
             return payload;
         }
