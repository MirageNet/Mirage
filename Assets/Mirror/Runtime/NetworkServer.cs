--- conflicted
+++ resolved
@@ -285,11 +285,7 @@
         /// <param name="msg">Message structure.</param>
         /// <param name="channelId">Transport channel to use</param>
         /// <returns></returns>
-<<<<<<< HEAD
-        public bool SendToReady<T>(NetworkIdentity identity, T msg, int channelId = Channels.DefaultReliable) where T : IMessageBase
-=======
-        public static bool SendToReady<T>(NetworkIdentity identity, T msg, int channelId) where T : IMessageBase
->>>>>>> 04a8e865
+        public bool SendToReady<T>(NetworkIdentity identity, T msg, int channelId) where T : IMessageBase
         {
             return SendToReady(identity, msg, true, channelId);
         }
