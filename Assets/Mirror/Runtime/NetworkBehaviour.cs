using System;
using System.Collections.Generic;
using System.ComponentModel;
using UnityEngine;

namespace Mirror
{
    /// <summary>
    /// Sync to everyone, or only to owner.
    /// </summary>
    public enum SyncMode { Observers, Owner }

    /// <summary>
    /// Base class which should be inherited by scripts which contain networking functionality.
    /// </summary>
    /// <remarks>
    /// <para>This is a MonoBehaviour class so scripts which need to use the networking feature should inherit this class instead of MonoBehaviour. It allows you to invoke networked actions, receive various callbacks, and automatically synchronize state from server-to-client.</para>
    /// <para>The NetworkBehaviour component requires a NetworkIdentity on the game object. There can be multiple NetworkBehaviours on a single game object. For an object with sub-components in a hierarchy, the NetworkIdentity must be on the root object, and NetworkBehaviour scripts must also be on the root object.</para>
    /// <para>Some of the built-in components of the networking system are derived from NetworkBehaviour, including NetworkTransport, NetworkAnimator and NetworkProximityChecker.</para>
    /// </remarks>
    [AddComponentMenu("")]
    [RequireComponent(typeof(NetworkIdentity))]
    [HelpURL("https://mirror-networking.com/docs/Guides/NetworkBehaviour.html")]
    public class NetworkBehaviour : MonoBehaviour
    {
        internal float lastSyncTime;

        // hidden because NetworkBehaviourInspector shows it only if has OnSerialize.
        /// <summary>
        /// sync mode for OnSerialize
        /// </summary>
        [HideInInspector] public SyncMode syncMode = SyncMode.Observers;

        // hidden because NetworkBehaviourInspector shows it only if has OnSerialize.
        /// <summary>
        /// sync interval for OnSerialize (in seconds)
        /// </summary>
        [Tooltip("Time in seconds until next change is synchronized to the client. '0' means send immediately if changed. '0.5' means only send changes every 500ms.\n(This is for state synchronization like SyncVars, SyncLists, OnSerialize. Not for Cmds, Rpcs, etc.)")]
        // [0,2] should be enough. anything >2s is too laggy anyway.
        [Range(0, 2)]
        [HideInInspector] public float syncInterval = 0.1f;

        /// <summary>
        /// Returns true if this object is active on an active server.
        /// <para>This is only true if the object has been spawned. This is different from NetworkServer.active, which is true if the server itself is active rather than this object being active.</para>
        /// </summary>
        public bool IsServer => NetIdentity.isServer;

        /// <summary>
        /// Returns true if running as a client and this object was spawned by a server.
        /// </summary>
        public bool IsClient => NetIdentity.isClient;

        /// <summary>
        /// Returns true if we're on host mode.
        /// </summary>
        public bool IsLocalClient => NetIdentity.isLocalClient;

        /// <summary>
        /// This returns true if this object is the one that represents the player on the local machine.
        /// <para>In multiplayer games, there are multiple instances of the Player object. The client needs to know which one is for "themselves" so that only that player processes input and potentially has a camera attached. The IsLocalPlayer function will return true only for the player instance that belongs to the player on the local machine, so it can be used to filter out input for non-local players.</para>
        /// </summary>
        public bool IsLocalPlayer => NetIdentity.isLocalPlayer;

        /// <summary>
        /// True if this object only exists on the server
        /// </summary>
        public bool IsServerOnly => IsServer && !IsClient;

        /// <summary>
        /// True if this object exists on a client that is not also acting as a server
        /// </summary>
        public bool IsClientOnly => IsClient && !IsServer;

        /// <summary>
        /// This returns true if this object is the authoritative version of the object in the distributed network application.
        /// <para>The <see cref="NetworkIdentity.hasAuthority">NetworkIdentity.hasAuthority</see> value on the NetworkIdentity determines how authority is determined. For most objects, authority is held by the server. For objects with <see cref="NetworkIdentity.hasAuthority">NetworkIdentity.hasAuthority</see> set, authority is held by the client of that player.</para>
        /// </summary>
        public bool HasAuthority => NetIdentity.hasAuthority;

        /// <summary>
        /// The unique network Id of this object.
        /// <para>This is assigned at runtime by the network server and will be unique for all objects for that network session.</para>
        /// </summary>
        public uint NetId => NetIdentity.netId;

        /// <summary>
        /// The <see cref="NetworkServer">NetworkClient</see> associated to this object.
        /// </summary>
        public NetworkServer Server => NetIdentity.server;

        /// <summary>
        /// The <see cref="NetworkClient">NetworkClient</see> associated to this object.
        /// </summary>
        public NetworkClient Client => NetIdentity.client;

        /// <summary>
        /// The <see cref="NetworkConnection">NetworkConnection</see> associated with this <see cref="NetworkIdentity">NetworkIdentity.</see> This is only valid for player objects on the server.
        /// </summary>
        public NetworkConnection ConnectionToServer => NetIdentity.connectionToServer;

        /// <summary>
        /// The <see cref="NetworkConnection">NetworkConnection</see> associated with this <see cref="NetworkIdentity">NetworkIdentity.</see> This is only valid for player objects on the server.
        /// </summary>
        public NetworkConnection ConnectionToClient => NetIdentity.connectionToClient;

        public NetworkTime NetworkTime => IsClient ? Client.Time : Server.Time;

        protected ulong SyncVarDirtyBits { get; private set; }
        ulong syncVarHookGuard;

        protected bool GetSyncVarHookGuard(ulong dirtyBit)
        {
            return (syncVarHookGuard & dirtyBit) != 0UL;
        }

        protected void SetSyncVarHookGuard(ulong dirtyBit, bool value)
        {
            if (value)
                syncVarHookGuard |= dirtyBit;
            else
                syncVarHookGuard &= ~dirtyBit;
        }

        /// <summary>
        /// objects that can synchronize themselves, such as synclists
        /// </summary>
        protected readonly List<ISyncObject> syncObjects = new List<ISyncObject>();

        /// <summary>
        /// NetworkIdentity component caching for easier access
        /// </summary>
        NetworkIdentity netIdentityCache;

        /// <summary>
        /// Returns the NetworkIdentity of this object
        /// </summary>
        public NetworkIdentity NetIdentity
        {
            get
            {
                // in this specific case,  we want to know if we have set it before
                // so we can compare if the reference is null
                // instead of calling unity's MonoBehaviour == operator
                if (((object)netIdentityCache) == null)
                {
                    netIdentityCache = GetComponent<NetworkIdentity>();
                }
                if (((object)netIdentityCache) == null)
                {
                    Debug.LogError("There is no NetworkIdentity on " + name + ". Please add one.");
                }
                return netIdentityCache;
            }
        }

        /// <summary>
        /// Returns the index of the component on this object
        /// </summary>
        public int ComponentIndex
        {
            get
            {
                // note: FindIndex causes allocations, we search manually instead
                for (int i = 0; i < NetIdentity.NetworkBehaviours.Length; i++)
                {
                    NetworkBehaviour component = NetIdentity.NetworkBehaviours[i];
                    if (component == this)
                        return i;
                }

                // this should never happen
                Debug.LogError("Could not find component in GameObject. You should not add/remove components in networked objects dynamically", this);

                return -1;
            }
        }

        // this gets called in the constructor by the weaver
        // for every SyncObject in the component (e.g. SyncLists).
        // We collect all of them and we synchronize them with OnSerialize/OnDeserialize
        protected void InitSyncObject(ISyncObject syncObject)
        {
            syncObjects.Add(syncObject);
        }

        #region Commands

        internal static int GetMethodHash(Type invokeClass, string methodName)
        {
            // (invokeClass + ":" + cmdName).GetStableHashCode() would cause allocations.
            // so hash1 + hash2 is better.
            unchecked
            {
                int hash = invokeClass.FullName.GetStableHashCode();
                return hash * 503 + methodName.GetStableHashCode();
            }
        }

        [EditorBrowsable(EditorBrowsableState.Never)]
        protected void SendCommandInternal(Type invokeClass, string cmdName, NetworkWriter writer, int channelId)
        {
            // this was in Weaver before
            // NOTE: we could remove this later to allow calling Cmds on Server
            //       to avoid Wrapper functions. a lot of people requested this.
            if (!Client.Active)
            {
                Debug.LogError("Command Function " + cmdName + " called on server without an active client.");
                return;
            }

            // local players can always send commands, regardless of authority, other objects must have authority.
            if (!(IsLocalPlayer || HasAuthority))
            {
                throw new UnauthorizedAccessException($"Trying to send command for object without authority. {invokeClass.ToString()}.{cmdName}");
            }

            if (Client.Connection == null)
            {
                throw new InvalidOperationException("Send command attempted with no client running [client=" + ConnectionToServer + "].");
            }

            // construct the message
            var message = new CommandMessage
            {
                netId = NetId,
                componentIndex = ComponentIndex,
                // type+func so Inventory.RpcUse != Equipment.RpcUse
                functionHash = GetMethodHash(invokeClass, cmdName),
                // segment to avoid reader allocations
                payload = writer.ToArraySegment()
            };

<<<<<<< HEAD
            _ = client.SendAsync(message, channelId);
=======
            Client.Connection.Send(message, channelId);
>>>>>>> 4cea7d1b
        }

        /// <summary>
        /// Manually invoke a Command.
        /// </summary>
        /// <param name="cmdHash">Hash of the Command name.</param>
        /// <param name="reader">Parameters to pass to the command.</param>
        /// <returns>Returns true if successful.</returns>
        [EditorBrowsable(EditorBrowsableState.Never)]
        public virtual bool InvokeCommand(int cmdHash, NetworkReader reader)
        {
            return InvokeHandlerDelegate(cmdHash, MirrorInvokeType.Command, reader);
        }
        #endregion

        #region Client RPCs
        [EditorBrowsable(EditorBrowsableState.Never)]
        protected void SendRpcInternal(Type invokeClass, string rpcName, NetworkWriter writer, int channelId)
        {
            // this was in Weaver before
            if (!Server.active)
            {
                Debug.LogError("RPC Function " + rpcName + " called on Client.");
                return;
            }
            // This cannot use NetworkServer.active, as that is not specific to this object.
            if (!IsServer)
            {
                Debug.LogWarning("ClientRpc " + rpcName + " called on un-spawned object: " + name);
                return;
            }

            // construct the message
            var message = new RpcMessage
            {
                netId = NetId,
                componentIndex = ComponentIndex,
                // type+func so Inventory.RpcUse != Equipment.RpcUse
                functionHash = GetMethodHash(invokeClass, rpcName),
                // segment to avoid reader allocations
                payload = writer.ToArraySegment()
            };

            Server.SendToReady(NetIdentity, message, channelId);
        }

        [EditorBrowsable(EditorBrowsableState.Never)]
        protected void SendTargetRpcInternal(NetworkConnection conn, Type invokeClass, string rpcName, NetworkWriter writer, int channelId)
        {
            // this was in Weaver before
            if (!Server.active)
            {
                Debug.LogError("TargetRPC Function " + rpcName + " called on client.");
                return;
            }
            // connection parameter is optional. assign if null.
            if (conn == null)
            {
                conn = ConnectionToClient;
            }
            // this was in Weaver before
            if (conn is NetworkConnectionToServer)
            {
                Debug.LogError("TargetRPC Function " + rpcName + " called on connection to server");
                return;
            }
            // This cannot use NetworkServer.active, as that is not specific to this object.
            if (!IsServer)
            {
                Debug.LogWarning("TargetRpc " + rpcName + " called on un-spawned object: " + name);
                return;
            }

            // construct the message
            var message = new RpcMessage
            {
                netId = NetId,
                componentIndex = ComponentIndex,
                // type+func so Inventory.RpcUse != Equipment.RpcUse
                functionHash = GetMethodHash(invokeClass, rpcName),
                // segment to avoid reader allocations
                payload = writer.ToArraySegment()
            };

            conn.Send(message, channelId);
        }

        /// <summary>
        /// Manually invoke an RPC function.
        /// </summary>
        /// <param name="rpcHash">Hash of the RPC name.</param>
        /// <param name="reader">Parameters to pass to the RPC function.</param>
        /// <returns>Returns true if successful.</returns>
        [EditorBrowsable(EditorBrowsableState.Never)]
        public virtual bool InvokeRpc(int rpcHash, NetworkReader reader)
        {
            return InvokeHandlerDelegate(rpcHash, MirrorInvokeType.ClientRpc, reader);
        }
        #endregion

        #region Sync Events
        [EditorBrowsable(EditorBrowsableState.Never)]
        protected void SendEventInternal(Type invokeClass, string eventName, NetworkWriter writer, int channelId)
        {
            if (!Server.active)
            {
                Debug.LogWarning("SendEvent no server?");
                return;
            }

            // construct the message
            var message = new SyncEventMessage
            {
                netId = NetId,
                componentIndex = ComponentIndex,
                // type+func so Inventory.RpcUse != Equipment.RpcUse
                functionHash = GetMethodHash(invokeClass, eventName),
                // segment to avoid reader allocations
                payload = writer.ToArraySegment()
            };

            Server.SendToReady(NetIdentity, message, channelId);
        }

        /// <summary>
        /// Manually invoke a SyncEvent.
        /// </summary>
        /// <param name="eventHash">Hash of the SyncEvent name.</param>
        /// <param name="reader">Parameters to pass to the SyncEvent.</param>
        /// <returns>Returns true if successful.</returns>
        [EditorBrowsable(EditorBrowsableState.Never)]
        public virtual bool InvokeSyncEvent(int eventHash, NetworkReader reader)
        {
            return InvokeHandlerDelegate(eventHash, MirrorInvokeType.SyncEvent, reader);
        }
        #endregion

        #region Code Gen Path Helpers
        /// <summary>
        /// Delegate for Command functions.
        /// </summary>
        /// <param name="obj"></param>
        /// <param name="reader"></param>
        public delegate void CmdDelegate(NetworkBehaviour obj, NetworkReader reader);

        protected class Invoker
        {
            public MirrorInvokeType invokeType;
            public Type invokeClass;
            public CmdDelegate invokeFunction;
        }

        static readonly Dictionary<int, Invoker> cmdHandlerDelegates = new Dictionary<int, Invoker>();

        // helper function register a Command/Rpc/SyncEvent delegate
        [EditorBrowsable(EditorBrowsableState.Never)]
        protected static void RegisterDelegate(Type invokeClass, string cmdName, MirrorInvokeType invokerType, CmdDelegate func)
        {
            // type+func so Inventory.RpcUse != Equipment.RpcUse
            int cmdHash = GetMethodHash(invokeClass, cmdName);

            if (cmdHandlerDelegates.ContainsKey(cmdHash))
            {
                // something already registered this hash
                Invoker oldInvoker = cmdHandlerDelegates[cmdHash];
                if (oldInvoker.invokeClass == invokeClass &&
                    oldInvoker.invokeType == invokerType &&
                    oldInvoker.invokeFunction == func)
                {
                    // it's all right,  it was the same function
                    return;
                }

                Debug.LogError($"Function {oldInvoker.invokeClass}.{oldInvoker.invokeFunction.GetMethodName()} and {invokeClass}.{func.GetMethodName()} have the same hash.  Please rename one of them");
            }
            var invoker = new Invoker
            {
                invokeType = invokerType,
                invokeClass = invokeClass,
                invokeFunction = func
            };
            cmdHandlerDelegates[cmdHash] = invoker;
            if (LogFilter.Debug) Debug.Log("RegisterDelegate hash:" + cmdHash + " invokerType: " + invokerType + " method:" + func.GetMethodName());
        }

        [EditorBrowsable(EditorBrowsableState.Never)]
        public static void RegisterCommandDelegate(Type invokeClass, string cmdName, CmdDelegate func)
        {
            RegisterDelegate(invokeClass, cmdName, MirrorInvokeType.Command, func);
        }

        [EditorBrowsable(EditorBrowsableState.Never)]
        public static void RegisterRpcDelegate(Type invokeClass, string rpcName, CmdDelegate func)
        {
            RegisterDelegate(invokeClass, rpcName, MirrorInvokeType.ClientRpc, func);
        }

        [EditorBrowsable(EditorBrowsableState.Never)]
        public static void RegisterEventDelegate(Type invokeClass, string eventName, CmdDelegate func)
        {
            RegisterDelegate(invokeClass, eventName, MirrorInvokeType.SyncEvent, func);
        }

        // we need a way to clean up delegates after tests
        [EditorBrowsable(EditorBrowsableState.Never)]
        internal static void ClearDelegates()
        {
            cmdHandlerDelegates.Clear();
        }

        static bool GetInvokerForHash(int cmdHash, MirrorInvokeType invokeType, out Invoker invoker)
        {
            if (cmdHandlerDelegates.TryGetValue(cmdHash, out invoker) &&
                invoker != null &&
                invoker.invokeType == invokeType)
            {
                return true;
            }

            // debug message if not found, or null, or mismatched type
            // (no need to throw an error, an attacker might just be trying to
            //  call an cmd with an rpc's hash)
            if (LogFilter.Debug) Debug.Log("GetInvokerForHash hash:" + cmdHash + " not found");
            return false;
        }

        // InvokeCmd/Rpc/SyncEventDelegate can all use the same function here
        internal bool InvokeHandlerDelegate(int cmdHash, MirrorInvokeType invokeType, NetworkReader reader)
        {
            if (GetInvokerForHash(cmdHash, invokeType, out Invoker invoker) &&
                invoker.invokeClass.IsInstanceOfType(this))
            {
                invoker.invokeFunction(this, reader);
                return true;
            }
            return false;
        }

        [Obsolete("Use NetworkBehaviour.GetDelegate instead.")]
        public static CmdDelegate GetRpcHandler(int cmdHash) => GetDelegate(cmdHash);

        /// <summary>
        /// Gets the handler function for a given hash
        /// Can be used by profilers and debuggers
        /// </summary>
        /// <param name="cmdHash">rpc function hash</param>
        /// <returns>The function delegate that will handle the command</returns>
        public static CmdDelegate GetDelegate(int cmdHash)
        {
            if (cmdHandlerDelegates.TryGetValue(cmdHash, out Invoker invoker))
            {
                return invoker.invokeFunction;
            }
            return null;
        }

        #endregion

        #region Helpers

        // helper function for [SyncVar] GameObjects.
        // IMPORTANT: keep as 'protected', not 'internal', otherwise Weaver
        //            can't resolve it
        [EditorBrowsable(EditorBrowsableState.Never)]
        protected bool SyncVarGameObjectEqual(GameObject newGameObject, uint netIdField)
        {
            uint newNetId = 0;
            if (newGameObject != null)
            {
                NetworkIdentity identity = newGameObject.GetComponent<NetworkIdentity>();
                if (identity != null)
                {
                    newNetId = identity.netId;
                    if (newNetId == 0)
                    {
                        Debug.LogWarning("SetSyncVarGameObject GameObject " + newGameObject + " has a zero netId. Maybe it is not spawned yet?");
                    }
                }
            }

            return newNetId == netIdField;
        }

        // helper function for [SyncVar] GameObjects.
        [EditorBrowsable(EditorBrowsableState.Never)]
        protected void SetSyncVarGameObject(GameObject newGameObject, ref GameObject gameObjectField, ulong dirtyBit, ref uint netIdField)
        {
            if (GetSyncVarHookGuard(dirtyBit))
                return;

            uint newNetId = 0;
            if (newGameObject != null)
            {
                NetworkIdentity identity = newGameObject.GetComponent<NetworkIdentity>();
                if (identity != null)
                {
                    newNetId = identity.netId;
                    if (newNetId == 0)
                    {
                        Debug.LogWarning("SetSyncVarGameObject GameObject " + newGameObject + " has a zero netId. Maybe it is not spawned yet?");
                    }
                }
            }

            if (LogFilter.Debug) Debug.Log("SetSyncVar GameObject " + GetType().Name + " bit [" + dirtyBit + "] netfieldId:" + netIdField + "->" + newNetId);
            SetDirtyBit(dirtyBit);
            // assign new one on the server, and in case we ever need it on client too
            gameObjectField = newGameObject;
            netIdField = newNetId;
        }

        // helper function for [SyncVar] GameObjects.
        // -> ref GameObject as second argument makes OnDeserialize processing easier
        [EditorBrowsable(EditorBrowsableState.Never)]
        protected GameObject GetSyncVarGameObject(uint netId, ref GameObject gameObjectField)
        {
            if (!IsServer && !IsClient)
                return gameObjectField;

            // server always uses the field
            if (IsServer)
            {
                return gameObjectField;
            }

            // client always looks up based on netId because objects might get in and out of range
            // over and over again, which shouldn't null them forever
            if (Client.Spawned.TryGetValue(netId, out NetworkIdentity identity) && identity != null)
                return gameObjectField = identity.gameObject;

            return null;
        }

        // helper function for [SyncVar] NetworkIdentities.
        // IMPORTANT: keep as 'protected', not 'internal', otherwise Weaver
        //            can't resolve it
        [EditorBrowsable(EditorBrowsableState.Never)]
        protected bool SyncVarNetworkIdentityEqual(NetworkIdentity newIdentity, uint netIdField)
        {
            uint newNetId = 0;
            if (newIdentity != null)
            {
                newNetId = newIdentity.netId;
                if (newNetId == 0)
                {
                    Debug.LogWarning("SetSyncVarNetworkIdentity NetworkIdentity " + newIdentity + " has a zero netId. Maybe it is not spawned yet?");
                }
            }

            // netId changed?
            return newNetId == netIdField;
        }

        // helper function for [SyncVar] NetworkIdentities.
        [EditorBrowsable(EditorBrowsableState.Never)]
        protected void SetSyncVarNetworkIdentity(NetworkIdentity newIdentity, ref NetworkIdentity identityField, ulong dirtyBit, ref uint netIdField)
        {
            if (GetSyncVarHookGuard(dirtyBit))
                return;

            uint newNetId = 0;
            if (newIdentity != null)
            {
                newNetId = newIdentity.netId;
                if (newNetId == 0)
                {
                    Debug.LogWarning("SetSyncVarNetworkIdentity NetworkIdentity " + newIdentity + " has a zero netId. Maybe it is not spawned yet?");
                }
            }

            if (LogFilter.Debug) Debug.Log("SetSyncVarNetworkIdentity NetworkIdentity " + GetType().Name + " bit [" + dirtyBit + "] netIdField:" + netIdField + "->" + newNetId);
            SetDirtyBit(dirtyBit);
            netIdField = newNetId;
            // assign new one on the server, and in case we ever need it on client too
            identityField = newIdentity;
        }

        // helper function for [SyncVar] NetworkIdentities.
        // -> ref GameObject as second argument makes OnDeserialize processing easier
        [EditorBrowsable(EditorBrowsableState.Never)]
        protected NetworkIdentity GetSyncVarNetworkIdentity(uint netId, ref NetworkIdentity identityField)
        {
            // server always uses the field
            if (IsServer)
            {
                return identityField;
            }

            // client always looks up based on netId because objects might get in and out of range
            // over and over again, which shouldn't null them forever
            Client.Spawned.TryGetValue(netId, out identityField);
            return identityField;
        }

        [EditorBrowsable(EditorBrowsableState.Never)]
        protected bool SyncVarEqual<T>(T value, ref T fieldValue)
        {
            // newly initialized or changed value?
            return EqualityComparer<T>.Default.Equals(value, fieldValue);
        }

        [EditorBrowsable(EditorBrowsableState.Never)]
        protected void SetSyncVar<T>(T value, ref T fieldValue, ulong dirtyBit)
        {
            if (LogFilter.Debug) Debug.Log("SetSyncVar " + GetType().Name + " bit [" + dirtyBit + "] " + fieldValue + "->" + value);
            SetDirtyBit(dirtyBit);
            fieldValue = value;
        }
        #endregion

        /// <summary>
        /// Used to set the behaviour as dirty, so that a network update will be sent for the object.
        /// these are masks, not bit numbers, ie. 0x004 not 2
        /// </summary>
        /// <param name="dirtyBit">Bit mask to set.</param>
        public void SetDirtyBit(ulong dirtyBit)
        {
            SyncVarDirtyBits |= dirtyBit;
        }

        /// <summary>
        /// This clears all the dirty bits that were set on this script by SetDirtyBits();
        /// <para>This is automatically invoked when an update is sent for this object, but can be called manually as well.</para>
        /// </summary>
        public void ClearAllDirtyBits()
        {
            lastSyncTime = Time.time;
            SyncVarDirtyBits = 0L;

            // flush all unsynchronized changes in syncobjects
            // note: don't use List.ForEach here, this is a hot path
            //   List.ForEach: 432b/frame
            //   for: 231b/frame
            for (int i = 0; i < syncObjects.Count; ++i)
            {
                syncObjects[i].Flush();
            }
        }

        bool AnySyncObjectDirty()
        {
            // note: don't use Linq here. 1200 networked objects:
            //   Linq: 187KB GC/frame;, 2.66ms time
            //   for: 8KB GC/frame; 1.28ms time
            for (int i = 0; i < syncObjects.Count; ++i)
            {
                if (syncObjects[i].IsDirty)
                {
                    return true;
                }
            }
            return false;
        }

        internal bool IsDirty()
        {
            if (Time.time - lastSyncTime >= syncInterval)
            {
                return SyncVarDirtyBits != 0L || AnySyncObjectDirty();
            }
            return false;
        }

        /// <summary>
        /// Virtual function to override to send custom serialization data. The corresponding function to send serialization data is OnDeserialize().
        /// </summary>
        /// <remarks>
        /// <para>The initialState flag is useful to differentiate between the first time an object is serialized and when incremental updates can be sent. The first time an object is sent to a client, it must include a full state snapshot, but subsequent updates can save on bandwidth by including only incremental changes. Note that SyncVar hook functions are not called when initialState is true, only for incremental updates.</para>
        /// <para>If a class has SyncVars, then an implementation of this function and OnDeserialize() are added automatically to the class. So a class that has SyncVars cannot also have custom serialization functions.</para>
        /// <para>The OnSerialize function should return true to indicate that an update should be sent. If it returns true, then the dirty bits for that script are set to zero, if it returns false then the dirty bits are not changed. This allows multiple changes to a script to be accumulated over time and sent when the system is ready, instead of every frame.</para>
        /// </remarks>
        /// <param name="writer">Writer to use to write to the stream.</param>
        /// <param name="initialState">If this is being called to send initial state.</param>
        /// <returns>True if data was written.</returns>
        public virtual bool OnSerialize(NetworkWriter writer, bool initialState)
        {
            if (initialState)
            {
                return SerializeObjectsAll(writer);
            }
            return SerializeObjectsDelta(writer);
        }

        /// <summary>
        /// Virtual function to override to receive custom serialization data. The corresponding function to send serialization data is OnSerialize().
        /// </summary>
        /// <param name="reader">Reader to read from the stream.</param>
        /// <param name="initialState">True if being sent initial state.</param>
        public virtual void OnDeserialize(NetworkReader reader, bool initialState)
        {
            if (initialState)
            {
                DeSerializeObjectsAll(reader);
            }
            else
            {
                DeSerializeObjectsDelta(reader);
            }
        }

        internal ulong DirtyObjectBits()
        {
            ulong dirtyObjects = 0;
            for (int i = 0; i < syncObjects.Count; i++)
            {
                ISyncObject syncObject = syncObjects[i];
                if (syncObject.IsDirty)
                {
                    dirtyObjects |= 1UL << i;
                }
            }
            return dirtyObjects;
        }

        public bool SerializeObjectsAll(NetworkWriter writer)
        {
            bool dirty = false;
            for (int i = 0; i < syncObjects.Count; i++)
            {
                ISyncObject syncObject = syncObjects[i];
                syncObject.OnSerializeAll(writer);
                dirty = true;
            }
            return dirty;
        }

        public bool SerializeObjectsDelta(NetworkWriter writer)
        {
            bool dirty = false;
            // write the mask
            writer.WritePackedUInt64(DirtyObjectBits());
            // serializable objects, such as synclists
            for (int i = 0; i < syncObjects.Count; i++)
            {
                ISyncObject syncObject = syncObjects[i];
                if (syncObject.IsDirty)
                {
                    syncObject.OnSerializeDelta(writer);
                    dirty = true;
                }
            }
            return dirty;
        }

        internal void DeSerializeObjectsAll(NetworkReader reader)
        {
            for (int i = 0; i < syncObjects.Count; i++)
            {
                ISyncObject syncObject = syncObjects[i];
                syncObject.OnDeserializeAll(reader);
            }
        }

        internal void DeSerializeObjectsDelta(NetworkReader reader)
        {
            ulong dirty = reader.ReadPackedUInt64();
            for (int i = 0; i < syncObjects.Count; i++)
            {
                ISyncObject syncObject = syncObjects[i];
                if ((dirty & (1UL << i)) != 0)
                {
                    syncObject.OnDeserializeDelta(reader);
                }
            }
        }

        /// <summary>
        /// Callback used by the visibility system to (re)construct the set of observers that can see this object.
        /// <para>Implementations of this callback should add network connections of players that can see this object to the observers set.</para>
        /// </summary>
        /// <param name="observers">The new set of observers for this object.</param>
        /// <param name="initialize">True if the set of observers is being built for the first time.</param>
        /// <returns>true when overwriting so that Mirror knows that we wanted to rebuild observers ourselves. otherwise it uses built in rebuild.</returns>
        public virtual bool OnRebuildObservers(HashSet<NetworkConnection> observers, bool initialize)
        {
            return false;
        }

        /// <summary>
        /// Callback used by the visibility system for objects on a host.
        /// <para>Objects on a host (with a local client) cannot be disabled or destroyed when they are not visibile to the local client. So this function is called to allow custom code to hide these objects. A typical implementation will disable renderer components on the object. This is only called on local clients on a host.</para>
        /// </summary>
        /// <param name="visible">New visibility state.</param>
        public virtual void OnSetHostVisibility(bool visible) { }

        /// <summary>
        /// Callback used by the visibility system to determine if an observer (player) can see this object.
        /// <para>If this function returns true, the network connection will be added as an observer.</para>
        /// </summary>
        /// <param name="conn">Network connection of a player.</param>
        /// <returns>True if the player can see this object.</returns>
        public virtual bool OnCheckObserver(NetworkConnection conn)
        {
            return true;
        }
    }
}<|MERGE_RESOLUTION|>--- conflicted
+++ resolved
@@ -231,11 +231,7 @@
                 payload = writer.ToArraySegment()
             };
 
-<<<<<<< HEAD
-            _ = client.SendAsync(message, channelId);
-=======
-            Client.Connection.Send(message, channelId);
->>>>>>> 4cea7d1b
+            _ = Client.SendAsync(message, channelId);
         }
 
         /// <summary>
