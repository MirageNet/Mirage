--- conflicted
+++ resolved
@@ -831,73 +831,13 @@
                 }
             }
         }
-<<<<<<< HEAD
-=======
 
         internal void ResetSyncObjects()
         {
-            foreach (SyncObject syncObject in syncObjects)
+            foreach (var syncObject in syncObjects)
             {
                 syncObject.Reset();
             }
         }
-
-        // Deprecated 04/20/2020
-        /// <summary>
-        /// Obsolete: Use <see cref="OnStopClient()"/> instead
-        /// </summary>
-        [EditorBrowsable(EditorBrowsableState.Never), Obsolete("Override OnStopClient() instead")]
-        public virtual void OnNetworkDestroy() { }
-
-        /// <summary>
-        /// This is invoked on clients when the server has caused this object to be destroyed.
-        /// <para>This can be used as a hook to invoke effects or do client specific cleanup.</para>
-        /// </summary>
-        public virtual void OnStopClient()
-        {
-#pragma warning disable CS0618 // Type or member is obsolete
-            // backwards compatibility
-            OnNetworkDestroy();
-#pragma warning restore CS0618 // Type or member is obsolete
-        }
-
-        /// <summary>
-        /// This is invoked for NetworkBehaviour objects when they become active on the server.
-        /// <para>This could be triggered by NetworkServer.Listen() for objects in the scene, or by NetworkServer.Spawn() for objects that are dynamically created.</para>
-        /// <para>This will be called for objects on a "host" as well as for object on a dedicated server.</para>
-        /// </summary>
-        public virtual void OnStartServer() { }
-
-        /// <summary>
-        /// Invoked on the server when the object is unspawned
-        /// <para>Useful for saving object data in persistant storage</para>
-        /// </summary>
-        public virtual void OnStopServer() { }
-
-        /// <summary>
-        /// Called on every NetworkBehaviour when it is activated on a client.
-        /// <para>Objects on the host have this function called, as there is a local client on the host. The values of SyncVars on object are guaranteed to be initialized correctly with the latest state from the server when this function is called on the client.</para>
-        /// </summary>
-        public virtual void OnStartClient() { }
-
-        /// <summary>
-        /// Called when the local player object has been set up.
-        /// <para>This happens after OnStartClient(), as it is triggered by an ownership message from the server. This is an appropriate place to activate components or functionality that should only be active for the local player, such as cameras and input.</para>
-        /// </summary>
-        public virtual void OnStartLocalPlayer() { }
-
-        /// <summary>
-        /// This is invoked on behaviours that have authority, based on context and <see cref="NetworkIdentity.hasAuthority">NetworkIdentity.hasAuthority</see>.
-        /// <para>This is called after <see cref="OnStartServer">OnStartServer</see> and before <see cref="OnStartClient">OnStartClient.</see></para>
-        /// <para>When <see cref="NetworkIdentity.AssignClientAuthority"/> is called on the server, this will be called on the client that owns the object. When an object is spawned with <see cref="NetworkServer.Spawn">NetworkServer.Spawn</see> with a NetworkConnection parameter included, this will be called on the client that owns the object.</para>
-        /// </summary>
-        public virtual void OnStartAuthority() { }
-
-        /// <summary>
-        /// This is invoked on behaviours when authority is removed.
-        /// <para>When NetworkIdentity.RemoveClientAuthority is called on the server, this will be called on the client that owns the object.</para>
-        /// </summary>
-        public virtual void OnStopAuthority() { }
->>>>>>> 2cf0fc71
     }
 }