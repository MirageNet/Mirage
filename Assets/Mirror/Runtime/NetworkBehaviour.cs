using System;
using System.Collections.Generic;
using System.ComponentModel;
using UnityEngine;

namespace Mirror
{
    /// <summary>
    /// Sync to everyone, or only to owner.
    /// </summary>
    public enum SyncMode { Observers, Owner }

    /// <summary>
    /// Base class which should be inherited by scripts which contain networking functionality.
    /// </summary>
    /// <remarks>
    /// <para>This is a MonoBehaviour class so scripts which need to use the networking feature should inherit this class instead of MonoBehaviour. It allows you to invoke networked actions, receive various callbacks, and automatically synchronize state from server-to-client.</para>
    /// <para>The NetworkBehaviour component requires a NetworkIdentity on the game object. There can be multiple NetworkBehaviours on a single game object. For an object with sub-components in a hierarchy, the NetworkIdentity must be on the root object, and NetworkBehaviour scripts must also be on the root object.</para>
    /// <para>Some of the built-in components of the networking system are derived from NetworkBehaviour, including NetworkTransport, NetworkAnimator and NetworkProximityChecker.</para>
    /// </remarks>
    [AddComponentMenu("")]
    [RequireComponent(typeof(NetworkIdentity))]
    [HelpURL("https://mirror-networking.com/docs/Guides/NetworkBehaviour.html")]
    public class NetworkBehaviour : MonoBehaviour
    {
        internal float lastSyncTime;

        // hidden because NetworkBehaviourInspector shows it only if has OnSerialize.
        /// <summary>
        /// sync mode for OnSerialize
        /// </summary>
        [HideInInspector] public SyncMode syncMode = SyncMode.Observers;

        // hidden because NetworkBehaviourInspector shows it only if has OnSerialize.
        /// <summary>
        /// sync interval for OnSerialize (in seconds)
        /// </summary>
        [Tooltip("Time in seconds until next change is synchronized to the client. '0' means send immediately if changed. '0.5' means only send changes every 500ms.\n(This is for state synchronization like SyncVars, SyncLists, OnSerialize. Not for Cmds, Rpcs, etc.)")]
        // [0,2] should be enough. anything >2s is too laggy anyway.
        [Range(0, 2)]
        [HideInInspector] public float syncInterval = 0.1f;

        /// <summary>
        /// Returns true if this object is active on an active server.
        /// <para>This is only true if the object has been spawned. This is different from NetworkServer.active, which is true if the server itself is active rather than this object being active.</para>
        /// </summary>
        public bool isServer => netIdentity.isServer;

        /// <summary>
        /// Returns true if running as a client and this object was spawned by a server.
        /// </summary>
        public bool isClient => netIdentity.isClient;

        /// <summary>
        /// Returns true if we're on host mode.
        /// </summary>
        public bool isLocalClient => netIdentity.isLocalClient;

        /// <summary>
        /// This returns true if this object is the one that represents the player on the local machine.
        /// <para>In multiplayer games, there are multiple instances of the Player object. The client needs to know which one is for "themselves" so that only that player processes input and potentially has a camera attached. The IsLocalPlayer function will return true only for the player instance that belongs to the player on the local machine, so it can be used to filter out input for non-local players.</para>
        /// </summary>
        public bool isLocalPlayer => netIdentity.isLocalPlayer;

        /// <summary>
        /// True if this object only exists on the server
        /// </summary>
        public bool isServerOnly => isServer && !isClient;

        /// <summary>
        /// True if this object exists on a client that is not also acting as a server
        /// </summary>
        public bool isClientOnly => isClient && !isServer;

        /// <summary>
        /// This returns true if this object is the authoritative version of the object in the distributed network application.
        /// <para>The <see cref="NetworkIdentity.hasAuthority">NetworkIdentity.hasAuthority</see> value on the NetworkIdentity determines how authority is determined. For most objects, authority is held by the server. For objects with <see cref="NetworkIdentity.hasAuthority">NetworkIdentity.hasAuthority</see> set, authority is held by the client of that player.</para>
        /// </summary>
        public bool hasAuthority => netIdentity.hasAuthority;

        /// <summary>
        /// The unique network Id of this object.
        /// <para>This is assigned at runtime by the network server and will be unique for all objects for that network session.</para>
        /// </summary>
        public uint netId => netIdentity.netId;

        /// <summary>
        /// The <see cref="NetworkServer">NetworkClient</see> associated to this object.
        /// </summary>
        public NetworkServer server => netIdentity.server;

        /// <summary>
        /// The <see cref="NetworkClient">NetworkClient</see> associated to this object.
        /// </summary>
        public NetworkClient client => netIdentity.client;

        /// <summary>
        /// The <see cref="NetworkConnection">NetworkConnection</see> associated with this <see cref="NetworkIdentity">NetworkIdentity.</see> This is only valid for player objects on the server.
        /// </summary>
        public NetworkConnection connectionToServer => netIdentity.connectionToServer;

        /// <summary>
        /// The <see cref="NetworkConnection">NetworkConnection</see> associated with this <see cref="NetworkIdentity">NetworkIdentity.</see> This is only valid for player objects on the server.
        /// </summary>
        public NetworkConnection connectionToClient => netIdentity.connectionToClient;

        public NetworkTime NetworkTime => isClient ? client.Time : server.Time;

        protected ulong syncVarDirtyBits { get; private set; }
        ulong syncVarHookGuard;

        protected bool getSyncVarHookGuard(ulong dirtyBit)
        {
            return (syncVarHookGuard & dirtyBit) != 0UL;
        }

        protected void setSyncVarHookGuard(ulong dirtyBit, bool value)
        {
            if (value)
                syncVarHookGuard |= dirtyBit;
            else
                syncVarHookGuard &= ~dirtyBit;
        }

        /// <summary>
        /// objects that can synchronize themselves, such as synclists
        /// </summary>
        protected readonly List<ISyncObject> syncObjects = new List<ISyncObject>();

        /// <summary>
        /// NetworkIdentity component caching for easier access
        /// </summary>
        NetworkIdentity netIdentityCache;

        /// <summary>
        /// Returns the NetworkIdentity of this object
        /// </summary>
        public NetworkIdentity netIdentity
        {
            get
            {
                // in this specific case,  we want to know if we have set it before
                // so we can compare if the reference is null
                // instead of calling unity's MonoBehaviour == operator
                if (((object)netIdentityCache) == null)
                {
                    netIdentityCache = GetComponent<NetworkIdentity>();
                }
                if (((object)netIdentityCache) == null)
                {
                    Debug.LogError("There is no NetworkIdentity on " + name + ". Please add one.");
                }
                return netIdentityCache;
            }
        }

        /// <summary>
        /// Returns the index of the component on this object
        /// </summary>
        public int ComponentIndex
        {
            get
            {
                // note: FindIndex causes allocations, we search manually instead
                for (int i = 0; i < netIdentity.NetworkBehaviours.Length; i++)
                {
                    NetworkBehaviour component = netIdentity.NetworkBehaviours[i];
                    if (component == this)
                        return i;
                }

                // this should never happen
                Debug.LogError("Could not find component in GameObject. You should not add/remove components in networked objects dynamically", this);

                return -1;
            }
        }

        // this gets called in the constructor by the weaver
        // for every SyncObject in the component (e.g. SyncLists).
        // We collect all of them and we synchronize them with OnSerialize/OnDeserialize
        protected void InitSyncObject(ISyncObject syncObject)
        {
            syncObjects.Add(syncObject);
        }

        #region Commands

        internal static int GetMethodHash(Type invokeClass, string methodName)
        {
            // (invokeClass + ":" + cmdName).GetStableHashCode() would cause allocations.
            // so hash1 + hash2 is better.
            unchecked
            {
                int hash = invokeClass.FullName.GetStableHashCode();
                return hash * 503 + methodName.GetStableHashCode();
            }
        }

        [EditorBrowsable(EditorBrowsableState.Never)]
        protected void SendCommandInternal(Type invokeClass, string cmdName, NetworkWriter writer, int channelId)
        {
            // this was in Weaver before
            // NOTE: we could remove this later to allow calling Cmds on Server
            //       to avoid Wrapper functions. a lot of people requested this.
            if (!client.Active)
            {
                Debug.LogError("Command Function " + cmdName + " called on server without an active client.");
                return;
            }

            // local players can always send commands, regardless of authority, other objects must have authority.
            if (!(isLocalPlayer || hasAuthority))
            {
                throw new UnauthorizedAccessException($"Trying to send command for object without authority. {invokeClass.ToString()}.{cmdName}");
            }

            if (client.Connection == null)
            {
                throw new InvalidOperationException("Send command attempted with no client running [client=" + connectionToServer + "].");
            }

            // construct the message
            var message = new CommandMessage
            {
                netId = netId,
                componentIndex = ComponentIndex,
                // type+func so Inventory.RpcUse != Equipment.RpcUse
                functionHash = GetMethodHash(invokeClass, cmdName),
                // segment to avoid reader allocations
                payload = writer.ToArraySegment()
            };

<<<<<<< HEAD
            _ = client.SendAsync(message, channelId);
=======
            client.Connection.Send(message, channelId);
>>>>>>> 061cdce3
        }

        /// <summary>
        /// Manually invoke a Command.
        /// </summary>
        /// <param name="cmdHash">Hash of the Command name.</param>
        /// <param name="reader">Parameters to pass to the command.</param>
        /// <returns>Returns true if successful.</returns>
        [EditorBrowsable(EditorBrowsableState.Never)]
        public virtual bool InvokeCommand(int cmdHash, NetworkReader reader)
        {
            return InvokeHandlerDelegate(cmdHash, MirrorInvokeType.Command, reader);
        }
        #endregion

        #region Client RPCs
        [EditorBrowsable(EditorBrowsableState.Never)]
        protected void SendRPCInternal(Type invokeClass, string rpcName, NetworkWriter writer, int channelId)
        {
            // this was in Weaver before
            if (!server.active)
            {
                Debug.LogError("RPC Function " + rpcName + " called on Client.");
                return;
            }
            // This cannot use NetworkServer.active, as that is not specific to this object.
            if (!isServer)
            {
                Debug.LogWarning("ClientRpc " + rpcName + " called on un-spawned object: " + name);
                return;
            }

            // construct the message
            var message = new RpcMessage
            {
                netId = netId,
                componentIndex = ComponentIndex,
                // type+func so Inventory.RpcUse != Equipment.RpcUse
                functionHash = GetMethodHash(invokeClass, rpcName),
                // segment to avoid reader allocations
                payload = writer.ToArraySegment()
            };

            server.SendToReady(netIdentity, message, channelId);
        }

        [EditorBrowsable(EditorBrowsableState.Never)]
        protected void SendTargetRPCInternal(NetworkConnection conn, Type invokeClass, string rpcName, NetworkWriter writer, int channelId)
        {
            // this was in Weaver before
            if (!server.active)
            {
                Debug.LogError("TargetRPC Function " + rpcName + " called on client.");
                return;
            }
            // connection parameter is optional. assign if null.
            if (conn == null)
            {
                conn = connectionToClient;
            }
            // this was in Weaver before
            if (conn is NetworkConnectionToServer)
            {
                Debug.LogError("TargetRPC Function " + rpcName + " called on connection to server");
                return;
            }
            // This cannot use NetworkServer.active, as that is not specific to this object.
            if (!isServer)
            {
                Debug.LogWarning("TargetRpc " + rpcName + " called on un-spawned object: " + name);
                return;
            }

            // construct the message
            var message = new RpcMessage
            {
                netId = netId,
                componentIndex = ComponentIndex,
                // type+func so Inventory.RpcUse != Equipment.RpcUse
                functionHash = GetMethodHash(invokeClass, rpcName),
                // segment to avoid reader allocations
                payload = writer.ToArraySegment()
            };

            conn.Send(message, channelId);
        }

        /// <summary>
        /// Manually invoke an RPC function.
        /// </summary>
        /// <param name="rpcHash">Hash of the RPC name.</param>
        /// <param name="reader">Parameters to pass to the RPC function.</param>
        /// <returns>Returns true if successful.</returns>
        [EditorBrowsable(EditorBrowsableState.Never)]
        public virtual bool InvokeRPC(int rpcHash, NetworkReader reader)
        {
            return InvokeHandlerDelegate(rpcHash, MirrorInvokeType.ClientRpc, reader);
        }
        #endregion

        #region Sync Events
        [EditorBrowsable(EditorBrowsableState.Never)]
        protected void SendEventInternal(Type invokeClass, string eventName, NetworkWriter writer, int channelId)
        {
            if (!server.active)
            {
                Debug.LogWarning("SendEvent no server?");
                return;
            }

            // construct the message
            var message = new SyncEventMessage
            {
                netId = netId,
                componentIndex = ComponentIndex,
                // type+func so Inventory.RpcUse != Equipment.RpcUse
                functionHash = GetMethodHash(invokeClass, eventName),
                // segment to avoid reader allocations
                payload = writer.ToArraySegment()
            };

            server.SendToReady(netIdentity, message, channelId);
        }

        /// <summary>
        /// Manually invoke a SyncEvent.
        /// </summary>
        /// <param name="eventHash">Hash of the SyncEvent name.</param>
        /// <param name="reader">Parameters to pass to the SyncEvent.</param>
        /// <returns>Returns true if successful.</returns>
        [EditorBrowsable(EditorBrowsableState.Never)]
        public virtual bool InvokeSyncEvent(int eventHash, NetworkReader reader)
        {
            return InvokeHandlerDelegate(eventHash, MirrorInvokeType.SyncEvent, reader);
        }
        #endregion

        #region Code Gen Path Helpers
        /// <summary>
        /// Delegate for Command functions.
        /// </summary>
        /// <param name="obj"></param>
        /// <param name="reader"></param>
        public delegate void CmdDelegate(NetworkBehaviour obj, NetworkReader reader);

        protected class Invoker
        {
            public MirrorInvokeType invokeType;
            public Type invokeClass;
            public CmdDelegate invokeFunction;
        }

        static readonly Dictionary<int, Invoker> cmdHandlerDelegates = new Dictionary<int, Invoker>();

        // helper function register a Command/Rpc/SyncEvent delegate
        [EditorBrowsable(EditorBrowsableState.Never)]
        protected static void RegisterDelegate(Type invokeClass, string cmdName, MirrorInvokeType invokerType, CmdDelegate func)
        {
            // type+func so Inventory.RpcUse != Equipment.RpcUse
            int cmdHash = GetMethodHash(invokeClass, cmdName);

            if (cmdHandlerDelegates.ContainsKey(cmdHash))
            {
                // something already registered this hash
                Invoker oldInvoker = cmdHandlerDelegates[cmdHash];
                if (oldInvoker.invokeClass == invokeClass &&
                    oldInvoker.invokeType == invokerType &&
                    oldInvoker.invokeFunction == func)
                {
                    // it's all right,  it was the same function
                    return;
                }

                Debug.LogError($"Function {oldInvoker.invokeClass}.{oldInvoker.invokeFunction.GetMethodName()} and {invokeClass}.{func.GetMethodName()} have the same hash.  Please rename one of them");
            }
            var invoker = new Invoker
            {
                invokeType = invokerType,
                invokeClass = invokeClass,
                invokeFunction = func
            };
            cmdHandlerDelegates[cmdHash] = invoker;
            if (LogFilter.Debug) Debug.Log("RegisterDelegate hash:" + cmdHash + " invokerType: " + invokerType + " method:" + func.GetMethodName());
        }

        [EditorBrowsable(EditorBrowsableState.Never)]
        public static void RegisterCommandDelegate(Type invokeClass, string cmdName, CmdDelegate func)
        {
            RegisterDelegate(invokeClass, cmdName, MirrorInvokeType.Command, func);
        }

        [EditorBrowsable(EditorBrowsableState.Never)]
        public static void RegisterRpcDelegate(Type invokeClass, string rpcName, CmdDelegate func)
        {
            RegisterDelegate(invokeClass, rpcName, MirrorInvokeType.ClientRpc, func);
        }

        [EditorBrowsable(EditorBrowsableState.Never)]
        public static void RegisterEventDelegate(Type invokeClass, string eventName, CmdDelegate func)
        {
            RegisterDelegate(invokeClass, eventName, MirrorInvokeType.SyncEvent, func);
        }

        // we need a way to clean up delegates after tests
        [EditorBrowsable(EditorBrowsableState.Never)]
        internal static void ClearDelegates()
        {
            cmdHandlerDelegates.Clear();
        }

        static bool GetInvokerForHash(int cmdHash, MirrorInvokeType invokeType, out Invoker invoker)
        {
            if (cmdHandlerDelegates.TryGetValue(cmdHash, out invoker) &&
                invoker != null &&
                invoker.invokeType == invokeType)
            {
                return true;
            }

            // debug message if not found, or null, or mismatched type
            // (no need to throw an error, an attacker might just be trying to
            //  call an cmd with an rpc's hash)
            if (LogFilter.Debug) Debug.Log("GetInvokerForHash hash:" + cmdHash + " not found");
            return false;
        }

        // InvokeCmd/Rpc/SyncEventDelegate can all use the same function here
        internal bool InvokeHandlerDelegate(int cmdHash, MirrorInvokeType invokeType, NetworkReader reader)
        {
            if (GetInvokerForHash(cmdHash, invokeType, out Invoker invoker) &&
                invoker.invokeClass.IsInstanceOfType(this))
            {
                invoker.invokeFunction(this, reader);
                return true;
            }
            return false;
        }

        [Obsolete("Use NetworkBehaviour.GetDelegate instead.")]
        public static CmdDelegate GetRpcHandler(int cmdHash) => GetDelegate(cmdHash);

        /// <summary>
        /// Gets the handler function for a given hash
        /// Can be used by profilers and debuggers
        /// </summary>
        /// <param name="cmdHash">rpc function hash</param>
        /// <returns>The function delegate that will handle the command</returns>
        public static CmdDelegate GetDelegate(int cmdHash)
        {
            if (cmdHandlerDelegates.TryGetValue(cmdHash, out Invoker invoker))
            {
                return invoker.invokeFunction;
            }
            return null;
        }

        #endregion

        #region Helpers

        // helper function for [SyncVar] GameObjects.
        // IMPORTANT: keep as 'protected', not 'internal', otherwise Weaver
        //            can't resolve it
        [EditorBrowsable(EditorBrowsableState.Never)]
        protected bool SyncVarGameObjectEqual(GameObject newGameObject, uint netIdField)
        {
            uint newNetId = 0;
            if (newGameObject != null)
            {
                NetworkIdentity identity = newGameObject.GetComponent<NetworkIdentity>();
                if (identity != null)
                {
                    newNetId = identity.netId;
                    if (newNetId == 0)
                    {
                        Debug.LogWarning("SetSyncVarGameObject GameObject " + newGameObject + " has a zero netId. Maybe it is not spawned yet?");
                    }
                }
            }

            return newNetId == netIdField;
        }

        // helper function for [SyncVar] GameObjects.
        [EditorBrowsable(EditorBrowsableState.Never)]
        protected void SetSyncVarGameObject(GameObject newGameObject, ref GameObject gameObjectField, ulong dirtyBit, ref uint netIdField)
        {
            if (getSyncVarHookGuard(dirtyBit))
                return;

            uint newNetId = 0;
            if (newGameObject != null)
            {
                NetworkIdentity identity = newGameObject.GetComponent<NetworkIdentity>();
                if (identity != null)
                {
                    newNetId = identity.netId;
                    if (newNetId == 0)
                    {
                        Debug.LogWarning("SetSyncVarGameObject GameObject " + newGameObject + " has a zero netId. Maybe it is not spawned yet?");
                    }
                }
            }

            if (LogFilter.Debug) Debug.Log("SetSyncVar GameObject " + GetType().Name + " bit [" + dirtyBit + "] netfieldId:" + netIdField + "->" + newNetId);
            SetDirtyBit(dirtyBit);
            // assign new one on the server, and in case we ever need it on client too
            gameObjectField = newGameObject;
            netIdField = newNetId;
        }

        // helper function for [SyncVar] GameObjects.
        // -> ref GameObject as second argument makes OnDeserialize processing easier
        [EditorBrowsable(EditorBrowsableState.Never)]
        protected GameObject GetSyncVarGameObject(uint netId, ref GameObject gameObjectField)
        {
            if (!isServer && !isClient)
                return gameObjectField;

            // server always uses the field
            if (isServer)
            {
                return gameObjectField;
            }

            // client always looks up based on netId because objects might get in and out of range
            // over and over again, which shouldn't null them forever
            if (client.Spawned.TryGetValue(netId, out NetworkIdentity identity) && identity != null)
                return gameObjectField = identity.gameObject;

            return null;
        }

        // helper function for [SyncVar] NetworkIdentities.
        // IMPORTANT: keep as 'protected', not 'internal', otherwise Weaver
        //            can't resolve it
        [EditorBrowsable(EditorBrowsableState.Never)]
        protected bool SyncVarNetworkIdentityEqual(NetworkIdentity newIdentity, uint netIdField)
        {
            uint newNetId = 0;
            if (newIdentity != null)
            {
                newNetId = newIdentity.netId;
                if (newNetId == 0)
                {
                    Debug.LogWarning("SetSyncVarNetworkIdentity NetworkIdentity " + newIdentity + " has a zero netId. Maybe it is not spawned yet?");
                }
            }

            // netId changed?
            return newNetId == netIdField;
        }

        // helper function for [SyncVar] NetworkIdentities.
        [EditorBrowsable(EditorBrowsableState.Never)]
        protected void SetSyncVarNetworkIdentity(NetworkIdentity newIdentity, ref NetworkIdentity identityField, ulong dirtyBit, ref uint netIdField)
        {
            if (getSyncVarHookGuard(dirtyBit))
                return;

            uint newNetId = 0;
            if (newIdentity != null)
            {
                newNetId = newIdentity.netId;
                if (newNetId == 0)
                {
                    Debug.LogWarning("SetSyncVarNetworkIdentity NetworkIdentity " + newIdentity + " has a zero netId. Maybe it is not spawned yet?");
                }
            }

            if (LogFilter.Debug) Debug.Log("SetSyncVarNetworkIdentity NetworkIdentity " + GetType().Name + " bit [" + dirtyBit + "] netIdField:" + netIdField + "->" + newNetId);
            SetDirtyBit(dirtyBit);
            netIdField = newNetId;
            // assign new one on the server, and in case we ever need it on client too
            identityField = newIdentity;
        }

        // helper function for [SyncVar] NetworkIdentities.
        // -> ref GameObject as second argument makes OnDeserialize processing easier
        [EditorBrowsable(EditorBrowsableState.Never)]
        protected NetworkIdentity GetSyncVarNetworkIdentity(uint netId, ref NetworkIdentity identityField)
        {
            // server always uses the field
            if (isServer)
            {
                return identityField;
            }

            // client always looks up based on netId because objects might get in and out of range
            // over and over again, which shouldn't null them forever
            client.Spawned.TryGetValue(netId, out identityField);
            return identityField;
        }

        [EditorBrowsable(EditorBrowsableState.Never)]
        protected bool SyncVarEqual<T>(T value, ref T fieldValue)
        {
            // newly initialized or changed value?
            return EqualityComparer<T>.Default.Equals(value, fieldValue);
        }

        [EditorBrowsable(EditorBrowsableState.Never)]
        protected void SetSyncVar<T>(T value, ref T fieldValue, ulong dirtyBit)
        {
            if (LogFilter.Debug) Debug.Log("SetSyncVar " + GetType().Name + " bit [" + dirtyBit + "] " + fieldValue + "->" + value);
            SetDirtyBit(dirtyBit);
            fieldValue = value;
        }
        #endregion

        /// <summary>
        /// Used to set the behaviour as dirty, so that a network update will be sent for the object.
        /// these are masks, not bit numbers, ie. 0x004 not 2
        /// </summary>
        /// <param name="dirtyBit">Bit mask to set.</param>
        public void SetDirtyBit(ulong dirtyBit)
        {
            syncVarDirtyBits |= dirtyBit;
        }

        /// <summary>
        /// This clears all the dirty bits that were set on this script by SetDirtyBits();
        /// <para>This is automatically invoked when an update is sent for this object, but can be called manually as well.</para>
        /// </summary>
        public void ClearAllDirtyBits()
        {
            lastSyncTime = Time.time;
            syncVarDirtyBits = 0L;

            // flush all unsynchronized changes in syncobjects
            // note: don't use List.ForEach here, this is a hot path
            //   List.ForEach: 432b/frame
            //   for: 231b/frame
            for (int i = 0; i < syncObjects.Count; ++i)
            {
                syncObjects[i].Flush();
            }
        }

        bool AnySyncObjectDirty()
        {
            // note: don't use Linq here. 1200 networked objects:
            //   Linq: 187KB GC/frame;, 2.66ms time
            //   for: 8KB GC/frame; 1.28ms time
            for (int i = 0; i < syncObjects.Count; ++i)
            {
                if (syncObjects[i].IsDirty)
                {
                    return true;
                }
            }
            return false;
        }

        internal bool IsDirty()
        {
            if (Time.time - lastSyncTime >= syncInterval)
            {
                return syncVarDirtyBits != 0L || AnySyncObjectDirty();
            }
            return false;
        }

        /// <summary>
        /// Virtual function to override to send custom serialization data. The corresponding function to send serialization data is OnDeserialize().
        /// </summary>
        /// <remarks>
        /// <para>The initialState flag is useful to differentiate between the first time an object is serialized and when incremental updates can be sent. The first time an object is sent to a client, it must include a full state snapshot, but subsequent updates can save on bandwidth by including only incremental changes. Note that SyncVar hook functions are not called when initialState is true, only for incremental updates.</para>
        /// <para>If a class has SyncVars, then an implementation of this function and OnDeserialize() are added automatically to the class. So a class that has SyncVars cannot also have custom serialization functions.</para>
        /// <para>The OnSerialize function should return true to indicate that an update should be sent. If it returns true, then the dirty bits for that script are set to zero, if it returns false then the dirty bits are not changed. This allows multiple changes to a script to be accumulated over time and sent when the system is ready, instead of every frame.</para>
        /// </remarks>
        /// <param name="writer">Writer to use to write to the stream.</param>
        /// <param name="initialState">If this is being called to send initial state.</param>
        /// <returns>True if data was written.</returns>
        public virtual bool OnSerialize(NetworkWriter writer, bool initialState)
        {
            if (initialState)
            {
                return SerializeObjectsAll(writer);
            }
            return SerializeObjectsDelta(writer);
        }

        /// <summary>
        /// Virtual function to override to receive custom serialization data. The corresponding function to send serialization data is OnSerialize().
        /// </summary>
        /// <param name="reader">Reader to read from the stream.</param>
        /// <param name="initialState">True if being sent initial state.</param>
        public virtual void OnDeserialize(NetworkReader reader, bool initialState)
        {
            if (initialState)
            {
                DeSerializeObjectsAll(reader);
            }
            else
            {
                DeSerializeObjectsDelta(reader);
            }
        }

        internal ulong DirtyObjectBits()
        {
            ulong dirtyObjects = 0;
            for (int i = 0; i < syncObjects.Count; i++)
            {
                ISyncObject syncObject = syncObjects[i];
                if (syncObject.IsDirty)
                {
                    dirtyObjects |= 1UL << i;
                }
            }
            return dirtyObjects;
        }

        public bool SerializeObjectsAll(NetworkWriter writer)
        {
            bool dirty = false;
            for (int i = 0; i < syncObjects.Count; i++)
            {
                ISyncObject syncObject = syncObjects[i];
                syncObject.OnSerializeAll(writer);
                dirty = true;
            }
            return dirty;
        }

        public bool SerializeObjectsDelta(NetworkWriter writer)
        {
            bool dirty = false;
            // write the mask
            writer.WritePackedUInt64(DirtyObjectBits());
            // serializable objects, such as synclists
            for (int i = 0; i < syncObjects.Count; i++)
            {
                ISyncObject syncObject = syncObjects[i];
                if (syncObject.IsDirty)
                {
                    syncObject.OnSerializeDelta(writer);
                    dirty = true;
                }
            }
            return dirty;
        }

        internal void DeSerializeObjectsAll(NetworkReader reader)
        {
            for (int i = 0; i < syncObjects.Count; i++)
            {
                ISyncObject syncObject = syncObjects[i];
                syncObject.OnDeserializeAll(reader);
            }
        }

        internal void DeSerializeObjectsDelta(NetworkReader reader)
        {
            ulong dirty = reader.ReadPackedUInt64();
            for (int i = 0; i < syncObjects.Count; i++)
            {
                ISyncObject syncObject = syncObjects[i];
                if ((dirty & (1UL << i)) != 0)
                {
                    syncObject.OnDeserializeDelta(reader);
                }
            }
        }

        /// <summary>
        /// Callback used by the visibility system to (re)construct the set of observers that can see this object.
        /// <para>Implementations of this callback should add network connections of players that can see this object to the observers set.</para>
        /// </summary>
        /// <param name="observers">The new set of observers for this object.</param>
        /// <param name="initialize">True if the set of observers is being built for the first time.</param>
        /// <returns>true when overwriting so that Mirror knows that we wanted to rebuild observers ourselves. otherwise it uses built in rebuild.</returns>
        public virtual bool OnRebuildObservers(HashSet<NetworkConnection> observers, bool initialize)
        {
            return false;
        }

        /// <summary>
        /// Callback used by the visibility system for objects on a host.
        /// <para>Objects on a host (with a local client) cannot be disabled or destroyed when they are not visibile to the local client. So this function is called to allow custom code to hide these objects. A typical implementation will disable renderer components on the object. This is only called on local clients on a host.</para>
        /// </summary>
        /// <param name="visible">New visibility state.</param>
        public virtual void OnSetHostVisibility(bool visible) { }

        /// <summary>
        /// Callback used by the visibility system to determine if an observer (player) can see this object.
        /// <para>If this function returns true, the network connection will be added as an observer.</para>
        /// </summary>
        /// <param name="conn">Network connection of a player.</param>
        /// <returns>True if the player can see this object.</returns>
        public virtual bool OnCheckObserver(NetworkConnection conn)
        {
            return true;
        }
    }
}<|MERGE_RESOLUTION|>--- conflicted
+++ resolved
@@ -231,11 +231,7 @@
                 payload = writer.ToArraySegment()
             };
 
-<<<<<<< HEAD
             _ = client.SendAsync(message, channelId);
-=======
-            client.Connection.Send(message, channelId);
->>>>>>> 061cdce3
         }
 
         /// <summary>
