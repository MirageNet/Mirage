using System;
using Cysharp.Threading.Tasks;
using UnityEngine;

namespace Mirror
{
<<<<<<< HEAD
    // Handles requests to spawn objects on the client
    public delegate NetworkIdentity SpawnDelegate(Vector3 position, Guid assetId);

    public delegate NetworkIdentity SpawnHandlerDelegate(SpawnMessage msg);
=======
    public delegate GameObject SpawnHandlerDelegate(SpawnMessage msg);
>>>>>>> 9bbf0dc8

    // Handles requests to unspawn objects on the client
    public delegate void UnSpawnDelegate(NetworkIdentity spawned);

    public interface IClientObjectManager
    {
        GameObject GetPrefab(Guid assetId);

        void RegisterPrefab(NetworkIdentity prefab);

        void RegisterPrefab(NetworkIdentity prefab, Guid newAssetId);

<<<<<<< HEAD
        void RegisterPrefab(NetworkIdentity prefab, SpawnDelegate spawnHandler, UnSpawnDelegate unspawnHandler);

        void RegisterPrefab(NetworkIdentity prefab, SpawnHandlerDelegate spawnHandler, UnSpawnDelegate unspawnHandler);
=======
        void RegisterPrefab(GameObject prefab, SpawnHandlerDelegate spawnHandler, UnSpawnDelegate unspawnHandler);
>>>>>>> 9bbf0dc8

        void UnregisterPrefab(NetworkIdentity prefab);

        void RegisterSpawnHandler(Guid assetId, SpawnHandlerDelegate spawnHandler, UnSpawnDelegate unspawnHandler);

        void UnregisterSpawnHandler(Guid assetId);

        void ClearSpawners();

        void DestroyAllClientObjects();

        void PrepareToSpawnSceneObjects();
    }

    public interface INetworkClient
    {
        void Disconnect();

        void Send<T>(T message, int channelId = Channel.Reliable);

        UniTask SendAsync<T>(T message, int channelId = Channel.Reliable);
    }
}<|MERGE_RESOLUTION|>--- conflicted
+++ resolved
@@ -4,14 +4,7 @@
 
 namespace Mirror
 {
-<<<<<<< HEAD
-    // Handles requests to spawn objects on the client
-    public delegate NetworkIdentity SpawnDelegate(Vector3 position, Guid assetId);
-
     public delegate NetworkIdentity SpawnHandlerDelegate(SpawnMessage msg);
-=======
-    public delegate GameObject SpawnHandlerDelegate(SpawnMessage msg);
->>>>>>> 9bbf0dc8
 
     // Handles requests to unspawn objects on the client
     public delegate void UnSpawnDelegate(NetworkIdentity spawned);
@@ -24,13 +17,7 @@
 
         void RegisterPrefab(NetworkIdentity prefab, Guid newAssetId);
 
-<<<<<<< HEAD
-        void RegisterPrefab(NetworkIdentity prefab, SpawnDelegate spawnHandler, UnSpawnDelegate unspawnHandler);
-
         void RegisterPrefab(NetworkIdentity prefab, SpawnHandlerDelegate spawnHandler, UnSpawnDelegate unspawnHandler);
-=======
-        void RegisterPrefab(GameObject prefab, SpawnHandlerDelegate spawnHandler, UnSpawnDelegate unspawnHandler);
->>>>>>> 9bbf0dc8
 
         void UnregisterPrefab(NetworkIdentity prefab);
 
