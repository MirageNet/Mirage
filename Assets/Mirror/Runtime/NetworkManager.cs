using System;
using System.Collections.Generic;
using System.Linq;
using Mirror.Tcp;
using UnityEngine;
using UnityEngine.Rendering;
using UnityEngine.SceneManagement;
using UnityEngine.Serialization;

namespace Mirror
{
    /// <summary>
    /// Enumeration of methods of where to spawn player objects in multiplayer games.
    /// </summary>
    public enum PlayerSpawnMethod { Random, RoundRobin }

    /// <summary>
    /// Enumeration of methods of current Network Manager state at runtime.
    /// </summary>
    public enum NetworkManagerMode { Offline, ServerOnly, ClientOnly, Host }

    [AddComponentMenu("Network/NetworkManager")]
    [HelpURL("https://mirror-networking.com/docs/Components/NetworkManager.html")]
    [RequireComponent(typeof(NetworkServer))]
    [RequireComponent(typeof(NetworkClient))]
    public class NetworkManager : MonoBehaviour
    {
        /// <summary>
        /// A flag to control whether the NetworkManager object is destroyed when the scene changes.
        /// <para>This should be set if your game has a single NetworkManager that exists for the lifetime of the process. If there is a NetworkManager in each scene, then this should not be set.</para>
        /// </summary>
        [Header("Configuration")]
        [FormerlySerializedAs("m_DontDestroyOnLoad")]
        [Tooltip("Should the Network Manager object be persisted through scene changes?")]
        public bool dontDestroyOnLoad = true;

        /// <summary>
        /// Automatically invoke StartServer()
        /// <para>If the application is a Server Build or run with the -batchMode command line arguement, StartServer is automatically invoked.</para>
        /// </summary>
        [Tooltip("Should the server auto-start when the game is started in a headless build?")]
        public bool startOnHeadless = true;

        /// <summary>
        /// Enables verbose debug messages in the console
        /// </summary>
        [FormerlySerializedAs("m_ShowDebugMessages")]
        [Tooltip("This will enable verbose debug messages in the Unity Editor console")]
        public bool showDebugMessages;

        /// <summary>
        /// Server Update frequency, per second. Use around 60Hz for fast paced games like Counter-Strike to minimize latency. Use around 30Hz for games like WoW to minimize computations. Use around 1-10Hz for slow paced games like EVE.
        /// </summary>
        [Tooltip("Server Update frequency, per second. Use around 60Hz for fast paced games like Counter-Strike to minimize latency. Use around 30Hz for games like WoW to minimize computations. Use around 1-10Hz for slow paced games like EVE.")]
        public int serverTickRate = 30;

        /// <summary>
        /// The scene to switch to when offline.
        /// <para>Setting this makes the NetworkManager do scene management. This scene will be switched to when a network session is completed - such as a client disconnect, or a server shutdown.</para>
        /// </summary>
        [Header("Scene Management")]
        [Scene]
        [FormerlySerializedAs("m_OfflineScene")]
        [Tooltip("Scene that Mirror will switch to when the client or server is stopped")]
        public string offlineScene = "";

        /// <summary>
        /// The scene to switch to when online.
        /// <para>Setting this makes the NetworkManager do scene management. This scene will be switched to when a network session is started - such as a client connect, or a server listen.</para>
        /// </summary>
        [Scene]
        [FormerlySerializedAs("m_OnlineScene")]
        [Tooltip("Scene that Mirror will switch to when the server is started. Clients will recieve a Scene Message to load the server's current scene when they connect.")]
        public string onlineScene = "";

        public NetworkServer server;
        public NetworkClient client;

        // transport layer
        [Header("Network Info")]
        [Tooltip("Transport component attached to this object that server and client will use to connect")]
        [SerializeField]
        protected Transport transport;

        /// <summary>
        /// A flag to control whether or not player objects are automatically created on connect, and on scene change.
        /// </summary>
        [FormerlySerializedAs("m_AutoCreatePlayer")]
        [Tooltip("Should Mirror automatically spawn the player after scene change?")]
        public bool autoCreatePlayer = true;

        /// <summary>
        /// The current method of spawning players used by the NetworkManager.
        /// </summary>
        [FormerlySerializedAs("m_PlayerSpawnMethod")]
        [Tooltip("Round Robin or Random order of Start Position selection")]
        public PlayerSpawnMethod playerSpawnMethod;

        /// <summary>
        /// Number of active player objects across all connections on the server.
        /// <para>This is only valid on the host / server.</para>
        /// </summary>
        public int numPlayers => server.connections.Count(kv => kv.Value.identity != null);

        /// <summary>
        /// True if the server or client is started and running
        /// <para>This is set True in StartServer / StartClient, and set False in StopServer / StopClient</para>
        /// </summary>
        [NonSerialized]
        public bool isNetworkActive;

        /// <summary>
        /// This is true if the client loaded a new scene when connecting to the server.
        /// <para>This is set before OnClientConnect is called, so it can be checked there to perform different logic if a scene load occurred.</para>
        /// </summary>
        [NonSerialized]
        public bool clientLoadedScene;

        /// <summary>
        /// headless mode detection
        /// </summary>
        public static bool isHeadless => SystemInfo.graphicsDeviceType == GraphicsDeviceType.Null;

        // helper enum to know if we started the networkmanager as server/client/host.
        // -> this is necessary because when StartHost changes server scene to
        //    online scene, FinishLoadScene is called and the host client isn't
        //    connected yet (no need to connect it before server was fully set up).
        //    in other words, we need this to know which mode we are running in
        //    during FinishLoadScene.
        public NetworkManagerMode mode { get; private set; }

        #region Unity Callbacks

        /// <summary>
        /// virtual so that inheriting classes' OnValidate() can call base.OnValidate() too
        /// </summary>
        public virtual void OnValidate()
        {
            // add transport if there is none yet. makes upgrading easier.
            if (transport == null)
            {
                // was a transport added yet? if not, add one
                transport = GetComponent<Transport>();
                if (transport == null)
                {
                    transport = gameObject.AddComponent<TcpTransport>();
                    Debug.Log("NetworkManager: added default Transport because there was none yet.");
                }
#if UNITY_EDITOR
                UnityEditor.Undo.RecordObject(gameObject, "Added default Transport");
#endif
            }

            // add NetworkServer if there is none yet. makes upgrading easier.
            if (GetComponent<NetworkServer>() == null)
            {
                server = gameObject.AddComponent<NetworkServer>();
                Debug.Log("NetworkManager: added NetworkServer because there was none yet.");
#if UNITY_EDITOR
                UnityEditor.Undo.RecordObject(gameObject, "Added NetworkServer");
#endif
            }

            // add NetworkClient if there is none yet. makes upgrading easier.
            if (GetComponent<NetworkClient>() == null)
            {
                client = gameObject.AddComponent<NetworkClient>();
                Debug.Log("NetworkManager: added NetworkClient because there was none yet.");
#if UNITY_EDITOR
                UnityEditor.Undo.RecordObject(gameObject, "Added NetworkClient");
#endif
            }

            if (server != null && server.playerPrefab != null && server.playerPrefab.GetComponent<NetworkIdentity>() == null)
            {
                Debug.LogError("NetworkManager - playerPrefab must have a NetworkIdentity.");
                server.playerPrefab = null;
            }
        }

        /// <summary>
        /// virtual so that inheriting classes' Start() can call base.Start() too
        /// </summary>
        public virtual void Start()
        {
            Debug.Log("Thank you for using Mirror! https://mirror-networking.com");

            // Set the networkSceneName to prevent a scene reload
            // if client connection to server fails.
            networkSceneName = offlineScene;

            client.Authenticated.AddListener(OnAuthenticated);

            Initialize();

            // setup OnSceneLoaded callback
            SceneManager.sceneLoaded += OnSceneLoaded;

            // headless mode? then start the server
            // can't do this in Awake because Awake is for initialization.
            // some transports might not be ready until Start.
            //
            // (tick rate is applied in StartServer!)
            if (isHeadless && startOnHeadless)
            {
                StartServer();
            }
        }

        // NetworkIdentity.UNetStaticUpdate is called from UnityEngine while LLAPI network is active.
        // If we want TCP then we need to call it manually. Probably best from NetworkManager, although this means that we can't use NetworkServer/NetworkClient without a NetworkManager invoking Update anymore.
        /// <summary>
        /// virtual so that inheriting classes' LateUpdate() can call base.LateUpdate() too
        /// </summary>
        public virtual void LateUpdate()
        {
            UpdateScene();
        }

        #endregion

        #region Start & Stop

        // keep the online scene change check in a separate function
        bool IsServerOnlineSceneChangeNeeded()
        {
            // Only change scene if the requested online scene is not blank, and is not already loaded
            string loadedSceneName = SceneManager.GetActiveScene().name;
            return !string.IsNullOrEmpty(onlineScene) && onlineScene != loadedSceneName && onlineScene != offlineScene;
        }

        // full server setup code, without spawning objects yet
        void SetupServer()
        {
            if (LogFilter.Debug) Debug.Log("NetworkManager SetupServer");

            ConfigureServerFrameRate();

            // start listening to network connections
            server.Listen();

            // call OnStartServer AFTER Listen, so that NetworkServer.active is
            // true and we can call NetworkServer.Spawn in OnStartServer
            // overrides.
            // (useful for loading & spawning stuff from database etc.)
            //
            // note: there is no risk of someone connecting after Listen() and
            //       before OnStartServer() because this all runs in one thread
            //       and we don't start processing connects until Update.
            OnStartServer();

            isNetworkActive = true;
        }

        /// <summary>
        /// This starts a new server.
        /// <para>This uses the networkPort property as the listen port.</para>
        /// </summary>
        /// <returns></returns>
        public void StartServer()
        {
            mode = NetworkManagerMode.ServerOnly;

            // StartServer is inherently ASYNCHRONOUS (=doesn't finish immediately)
            //
            // Here is what it does:
            //   Listen
            //   if onlineScene:
            //       LoadSceneAsync
            //       ...
            //       FinishLoadSceneServerOnly
            //           SpawnObjects
            //   else:
            //       SpawnObjects
            //
            // there is NO WAY to make it synchronous because both LoadSceneAsync
            // and LoadScene do not finish loading immediately. as long as we
            // have the onlineScene feature, it will be asynchronous!

            SetupServer();

            // scene change needed? then change scene and spawn afterwards.
            if (IsServerOnlineSceneChangeNeeded())
            {
                ServerChangeScene(onlineScene);
            }
            // otherwise spawn directly
            else
            {
                server.SpawnObjects();
            }
        }

        /// <summary>
        /// This starts a network client. It uses the networkAddress and networkPort properties as the address to connect to.
        /// <para>This makes the newly created client connect to the server immediately.</para>
        /// </summary>
        public void StartClient(string serverIp)
        {
            mode = NetworkManagerMode.ClientOnly;

            isNetworkActive = true;
            
            if (string.IsNullOrEmpty(serverIp))
            {
                Debug.LogError("serverIp shouldn't be empty");
                return;
            }
            if (LogFilter.Debug) Debug.Log("NetworkManager StartClient address:" + serverIp);

            _ = client.ConnectAsync(serverIp);
        }

        /// <summary>
        /// This starts a network client. It uses the networkAddress and networkPort properties as the address to connect to.
        /// <para>This makes the newly created client connect to the server immediately.</para>
        /// </summary>
        /// <param name="uri">location of the server to connect to</param>
        public void StartClient(Uri uri)
        {
            mode = NetworkManagerMode.ClientOnly;
            isNetworkActive = true;


            if (LogFilter.Debug) Debug.Log("NetworkManager StartClient address:" + uri);

            _ = client.ConnectAsync(uri);
        }

        /// <summary>
        /// This starts a network "host" - a server and client in the same application.
        /// <para>The client returned from StartHost() is a special "local" client that communicates to the in-process server using a message queue instead of the real network. But in almost all other cases, it can be treated as a normal client.</para>
        /// </summary>
        public void StartHost()
        {
            mode = NetworkManagerMode.Host;

            // StartHost is inherently ASYNCHRONOUS (=doesn't finish immediately)
            //
            // Here is what it does:
            //   Listen
            //   ConnectHost
            //   if onlineScene:
            //       LoadSceneAsync
            //       ...
            //       FinishLoadSceneHost
            //           FinishStartHost
            //               SpawnObjects
            //               StartHostClient      <= not guaranteed to happen after SpawnObjects if onlineScene is set!
            //                   ClientAuth
            //                       success: server sends changescene msg to client
            //   else:
            //       FinishStartHost
            //
            // there is NO WAY to make it synchronous because both LoadSceneAsync
            // and LoadScene do not finish loading immediately. as long as we
            // have the onlineScene feature, it will be asynchronous!

            // setup server first
            SetupServer();

            // call OnStartHost AFTER SetupServer. this way we can use
            // NetworkServer.Spawn etc. in there too. just like OnStartServer
            // is called after the server is actually properly started.
            OnStartHost();

            // scene change needed? then change scene and spawn afterwards.
            // => BEFORE host client connects. if client auth succeeds then the
            //    server tells it to load 'onlineScene'. we can't do that if
            //    server is still in 'offlineScene'. so load on server first.
            if (IsServerOnlineSceneChangeNeeded())
            {
                // call FinishStartHost after changing scene.
                finishStartHostPending = true;
                ServerChangeScene(onlineScene);
            }
            // otherwise call FinishStartHost directly
            else
            {
                FinishStartHost();
            }
        }

        // This may be set true in StartHost and is evaluated in FinishStartHost
        bool finishStartHostPending;

        // FinishStartHost is guaranteed to be called after the host server was
        // fully started and all the asynchronous StartHost magic is finished
        // (= scene loading), or immediately if there was no asynchronous magic.
        //
        // note: we don't really need FinishStartClient/FinishStartServer. the
        //       host version is enough.
        void FinishStartHost()
        {
            // ConnectHost needs to be called BEFORE SpawnObjects:
            // https://github.com/vis2k/Mirror/pull/1249/
            // -> this sets NetworkServer.localConnection.
            // -> localConnection needs to be set before SpawnObjects because:
            //    -> SpawnObjects calls OnStartServer in all NetworkBehaviours
            //       -> OnStartServer might spawn an object and set [SyncVar(hook="OnColorChanged")] object.color = green;
            //          -> this calls SyncVar.set (generated by Weaver), which has
            //             a custom case for host mode (because host mode doesn't
            //             get OnDeserialize calls, where SyncVar hooks are usually
            //             called):
            //
            //               if (!SyncVarEqual(value, ref color))
            //               {
            //                   if (NetworkServer.localClientActive && !getSyncVarHookGuard(1uL))
            //                   {
            //                       setSyncVarHookGuard(1uL, value: true);
            //                       OnColorChangedHook(value);
            //                       setSyncVarHookGuard(1uL, value: false);
            //                   }
            //                   SetSyncVar(value, ref color, 1uL);
            //               }
            //
            //          -> localClientActive needs to be true, otherwise the hook
            //             isn't called in host mode!
            //

            // TODO call this after spawnobjects and worry about the syncvar hook fix later?
            client.ConnectHost(server);

            // server scene was loaded. now spawn all the objects
            server.SpawnObjects();

            // connect client and call OnStartClient AFTER server scene was
            // loaded and all objects were spawned.
            // DO NOT do this earlier. it would cause race conditions where a
            // client will do things before the server is even fully started.
            if (LogFilter.Debug) Debug.Log("StartHostClient called");
            StartHostClient();
        }

        void StartHostClient()
        {
            if (LogFilter.Debug) Debug.Log("NetworkManager ConnectLocalClient");

            server.ActivateHostScene();
            client.ConnectLocalServer(server);

            RegisterClientMessages(client.connection);
        }

        /// <summary>
        /// This stops both the client and the server that the manager is using.
        /// </summary>
        public void StopHost()
        {
            OnStopHost();
            StopServer();
            StopClient();
        }

        /// <summary>
        /// Stops the server that the manager is using.
        /// </summary>
        public void StopServer()
        {
            if (!server.active)
                return;

            if (LogFilter.Debug) Debug.Log("NetworkManager StopServer");
            isNetworkActive = false;
            server.Shutdown();

            // set offline mode BEFORE changing scene so that FinishStartScene
            // doesn't think we need initialize anything.
            mode = NetworkManagerMode.Offline;

            if (!string.IsNullOrEmpty(offlineScene))
            {
                ServerChangeScene(offlineScene);
            }
            CleanupNetworkIdentities();

            startPositionIndex = 0;
        }

        /// <summary>
        /// Stops the client that the manager is using.
        /// </summary>
        public void StopClient()
        {
            if (LogFilter.Debug) Debug.Log("NetworkManager StopClient");
            isNetworkActive = false;

            // shutdown client
            client.Disconnect();
            client.Shutdown();

            // set offline mode BEFORE changing scene so that FinishStartScene
            // doesn't think we need initialize anything.
            mode = NetworkManagerMode.Offline;

            // If this is the host player, StopServer will already be changing scenes.
            // Check loadingSceneAsync to ensure we don't double-invoke the scene change.
            if (!string.IsNullOrEmpty(offlineScene) && SceneManager.GetActiveScene().name != offlineScene && loadingSceneAsync == null)
            {
                ClientChangeScene(offlineScene, SceneOperation.Normal);
            }

            CleanupNetworkIdentities();
        }

        /// <summary>
        /// called when quitting the application by closing the window / pressing stop in the editor
        /// <para>virtual so that inheriting classes' OnApplicationQuit() can call base.OnApplicationQuit() too</para>
        /// </summary>
        public virtual void OnApplicationQuit()
        {
            // stop client first
            // (we want to send the quit packet to the server instead of waiting
            //  for a timeout)
            if (client.isConnected)
            {
                StopClient();
                print("OnApplicationQuit: stopped client");
            }

            // stop server after stopping client (for proper host mode stopping)
            if (server.active)
            {
                StopServer();
                print("OnApplicationQuit: stopped server");
            }
        }

        /// <summary>
        /// Set the frame rate for a headless server.
        /// <para>Override if you wish to disable the behavior or set your own tick rate.</para>
        /// </summary>
        public virtual void ConfigureServerFrameRate()
        {
            // set a fixed tick rate instead of updating as often as possible
            // * if not in Editor (it doesn't work in the Editor)
            // * if not in Host mode
#if !UNITY_EDITOR
            if (!client.active && isHeadless)
            {
                Application.targetFrameRate = serverTickRate;
                Debug.Log("Server Tick Rate set to: " + Application.targetFrameRate + " Hz.");
            }
#endif
        }

        void Initialize()
        {
            LogFilter.Debug = showDebugMessages;

            if (dontDestroyOnLoad)
            {
                // using FindObjectsOfType here is not a big deal, since it is not a hot path
                // it would occur only on a scene change AND when a new NetworkManager awakens
                NetworkManager[] managers = FindObjectsOfType<NetworkManager>();
                if (managers.Length > 1)
                {
                    foreach (NetworkManager manager in managers)
                    {
                        if (manager != this && manager.dontDestroyOnLoad)
                            Destroy(manager.gameObject);
                    }
                }

                DontDestroyOnLoad(gameObject);
            }

            Transport.activeTransport = transport;

            if (server.playerPrefab != null)
            {
                client.RegisterPrefab(server.playerPrefab);
            }
            // subscribe to the server
            if (server != null)
                server.Authenticated.AddListener(OnServerAuthenticated);


            // subscribe to the client
            if (client != null)
                client.Authenticated.AddListener(OnClientAuthenticated);
        }

        void CleanupNetworkIdentities()
        {
            foreach (NetworkIdentity identity in Resources.FindObjectsOfTypeAll<NetworkIdentity>())
            {
                identity.MarkForReset();
            }
        }

        /// <summary>
        /// virtual so that inheriting classes' OnDestroy() can call base.OnDestroy() too
        /// </summary>
        public virtual void OnDestroy()
        {
            if (LogFilter.Debug) Debug.Log("NetworkManager destroyed");
        }

        #endregion

        #region Scene Management

        /// <summary>
        /// The name of the current network scene.
        /// </summary>
        /// <remarks>
        /// <para>This is populated if the NetworkManager is doing scene management. This should not be changed directly. Calls to ServerChangeScene() cause this to change. New clients that connect to a server will automatically load this scene.</para>
        /// <para>This is used to make sure that all scene changes are initialized by Mirror.</para>
        /// <para>Loading a scene manually wont set networkSceneName, so Mirror would still load it again on start.</para>
        /// </remarks>
        public string networkSceneName = "";

        public AsyncOperation loadingSceneAsync;

        /// <summary>
        /// This causes the server to switch scenes and sets the networkSceneName.
        /// <para>Clients that connect to this server will automatically switch to this scene. This is called autmatically if onlineScene or offlineScene are set, but it can be called from user code to switch scenes again while the game is in progress. This automatically sets clients to be not-ready. The clients must call NetworkClient.Ready() again to participate in the new scene.</para>
        /// </summary>
        /// <param name="newSceneName"></param>
        public virtual void ServerChangeScene(string newSceneName)
        {
            if (string.IsNullOrEmpty(newSceneName))
            {
                Debug.LogError("ServerChangeScene empty scene name");
                return;
            }

            if (LogFilter.Debug) Debug.Log("ServerChangeScene " + newSceneName);
            server.SetAllClientsNotReady();
            networkSceneName = newSceneName;

            // Let server prepare for scene change
            OnServerChangeScene(newSceneName);

            // Suspend the server's transport while changing scenes
            // It will be re-enabled in FinishScene.
            Transport.activeTransport.enabled = false;
            loadingSceneAsync = SceneManager.LoadSceneAsync(newSceneName);

            // notify all clients about the new scene
            server.SendToAll(new SceneMessage { sceneName = newSceneName });

            startPositionIndex = 0;
            startPositions.Clear();
        }

        // This is only set in ClientChangeScene below...never on server.
        // We need to check this in OnClientSceneChanged called from FinishLoadSceneClientOnly
        // to prevent AddPlayer message after loading/unloading additive scenes
        SceneOperation clientSceneOperation = SceneOperation.Normal;

        internal void ClientChangeScene(string newSceneName, SceneOperation sceneOperation = SceneOperation.Normal, bool customHandling = false)
        {
            if (string.IsNullOrEmpty(newSceneName))
            {
                Debug.LogError("ClientChangeScene empty scene name");
                return;
            }

            if (LogFilter.Debug) Debug.Log("ClientChangeScene newSceneName:" + newSceneName + " networkSceneName:" + networkSceneName);

            // vis2k: pause message handling while loading scene. otherwise we will process messages and then lose all
            // the state as soon as the load is finishing, causing all kinds of bugs because of missing state.
            // (client may be null after StopClient etc.)
            if (LogFilter.Debug) Debug.Log("ClientChangeScene: pausing handlers while scene is loading to avoid data loss after scene was loaded.");
            Transport.activeTransport.enabled = false;
            // Let client prepare for scene change
            OnClientChangeScene(newSceneName, sceneOperation, customHandling);

            // scene handling will happen in overrides of OnClientChangeScene and/or OnClientSceneChanged
            if (customHandling)
            {
                FinishLoadScene();
                return;
            }

            // cache sceneOperation so we know what was done in OnClientSceneChanged called from FinishLoadSceneClientOnly
            clientSceneOperation = sceneOperation;

            switch (sceneOperation)
            {
                case SceneOperation.Normal:
                    loadingSceneAsync = SceneManager.LoadSceneAsync(newSceneName);
                    break;
                case SceneOperation.LoadAdditive:
                    if (!SceneManager.GetSceneByName(newSceneName).IsValid())
                        loadingSceneAsync = SceneManager.LoadSceneAsync(newSceneName, LoadSceneMode.Additive);
                    else
                        Debug.LogWarningFormat("Scene {0} is already loaded", newSceneName);
                    break;
                case SceneOperation.UnloadAdditive:
                    if (SceneManager.GetSceneByName(newSceneName).IsValid())
                    {
                        if (SceneManager.GetSceneByName(newSceneName) != null)
                            loadingSceneAsync = SceneManager.UnloadSceneAsync(newSceneName, UnloadSceneOptions.UnloadAllEmbeddedSceneObjects);
                    }
                    else
                        Debug.LogWarning("Cannot unload the active scene with UnloadAdditive operation");
                    break;
            }

            // don't change the client's current networkSceneName when loading additive scene content
            if (sceneOperation == SceneOperation.Normal)
                networkSceneName = newSceneName;
        }

        // support additive scene loads:
        //   NetworkScenePostProcess disables all scene objects on load, and
        //   * NetworkServer.SpawnObjects enables them again on the server when
        //     calling OnStartServer
        //   * ClientScene.PrepareToSpawnSceneObjects enables them again on the
        //     client after the server sends ObjectSpawnStartedMessage to client
        //     in SpawnObserversForConnection. this is only called when the
        //     client joins, so we need to rebuild scene objects manually again
        // TODO merge this with FinishLoadScene()?
        void OnSceneLoaded(Scene scene, LoadSceneMode mode)
        {
            if (mode == LoadSceneMode.Additive)
            {
                if (server.active)
                {
                    // TODO only respawn the server objects from that scene later!
                    server.SpawnObjects();
                    if (LogFilter.Debug) Debug.Log("Respawned Server objects after additive scene load: " + scene.name);
                }
                if (client.active)
                {
                    client.PrepareToSpawnSceneObjects();
                    if (LogFilter.Debug) Debug.Log("Rebuild Client spawnableObjects after additive scene load: " + scene.name);
                }
            }
        }

        void UpdateScene()
        {
            if (loadingSceneAsync != null && loadingSceneAsync.isDone)
            {
                if (LogFilter.Debug) Debug.Log("ClientChangeScene done readyCon:" + client.connection);
                FinishLoadScene();
                loadingSceneAsync.allowSceneActivation = true;
                loadingSceneAsync = null;
            }
        }

        void FinishLoadScene()
        {
            // NOTE: this cannot use NetworkClient.allClients[0] - that client may be for a completely different purpose.

            // process queued messages that we received while loading the scene
            if (LogFilter.Debug) Debug.Log("FinishLoadScene: resuming handlers after scene was loading.");
            Transport.activeTransport.enabled = true;

            // host mode?
            if (mode == NetworkManagerMode.Host)
            {
                FinishLoadSceneHost();
            }
            // server-only mode?
            else if (mode == NetworkManagerMode.ServerOnly)
            {
                FinishLoadSceneServerOnly();
            }
            // client-only mode?
            else if (mode == NetworkManagerMode.ClientOnly)
            {
                FinishLoadSceneClientOnly();
            }
            // otherwise we called it after stopping when loading offline scene.
            // do nothing then.
        }

        // finish load scene part for host mode. makes code easier and is
        // necessary for FinishStartHost later.
        // (the 3 things have to happen in that exact order)
        void FinishLoadSceneHost()
        {
            // debug message is very important. if we ever break anything then
            // it's very obvious to notice.
            if (LogFilter.Debug) Debug.Log("Finished loading scene in host mode.");

            if (client.connection != null)
            {
                client.OnAuthenticated(client.connection);
                clientLoadedScene = true;
                client.connection = null;
            }

            // do we need to finish a StartHost() call?
            // then call FinishStartHost and let it take care of spawning etc.
            if (finishStartHostPending)
            {
                finishStartHostPending = false;
                FinishStartHost();

                // call OnServerSceneChanged
                OnServerSceneChanged(networkSceneName);

                if (client.isConnected)
                {
                    // DO NOT call OnClientSceneChanged here.
                    // the scene change happened because StartHost loaded the
                    // server's online scene. it has nothing to do with the client.
                    // this was not meant as a client scene load, so don't call it.
                    //
                    // otherwise AddPlayer would be called twice:
                    // -> once for client OnConnected
                    // -> once in OnClientSceneChanged
                }
            }
            // otherwise we just changed a scene in host mode
            else
            {
                // spawn server objects
                server.SpawnObjects();

                // call OnServerSceneChanged
                OnServerSceneChanged(networkSceneName);

                if (client.isConnected)
                {
                    // let client know that we changed scene
                    OnClientSceneChanged(client.connection);
                }
            }
        }

        // finish load scene part for client-only. makes code easier and is
        // necessary for FinishStartClient later.
        void FinishLoadSceneClientOnly()
        {
            // debug message is very important. if we ever break anything then
            // it's very obvious to notice.
            if (LogFilter.Debug) Debug.Log("Finished loading scene in client-only mode.");

            if (client.connection != null)
            {
                client.OnAuthenticated(client.connection);
                clientLoadedScene = true;
                client.connection = null;
            }

            if (client.isConnected)
            {
                OnClientSceneChanged(client.connection);
            }
        }

        // finish load scene part for server-only. . makes code easier and is
        // necessary for FinishStartServer later.
        void FinishLoadSceneServerOnly()
        {
            // debug message is very important. if we ever break anything then
            // it's very obvious to notice.
            if (LogFilter.Debug) Debug.Log("Finished loading scene in server-only mode.");

            server.SpawnObjects();
            OnServerSceneChanged(networkSceneName);
        }

        #endregion

        #region Start Positions

        public int startPositionIndex;

        /// <summary>
        /// List of transforms populted by NetworkStartPosition components found in the scene.
        /// </summary>
        public List<Transform> startPositions = new List<Transform>();

        /// <summary>
        /// Registers the transform of a game object as a player spawn location.
        /// <para>This is done automatically by NetworkStartPosition components, but can be done manually from user script code.</para>
        /// </summary>
        /// <param name="start">Transform to register.</param>
        public void RegisterStartPosition(Transform start)
        {
            if (LogFilter.Debug) Debug.Log("RegisterStartPosition: (" + start.gameObject.name + ") " + start.position);
            startPositions.Add(start);

            // reorder the list so that round-robin spawning uses the start positions
            // in hierarchy order.  This assumes all objects with NetworkStartPosition
            // component are siblings, either in the scene root or together as children
            // under a single parent in the scene.
            startPositions = startPositions.OrderBy(transform => transform.GetSiblingIndex()).ToList();
        }

        /// <summary>
        /// Unregisters the transform of a game object as a player spawn location.
        /// <para>This is done automatically by the <see cref="NetworkStartPosition">NetworkStartPosition</see> component, but can be done manually from user code.</para>
        /// </summary>
        /// <param name="start">Transform to unregister.</param>
        public void UnRegisterStartPosition(Transform start)
        {
            if (LogFilter.Debug) Debug.Log("UnRegisterStartPosition: (" + start.gameObject.name + ") " + start.position);
            startPositions.Remove(start);
        }

        #endregion

        #region Server Internal Message Handlers

        void RegisterServerMessages(NetworkConnection connection)
        {
            connection.RegisterHandler<NetworkConnectionToClient, DisconnectMessage>(OnServerDisconnectInternal, false);
            connection.RegisterHandler<NetworkConnectionToClient, ReadyMessage>(OnServerReadyMessageInternal);
            connection.RegisterHandler<NetworkConnectionToClient, AddPlayerMessage>(OnServerAddPlayerInternal);
            connection.RegisterHandler<NetworkConnectionToClient, RemovePlayerMessage>(OnServerRemovePlayerMessageInternal);
            connection.RegisterHandler<NetworkConnectionToClient, ErrorMessage>(OnServerErrorInternal, false);
        }

        // called after successful authentication
        void OnServerAuthenticated(NetworkConnectionToClient conn)
        {
            // a connection has been established,  register for our messages
            RegisterServerMessages(conn);

            if (LogFilter.Debug) Debug.Log("NetworkManager.OnServerAuthenticated");

            // proceed with the login handshake by calling OnServerConnect
            if (networkSceneName != "" && networkSceneName != offlineScene)
            {
                var msg = new SceneMessage() { sceneName = networkSceneName };
                conn.Send(msg);
            }

            OnServerConnect(conn);
        }

        void OnServerDisconnectInternal(NetworkConnection conn, DisconnectMessage msg)
        {
            if (LogFilter.Debug) Debug.Log("NetworkManager.OnServerDisconnectInternal");
            OnServerDisconnect(conn);
        }

        void OnServerReadyMessageInternal(NetworkConnection conn, ReadyMessage msg)
        {
            if (LogFilter.Debug) Debug.Log("NetworkManager.OnServerReadyMessageInternal");
            OnServerReady(conn);
        }

        void OnServerAddPlayerInternal(NetworkConnection conn, AddPlayerMessage msg)
        {
            if (LogFilter.Debug) Debug.Log("NetworkManager.OnServerAddPlayer");

            if (autoCreatePlayer && server.playerPrefab == null)
            {
                Debug.LogError("The PlayerPrefab is empty on the NetworkManager. Please setup a PlayerPrefab object.");
                return;
            }

            if (autoCreatePlayer && server.playerPrefab.GetComponent<NetworkIdentity>() == null)
            {
                Debug.LogError("The PlayerPrefab does not have a NetworkIdentity. Please add a NetworkIdentity to the player prefab.");
                return;
            }

            if (conn.identity != null)
            {
                Debug.LogError("There is already a player for this connection.");
                return;
            }

            OnServerAddPlayer(conn);
        }

        void OnServerRemovePlayerMessageInternal(NetworkConnection conn, RemovePlayerMessage msg)
        {
            if (LogFilter.Debug) Debug.Log("NetworkManager.OnServerRemovePlayerMessageInternal");

            if (conn.identity != null)
            {
                OnServerRemovePlayer(conn, conn.identity);
                conn.identity = null;
            }
        }

        void OnServerErrorInternal(NetworkConnection conn, ErrorMessage msg)
        {
            if (LogFilter.Debug) Debug.Log("NetworkManager.OnServerErrorInternal");
            OnServerError(conn, msg.value);
        }

        #endregion

        #region Client Internal Message Handlers

        void RegisterClientMessages(NetworkConnection connection)
        {
            connection.RegisterHandler<NetworkConnectionToServer, DisconnectMessage>(OnClientDisconnectInternal, false);
            connection.RegisterHandler<NetworkConnectionToServer, NotReadyMessage>(OnClientNotReadyMessageInternal);
            connection.RegisterHandler<NetworkConnectionToServer, ErrorMessage>(OnClientErrorInternal, false);
            connection.RegisterHandler<NetworkConnectionToServer, SceneMessage>(OnClientSceneInternal, false);
        }

        // called after successful authentication
        void OnClientAuthenticated(NetworkConnectionToServer conn)
        {
            RegisterClientMessages(conn);

            if (LogFilter.Debug) Debug.Log("NetworkManager.OnClientAuthenticated");

            // proceed with the login handshake by calling OnClientConnect
            string loadedSceneName = SceneManager.GetActiveScene().name;
            if (string.IsNullOrEmpty(onlineScene) || onlineScene == offlineScene || loadedSceneName == onlineScene)
            {
                clientLoadedScene = false;
            }
            else
            {
                // will wait for scene id to come from the server.
                clientLoadedScene = true;
                client.connection = conn;
            }
        }

        void OnClientDisconnectInternal(NetworkConnection conn, DisconnectMessage msg)
        {
            if (LogFilter.Debug) Debug.Log("NetworkManager.OnClientDisconnectInternal");
            OnClientDisconnect(conn);
        }

        void OnClientNotReadyMessageInternal(NetworkConnection conn, NotReadyMessage msg)
        {
            if (LogFilter.Debug) Debug.Log("NetworkManager.OnClientNotReadyMessageInternal");

            client.ready = false;
            OnClientNotReady(conn);

            // NOTE: clientReadyConnection is not set here! don't want OnClientConnect to be invoked again after scene changes.
        }

        void OnClientErrorInternal(NetworkConnection conn, ErrorMessage msg)
        {
            if (LogFilter.Debug) Debug.Log("NetworkManager:OnClientErrorInternal");
            OnClientError(conn, msg.value);
        }

        void OnClientSceneInternal(NetworkConnection conn, SceneMessage msg)
        {
            if (LogFilter.Debug) Debug.Log("NetworkManager.OnClientSceneInternal");

            if (client.isConnected && !server.active)
            {
                ClientChangeScene(msg.sceneName, msg.sceneOperation, msg.customHandling);
            }
        }

        #endregion

        #region Server System Callbacks

        /// <summary>
        /// Called on the server when a new client connects.
        /// <para>Unity calls this on the Server when a Client connects to the Server. Use an override to tell the NetworkManager what to do when a client connects to the server.</para>
        /// </summary>
        /// <param name="conn">Connection from client.</param>
        public virtual void OnServerConnect(NetworkConnection conn) { }

        /// <summary>
        /// Called on the server when a client disconnects.
        /// <para>This is called on the Server when a Client disconnects from the Server. Use an override to decide what should happen when a disconnection is detected.</para>
        /// </summary>
        /// <param name="conn">Connection from client.</param>
        public virtual void OnServerDisconnect(NetworkConnection conn)
        {
            server.DestroyPlayerForConnection(conn);
            if (LogFilter.Debug) Debug.Log("OnServerDisconnect: Client disconnected.");
        }

        /// <summary>
        /// Called on the server when a client is ready.
        /// <para>The default implementation of this function calls NetworkServer.SetClientReady() to continue the network setup process.</para>
        /// </summary>
        /// <param name="conn">Connection from client.</param>
        public virtual void OnServerReady(NetworkConnection conn)
        {
            if (conn.identity == null)
            {
                // this is now allowed (was not for a while)
                if (LogFilter.Debug) Debug.Log("Ready with no player object");
            }
            server.SetClientReady(conn);
        }

        /// <summary>
        /// Called on the server when a client adds a new player with ClientScene.AddPlayer.
        /// <para>The default implementation for this function creates a new player object from the playerPrefab.</para>
        /// </summary>
        /// <param name="conn">Connection from client.</param>
        public virtual void OnServerAddPlayer(NetworkConnection conn)
        {
            Transform startPos = GetStartPosition();
            GameObject player = startPos != null
                ? Instantiate(server.playerPrefab, startPos.position, startPos.rotation)
                : Instantiate(server.playerPrefab);

            server.AddPlayerForConnection(conn, player);
        }

        /// <summary>
        /// This finds a spawn position based on NetworkStartPosition objects in the scene.
        /// <para>This is used by the default implementation of OnServerAddPlayer.</para>
        /// </summary>
        /// <returns>Returns the transform to spawn a player at, or null.</returns>
        public Transform GetStartPosition()
        {
            // first remove any dead transforms
            startPositions.RemoveAll(t => t == null);

            if (startPositions.Count == 0)
                return null;

            if (playerSpawnMethod == PlayerSpawnMethod.Random)
            {
                return startPositions[UnityEngine.Random.Range(0, startPositions.Count)];
            }
            else
            {
                Transform startPosition = startPositions[startPositionIndex];
                startPositionIndex = (startPositionIndex + 1) % startPositions.Count;
                return startPosition;
            }
        }

        /// <summary>
        /// Called on the server when a client removes a player.
        /// <para>The default implementation of this function destroys the corresponding player object.</para>
        /// </summary>
        /// <param name="conn">The connection to remove the player from.</param>
        /// <param name="player">The player identity to remove.</param>
        public virtual void OnServerRemovePlayer(NetworkConnection conn, NetworkIdentity player)
        {
            if (player.gameObject != null)
            {
                server.Destroy(player.gameObject);
            }
        }

        /// <summary>
        /// Called on the server when a network error occurs for a client connection.
        /// </summary>
        /// <param name="conn">Connection from client.</param>
        /// <param name="errorCode">Error code.</param>
        public virtual void OnServerError(NetworkConnection conn, int errorCode) { }

        /// <summary>
        /// Called from ServerChangeScene immediately before SceneManager.LoadSceneAsync is executed
        /// <para>This allows server to do work / cleanup / prep before the scene changes.</para>
        /// </summary>
        /// <param name="newSceneName">Name of the scene that's about to be loaded</param>
        public virtual void OnServerChangeScene(string newSceneName) { }

        /// <summary>
        /// Called on the server when a scene is completed loaded, when the scene load was initiated by the server with ServerChangeScene().
        /// </summary>
        /// <param name="sceneName">The name of the new scene.</param>
        public virtual void OnServerSceneChanged(string sceneName) { }

        #endregion

        #region Client System Callbacks

        /// <summary>
        /// Called on the client when connected to a server.
        /// <para>The default implementation of this function sets the client as ready and adds a player. Override the function to dictate what happens when the client connects.</para>
        /// </summary>
        /// <param name="conn">Connection to the server.</param>
        public void OnAuthenticated(NetworkConnectionToServer conn)
        {
            // OnClientConnect by default calls AddPlayer but it should not do
            // that when we have online/offline scenes. so we need the
            // clientLoadedScene flag to prevent it.
            if (!clientLoadedScene)
            {
                // Ready/AddPlayer is usually triggered by a scene load completing. if no scene was loaded, then Ready/AddPlayer it here instead.
                if (!client.ready) client.Ready(conn);
                if (autoCreatePlayer)
                {
                    client.AddPlayer();
                }
            }
        }

        /// <summary>
        /// Called on clients when disconnected from a server.
        /// <para>This is called on the client when it disconnects from the server. Override this function to decide what happens when the client disconnects.</para>
        /// </summary>
        /// <param name="conn">Connection to the server.</param>
        public virtual void OnClientDisconnect(NetworkConnection conn)
        {
            StopClient();
        }

        /// <summary>
        /// Called on clients when a network error occurs.
        /// </summary>
        /// <param name="conn">Connection to a server.</param>
        /// <param name="errorCode">Error code.</param>
        public virtual void OnClientError(NetworkConnection conn, int errorCode) { }

        /// <summary>
        /// Called on clients when a servers tells the client it is no longer ready.
        /// <para>This is commonly used when switching scenes.</para>
        /// </summary>
        /// <param name="conn">Connection to the server.</param>
        public virtual void OnClientNotReady(NetworkConnection conn) { }

        /// <summary>
        /// Called from ClientChangeScene immediately before SceneManager.LoadSceneAsync is executed
        /// <para>This allows client to do work / cleanup / prep before the scene changes.</para>
        /// </summary>
        /// <param name="newSceneName">Name of the scene that's about to be loaded</param>
        /// <param name="sceneOperation">Scene operation that's about to happen</param>
        /// <param name="customHandling">true to indicate that scene loading will be handled through overrides</param>
        public virtual void OnClientChangeScene(string newSceneName, SceneOperation sceneOperation, bool customHandling) { }

        /// <summary>
        /// Called on clients when a scene has completed loaded, when the scene load was initiated by the server.
        /// <para>Scene changes can cause player objects to be destroyed. The default implementation of OnClientSceneChanged in the NetworkManager is to add a player object for the connection if no player object exists.</para>
        /// </summary>
        /// <param name="conn">The network connection that the scene change message arrived on.</param>
        public virtual void OnClientSceneChanged(NetworkConnectionToServer conn)
        {
            // always become ready.
            if (!client.ready) client.Ready(conn);

            // Only call AddPlayer for normal scene changes, not additive load/unload
            if (clientSceneOperation == SceneOperation.Normal && autoCreatePlayer && client.localPlayer == null)
            {
                // add player if existing one is null
                client.AddPlayer();
            }
        }

        #endregion

        #region Start & Stop callbacks

        // Since there are multiple versions of StartServer, StartClient and StartHost, to reliably customize
        // their functionality, users would need override all the versions. Instead these callbacks are invoked
        // from all versions, so users only need to implement this one case.

        /// <summary>
        /// This is invoked when a host is started.
        /// <para>StartHost has multiple signatures, but they all cause this hook to be called.</para>
        /// </summary>
        public virtual void OnStartHost() { }

        /// <summary>
        /// This is invoked when a server is started - including when a host is started.
        /// <para>StartServer has multiple signatures, but they all cause this hook to be called.</para>
        /// </summary>
        public virtual void OnStartServer() { }

        /// <summary>
<<<<<<< HEAD
        /// This is invoked when the client is started.
        /// </summary>
        public virtual void OnStartClient() { }

        /// <summary>
        /// This is called when a client is stopped.
        /// </summary>
        public virtual void OnStopClient() { }
=======
        /// This is called when a server is stopped - including when a host is stopped.
        /// </summary>
        public virtual void OnStopServer() { }
>>>>>>> 1e675edf

        /// <summary>
        /// This is called when a host is stopped.
        /// </summary>
        public virtual void OnStopHost() { }

        #endregion
    }
}<|MERGE_RESOLUTION|>--- conflicted
+++ resolved
@@ -1255,22 +1255,6 @@
         public virtual void OnStartServer() { }
 
         /// <summary>
-<<<<<<< HEAD
-        /// This is invoked when the client is started.
-        /// </summary>
-        public virtual void OnStartClient() { }
-
-        /// <summary>
-        /// This is called when a client is stopped.
-        /// </summary>
-        public virtual void OnStopClient() { }
-=======
-        /// This is called when a server is stopped - including when a host is stopped.
-        /// </summary>
-        public virtual void OnStopServer() { }
->>>>>>> 1e675edf
-
-        /// <summary>
         /// This is called when a host is stopped.
         /// </summary>
         public virtual void OnStopHost() { }
