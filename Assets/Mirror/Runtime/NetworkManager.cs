--- conflicted
+++ resolved
@@ -64,7 +64,7 @@
         /// True if the server or client is started and running
         /// <para>This is set True in StartServer / StartClient, and set False in StopServer / StopClient</para>
         /// </summary>
-        public bool IsNetworkActive => server.active || client.active;
+        public bool IsNetworkActive => server.active || client.Active;
 
         /// <summary>
         /// This is true if the client loaded a new scene when connecting to the server.
@@ -220,13 +220,7 @@
         {
             if (LogFilter.Debug) Debug.Log("NetworkManager StartClient address:" + serverIp);
 
-<<<<<<< HEAD
             UriBuilder builder = new UriBuilder
-=======
-            isNetworkActive = true;
-
-            if (string.IsNullOrEmpty(serverIp))
->>>>>>> 061cdce3
             {
                 Host = serverIp,
                 Scheme = "tcp4",
@@ -550,7 +544,7 @@
             // process queued messages that we received while loading the scene
             if (LogFilter.Debug) Debug.Log("FinishLoadScene: resuming handlers after scene was loading.");
             // host mode?
-            if (client.isLocalClient)
+            if (client.IsLocalClient)
             {
                 FinishLoadSceneHost();
             }
@@ -560,7 +554,7 @@
                 FinishLoadSceneServerOnly();
             }
             // client-only mode?
-            else if (client.active)
+            else if (client.Active)
             {
                 FinishLoadSceneClientOnly();
             }
