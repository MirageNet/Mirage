using System;
using System.Threading.Tasks;
using Mirror.AsyncTcp;
using UnityEngine;
using UnityEngine.Events;
using UnityEngine.Rendering;
using UnityEngine.SceneManagement;
using UnityEngine.Serialization;

namespace Mirror
{

    /// <summary>
    /// Enumeration of methods of current Network Manager state at runtime.
    /// </summary>
    public enum NetworkManagerMode { Offline, ServerOnly, ClientOnly, Host }

    [AddComponentMenu("Network/NetworkManager")]
    [HelpURL("https://mirror-networking.com/docs/Components/NetworkManager.html")]
    [RequireComponent(typeof(NetworkServer))]
    [RequireComponent(typeof(NetworkClient))]
    [DisallowMultipleComponent]
    public class NetworkManager : MonoBehaviour
    {
        /// <summary>
        /// A flag to control whether the NetworkManager object is destroyed when the scene changes.
        /// <para>This should be set if your game has a single NetworkManager that exists for the lifetime of the process. If there is a NetworkManager in each scene, then this should not be set.</para>
        /// </summary>
        [Header("Configuration")]
        [FormerlySerializedAs("m_DontDestroyOnLoad")]
        [Tooltip("Should the Network Manager object be persisted through scene changes?")]
        public bool dontDestroyOnLoad = true;

        /// <summary>
        /// Automatically invoke StartServer()
        /// <para>If the application is a Server Build or run with the -batchMode command line arguement, StartServer is automatically invoked.</para>
        /// </summary>
        [Tooltip("Should the server auto-start when the game is started in a headless build?")]
        public bool startOnHeadless = true;

        /// <summary>
        /// Enables verbose debug messages in the console
        /// </summary>
        [FormerlySerializedAs("m_ShowDebugMessages")]
        [Tooltip("This will enable verbose debug messages in the Unity Editor console")]
        public bool showDebugMessages;

        /// <summary>
        /// Server Update frequency, per second. Use around 60Hz for fast paced games like Counter-Strike to minimize latency. Use around 30Hz for games like WoW to minimize computations. Use around 1-10Hz for slow paced games like EVE.
        /// </summary>
        [Tooltip("Server Update frequency, per second. Use around 60Hz for fast paced games like Counter-Strike to minimize latency. Use around 30Hz for games like WoW to minimize computations. Use around 1-10Hz for slow paced games like EVE.")]
        public int serverTickRate = 30;

        public NetworkServer server;
        public NetworkClient client;

        // transport layer
        [Header("Network Info")]
        [Tooltip("Transport component attached to this object that server and client will use to connect")]
        [SerializeField]
        protected AsyncTransport transport;

        /// <summary>
        /// True if the server or client is started and running
        /// <para>This is set True in StartServer / StartClient, and set False in StopServer / StopClient</para>
        /// </summary>
        public bool IsNetworkActive => server.active || client.Active;

        /// <summary>
        /// This is true if the client loaded a new scene when connecting to the server.
        /// <para>This is set before OnClientConnect is called, so it can be checked there to perform different logic if a scene load occurred.</para>
        /// </summary>
        [NonSerialized]
        public bool clientLoadedScene;

        /// <summary>
        /// headless mode detection
        /// </summary>
        public static bool IsHeadless => SystemInfo.graphicsDeviceType == GraphicsDeviceType.Null;

        /// <summary>
        /// This is invoked when a host is started.
        /// <para>StartHost has multiple signatures, but they all cause this hook to be called.</para>
        /// </summary>
        public UnityEvent OnStartHost = new UnityEvent();

        /// <summary>
        /// This is called when a host is stopped.
        /// </summary>
        public UnityEvent OnStopHost = new UnityEvent();

        #region Unity Callbacks

        /// <summary>
        /// virtual so that inheriting classes' OnValidate() can call base.OnValidate() too
        /// </summary>
        public virtual void OnValidate()
        {
            // add transport if there is none yet. makes upgrading easier.
            if (transport == null)
            {
                // was a transport added yet? if not, add one
                transport = GetComponent<AsyncTransport>();
                if (transport == null)
                {
                    transport = gameObject.AddComponent<AsyncTcpTransport>();
                    Debug.Log("NetworkManager: added default Transport because there was none yet.");
                }
#if UNITY_EDITOR
                UnityEditor.Undo.RecordObject(gameObject, "Added default Transport");
#endif
            }

            // add NetworkServer if there is none yet. makes upgrading easier.
            if (GetComponent<NetworkServer>() == null)
            {
                server = gameObject.AddComponent<NetworkServer>();
                Debug.Log("NetworkManager: added NetworkServer because there was none yet.");
#if UNITY_EDITOR
                UnityEditor.Undo.RecordObject(gameObject, "Added NetworkServer");
#endif
            }

            // add NetworkClient if there is none yet. makes upgrading easier.
            if (GetComponent<NetworkClient>() == null)
            {
                client = gameObject.AddComponent<NetworkClient>();
                Debug.Log("NetworkManager: added NetworkClient because there was none yet.");
#if UNITY_EDITOR
                UnityEditor.Undo.RecordObject(gameObject, "Added NetworkClient");
#endif
            }
        }

        /// <summary>
        /// virtual so that inheriting classes' Start() can call base.Start() too
        /// </summary>
        public virtual void Start()
        {
            Debug.Log("Thank you for using Mirror! https://mirror-networking.com");

            // Set the networkSceneName to prevent a scene reload
            // if client connection to server fails.
            networkSceneName = null;

            Initialize();

            // setup OnSceneLoaded callback
            SceneManager.sceneLoaded += OnSceneLoaded;

            // headless mode? then start the server
            // can't do this in Awake because Awake is for initialization.
            // some transports might not be ready until Start.
            //
            // (tick rate is applied in StartServer!)
            if (IsHeadless && startOnHeadless)
            {
                _ = StartServer();
            }
        }

        // NetworkIdentity.UNetStaticUpdate is called from UnityEngine while LLAPI network is active.
        // If we want TCP then we need to call it manually. Probably best from NetworkManager, although this means that we can't use NetworkServer/NetworkClient without a NetworkManager invoking Update anymore.
        /// <summary>
        /// virtual so that inheriting classes' LateUpdate() can call base.LateUpdate() too
        /// </summary>
        public virtual void LateUpdate()
        {
            UpdateScene();
        }

        #endregion

        #region Start & Stop

        // full server setup code, without spawning objects yet
        async Task SetupServer()
        {
            if (LogFilter.Debug) Debug.Log("NetworkManager SetupServer");

            ConfigureServerFrameRate();

            // start listening to network connections
            await server.ListenAsync();
        }

        /// <summary>
        /// This starts a new server.
        /// <para>This uses the networkPort property as the listen port.</para>
        /// </summary>
        /// <returns></returns>
        public async Task StartServer()
        {
            // StartServer is inherently ASYNCHRONOUS (=doesn't finish immediately)
            //
            // Here is what it does:
            //   Listen
            //   if onlineScene:
            //       LoadSceneAsync
            //       ...
            //       FinishLoadSceneServerOnly
            //           SpawnObjects
            //   else:
            //       SpawnObjects
            //
            // there is NO WAY to make it synchronous because both LoadSceneAsync
            // and LoadScene do not finish loading immediately. as long as we
            // have the onlineScene feature, it will be asynchronous!

            await SetupServer();

            server.SpawnObjects();
        }

        /// <summary>
        /// This starts a network client. It uses the networkAddress and networkPort properties as the address to connect to.
        /// <para>This makes the newly created client connect to the server immediately.</para>
        /// </summary>
        public Task StartClient(string serverIp)
        {
            if (LogFilter.Debug) Debug.Log("NetworkManager StartClient address:" + serverIp);

            UriBuilder builder = new UriBuilder
            {
                Host = serverIp,
                Scheme = "tcp4",
            };

            return client.ConnectAsync(builder.Uri);
        }

        /// <summary>
        /// This starts a network client. It uses the networkAddress and networkPort properties as the address to connect to.
        /// <para>This makes the newly created client connect to the server immediately.</para>
        /// </summary>
        /// <param name="uri">location of the server to connect to</param>
        public void StartClient(Uri uri)
        {
            if (LogFilter.Debug) Debug.Log("NetworkManager StartClient address:" + uri);

            _ = client.ConnectAsync(uri);
        }

        /// <summary>
        /// This starts a network "host" - a server and client in the same application.
        /// <para>The client returned from StartHost() is a special "local" client that communicates to the in-process server using a message queue instead of the real network. But in almost all other cases, it can be treated as a normal client.</para>
        /// </summary>
        public async Task StartHost()
        {
            // StartHost is inherently ASYNCHRONOUS (=doesn't finish immediately)
            //
            // Here is what it does:
            //   Listen
            //   ConnectHost
            //   if onlineScene:
            //       LoadSceneAsync
            //       ...
            //       FinishLoadSceneHost
            //           FinishStartHost
            //               SpawnObjects
            //               StartHostClient      <= not guaranteed to happen after SpawnObjects if onlineScene is set!
            //                   ClientAuth
            //                       success: server sends changescene msg to client
            //   else:
            //       FinishStartHost
            //
            // there is NO WAY to make it synchronous because both LoadSceneAsync
            // and LoadScene do not finish loading immediately. as long as we
            // have the onlineScene feature, it will be asynchronous!

            // setup server first
            await SetupServer();

            client.ConnectHost(server);

            // call OnStartHost AFTER SetupServer. this way we can use
            // NetworkServer.Spawn etc. in there too. just like OnStartServer
            // is called after the server is actually properly started.
            OnStartHost.Invoke();

            FinishStartHost();
        }

        // FinishStartHost is guaranteed to be called after the host server was
        // fully started and all the asynchronous StartHost magic is finished
        // (= scene loading), or immediately if there was no asynchronous magic.
        //
        // note: we don't really need FinishStartClient/FinishStartServer. the
        //       host version is enough.
        void FinishStartHost()
        {
            // ConnectHost needs to be called BEFORE SpawnObjects:
            // https://github.com/vis2k/Mirror/pull/1249/
            // -> this sets NetworkServer.localConnection.
            // -> localConnection needs to be set before SpawnObjects because:
            //    -> SpawnObjects calls OnStartServer in all NetworkBehaviours
            //       -> OnStartServer might spawn an object and set [SyncVar(hook="OnColorChanged")] object.color = green;
            //          -> this calls SyncVar.set (generated by Weaver), which has
            //             a custom case for host mode (because host mode doesn't
            //             get OnDeserialize calls, where SyncVar hooks are usually
            //             called):
            //
            //               if (!SyncVarEqual(value, ref color))
            //               {
            //                   if (NetworkServer.localClientActive && !getSyncVarHookGuard(1uL))
            //                   {
            //                       setSyncVarHookGuard(1uL, value: true);
            //                       OnColorChangedHook(value);
            //                       setSyncVarHookGuard(1uL, value: false);
            //                   }
            //                   SetSyncVar(value, ref color, 1uL);
            //               }
            //
            //          -> localClientActive needs to be true, otherwise the hook
            //             isn't called in host mode!
            //


            // server scene was loaded. now spawn all the objects
            server.SpawnObjects();

            // connect client and call OnStartClient AFTER server scene was
            // loaded and all objects were spawned.
            // DO NOT do this earlier. it would cause race conditions where a
            // client will do things before the server is even fully started.
            if (LogFilter.Debug) Debug.Log("StartHostClient called");
            StartHostClient();
        }

        void StartHostClient()
        {
            if (LogFilter.Debug) Debug.Log("NetworkManager ConnectLocalClient");

            server.ActivateHostScene();

            RegisterClientMessages(client.Connection);
        }

        /// <summary>
        /// This stops both the client and the server that the manager is using.
        /// </summary>
        public void StopHost()
        {
            OnStopHost.Invoke();
            StopClient();
            StopServer();
        }

        /// <summary>
        /// Stops the server that the manager is using.
        /// </summary>
        public void StopServer()
        {
            server.Disconnect();
        }

        /// <summary>
        /// Stops the client that the manager is using.
        /// </summary>
        public void StopClient()
        {
            client.Disconnect();
        }

        /// <summary>
        /// Set the frame rate for a headless server.
        /// <para>Override if you wish to disable the behavior or set your own tick rate.</para>
        /// </summary>
        public virtual void ConfigureServerFrameRate()
        {
            // set a fixed tick rate instead of updating as often as possible
            // * if not in Editor (it doesn't work in the Editor)
            // * if not in Host mode
#if !UNITY_EDITOR
<<<<<<< HEAD
            if (!client.active && IsHeadless)
=======
            if (!client.Active && IsHeadless)
>>>>>>> 31a79ea2
            {
                Application.targetFrameRate = serverTickRate;
                Debug.Log("Server Tick Rate set to: " + Application.targetFrameRate + " Hz.");
            }
#endif
        }

        void Initialize()
        {
            LogFilter.Debug = showDebugMessages;

            if (dontDestroyOnLoad)
            {
                DontDestroyOnLoad(gameObject);
            }

            // subscribe to the server
            if (server != null)
                server.Authenticated.AddListener(OnServerAuthenticated);

            // subscribe to the client
            if (client != null)
                client.Authenticated.AddListener(OnClientAuthenticated);
        }

        /// <summary>
        /// virtual so that inheriting classes' OnDestroy() can call base.OnDestroy() too
        /// </summary>
        public virtual void OnDestroy()
        {
            if (LogFilter.Debug) Debug.Log("NetworkManager destroyed");
        }

        #endregion

        #region Scene Management

        /// <summary>
        /// The name of the current network scene.
        /// </summary>
        /// <remarks>
        /// <para>This is populated if the NetworkManager is doing scene management. This should not be changed directly. Calls to ServerChangeScene() cause this to change. New clients that connect to a server will automatically load this scene.</para>
        /// <para>This is used to make sure that all scene changes are initialized by Mirror.</para>
        /// <para>Loading a scene manually wont set networkSceneName, so Mirror would still load it again on start.</para>
        /// </remarks>
        public string networkSceneName = "";

        public AsyncOperation loadingSceneAsync;

        /// <summary>
        /// This causes the server to switch scenes and sets the networkSceneName.
        /// <para>Clients that connect to this server will automatically switch to this scene. This is called autmatically if onlineScene or offlineScene are set, but it can be called from user code to switch scenes again while the game is in progress. This automatically sets clients to be not-ready. The clients must call NetworkClient.Ready() again to participate in the new scene.</para>
        /// </summary>
        /// <param name="newSceneName"></param>
        public virtual void ServerChangeScene(string newSceneName)
        {
            if (string.IsNullOrEmpty(newSceneName))
            {
                Debug.LogError("ServerChangeScene empty scene name");
                return;
            }

            if (LogFilter.Debug) Debug.Log("ServerChangeScene " + newSceneName);
            server.SetAllClientsNotReady();
            networkSceneName = newSceneName;

            // Let server prepare for scene change
            OnServerChangeScene(newSceneName);

            loadingSceneAsync = SceneManager.LoadSceneAsync(newSceneName);

            // notify all clients about the new scene
            server.SendToAll(new SceneMessage { sceneName = newSceneName });
        }

        internal void ClientChangeScene(string newSceneName, SceneOperation sceneOperation = SceneOperation.Normal, bool customHandling = false)
        {
            if (string.IsNullOrEmpty(newSceneName))
            {
                Debug.LogError("ClientChangeScene empty scene name");
                return;
            }

            if (LogFilter.Debug) Debug.Log("ClientChangeScene newSceneName:" + newSceneName + " networkSceneName:" + networkSceneName);

            // vis2k: pause message handling while loading scene. otherwise we will process messages and then lose all
            // the state as soon as the load is finishing, causing all kinds of bugs because of missing state.
            // (client may be null after StopClient etc.)
            if (LogFilter.Debug) Debug.Log("ClientChangeScene: pausing handlers while scene is loading to avoid data loss after scene was loaded.");
            // Let client prepare for scene change
            OnClientChangeScene(newSceneName, sceneOperation, customHandling);

            // scene handling will happen in overrides of OnClientChangeScene and/or OnClientSceneChanged
            if (customHandling)
            {
                FinishLoadScene();
                return;
            }

            switch (sceneOperation)
            {
                case SceneOperation.Normal:
                    loadingSceneAsync = SceneManager.LoadSceneAsync(newSceneName);
                    break;
                case SceneOperation.LoadAdditive:
                    if (!SceneManager.GetSceneByName(newSceneName).IsValid())
                        loadingSceneAsync = SceneManager.LoadSceneAsync(newSceneName, LoadSceneMode.Additive);
                    else
                        Debug.LogWarningFormat("Scene {0} is already loaded", newSceneName);
                    break;
                case SceneOperation.UnloadAdditive:
                    if (SceneManager.GetSceneByName(newSceneName).IsValid())
                    {
                        if (SceneManager.GetSceneByName(newSceneName) != null)
                            loadingSceneAsync = SceneManager.UnloadSceneAsync(newSceneName, UnloadSceneOptions.UnloadAllEmbeddedSceneObjects);
                    }
                    else
                        Debug.LogWarning("Cannot unload the active scene with UnloadAdditive operation");
                    break;
            }

            // don't change the client's current networkSceneName when loading additive scene content
            if (sceneOperation == SceneOperation.Normal)
                networkSceneName = newSceneName;
        }

        // support additive scene loads:
        //   NetworkScenePostProcess disables all scene objects on load, and
        //   * NetworkServer.SpawnObjects enables them again on the server when
        //     calling OnStartServer
        //   * ClientScene.PrepareToSpawnSceneObjects enables them again on the
        //     client after the server sends ObjectSpawnStartedMessage to client
        //     in SpawnObserversForConnection. this is only called when the
        //     client joins, so we need to rebuild scene objects manually again
        // TODO merge this with FinishLoadScene()?
        void OnSceneLoaded(Scene scene, LoadSceneMode mode)
        {
            if (mode == LoadSceneMode.Additive)
            {
                if (server.active)
                {
                    // TODO only respawn the server objects from that scene later!
                    server.SpawnObjects();
                    if (LogFilter.Debug) Debug.Log("Respawned Server objects after additive scene load: " + scene.name);
                }
                if (client.Active)
                {
                    client.PrepareToSpawnSceneObjects();
                    if (LogFilter.Debug) Debug.Log("Rebuild Client spawnableObjects after additive scene load: " + scene.name);
                }
            }
        }

        void UpdateScene()
        {
            if (loadingSceneAsync != null && loadingSceneAsync.isDone)
            {
                if (LogFilter.Debug) Debug.Log("ClientChangeScene done readyCon:" + client.Connection);
                FinishLoadScene();
                loadingSceneAsync.allowSceneActivation = true;
                loadingSceneAsync = null;
            }
        }

        void FinishLoadScene()
        {
            // NOTE: this cannot use NetworkClient.allClients[0] - that client may be for a completely different purpose.

            // process queued messages that we received while loading the scene
            if (LogFilter.Debug) Debug.Log("FinishLoadScene: resuming handlers after scene was loading.");
            // host mode?
            if (client.IsLocalClient)
            {
                FinishLoadSceneHost();
            }
            // server-only mode?
            else if (server.active)
            {
                FinishLoadSceneServerOnly();
            }
            // client-only mode?
            else if (client.Active)
            {
                FinishLoadSceneClientOnly();
            }
        }

        // finish load scene part for host mode. makes code easier and is
        // necessary for FinishStartHost later.
        // (the 3 things have to happen in that exact order)
        void FinishLoadSceneHost()
        {
            // debug message is very important. if we ever break anything then
            // it's very obvious to notice.
            if (LogFilter.Debug) Debug.Log("Finished loading scene in host mode.");

            if (client.Connection != null)
            {
                client.OnAuthenticated(client.Connection);
                clientLoadedScene = true;
                client.Connection = null;
            }

            FinishStartHost();

            // call OnServerSceneChanged
            OnServerSceneChanged(networkSceneName);

            if (client.IsConnected)
            {
                // let client know that we changed scene
                OnClientSceneChanged(client.Connection);
            }
        }

        // finish load scene part for client-only. makes code easier and is
        // necessary for FinishStartClient later.
        void FinishLoadSceneClientOnly()
        {
            // debug message is very important. if we ever break anything then
            // it's very obvious to notice.
            if (LogFilter.Debug) Debug.Log("Finished loading scene in client-only mode.");

            if (client.Connection != null)
            {
                client.OnAuthenticated(client.Connection);
                clientLoadedScene = true;
                client.Connection = null;
            }

            if (client.IsConnected)
            {
                OnClientSceneChanged(client.Connection);
            }
        }

        // finish load scene part for server-only. . makes code easier and is
        // necessary for FinishStartServer later.
        void FinishLoadSceneServerOnly()
        {
            // debug message is very important. if we ever break anything then
            // it's very obvious to notice.
            if (LogFilter.Debug) Debug.Log("Finished loading scene in server-only mode.");

            server.SpawnObjects();
            OnServerSceneChanged(networkSceneName);
        }

        #endregion

        #region Server Internal Message Handlers

        void RegisterServerMessages(NetworkConnection connection)
        {
            connection.RegisterHandler<NetworkConnectionToClient, ReadyMessage>(OnServerReadyMessageInternal);
            connection.RegisterHandler<NetworkConnectionToClient, RemovePlayerMessage>(OnServerRemovePlayerMessageInternal);
        }

        // called after successful authentication
        void OnServerAuthenticated(NetworkConnectionToClient conn)
        {
            // a connection has been established,  register for our messages
            RegisterServerMessages(conn);

            if (LogFilter.Debug) Debug.Log("NetworkManager.OnServerAuthenticated");

            // proceed with the login handshake by calling OnServerConnect
            if (!string.IsNullOrEmpty(networkSceneName))
            {
                var msg = new SceneMessage { sceneName = networkSceneName };
                conn.Send(msg);
            }

            OnServerConnect(conn);
        }

        void OnServerReadyMessageInternal(NetworkConnection conn, ReadyMessage msg)
        {
            if (LogFilter.Debug) Debug.Log("NetworkManager.OnServerReadyMessageInternal");
            OnServerReady(conn);
        }

        void OnServerRemovePlayerMessageInternal(NetworkConnection conn, RemovePlayerMessage msg)
        {
            if (LogFilter.Debug) Debug.Log("NetworkManager.OnServerRemovePlayerMessageInternal");

            if (conn.Identity != null)
            {
                OnServerRemovePlayer(conn, conn.Identity);
                conn.Identity = null;
            }
        }

        #endregion

        #region Client Internal Message Handlers

        void RegisterClientMessages(NetworkConnection connection)
        {
            connection.RegisterHandler<NetworkConnectionToServer, NotReadyMessage>(OnClientNotReadyMessageInternal);
            connection.RegisterHandler<NetworkConnectionToServer, SceneMessage>(OnClientSceneInternal, false);
        }

        // called after successful authentication
        void OnClientAuthenticated(NetworkConnectionToServer conn)
        {
            RegisterClientMessages(conn);

            if (LogFilter.Debug) Debug.Log("NetworkManager.OnClientAuthenticated");

            // will wait for scene id to come from the server.
            clientLoadedScene = true;
            client.Connection = conn;
        }

        void OnClientNotReadyMessageInternal(NetworkConnection conn, NotReadyMessage msg)
        {
            if (LogFilter.Debug) Debug.Log("NetworkManager.OnClientNotReadyMessageInternal");

            client.ready = false;
            OnClientNotReady(conn);

            // NOTE: clientReadyConnection is not set here! don't want OnClientConnect to be invoked again after scene changes.
        }

        void OnClientSceneInternal(NetworkConnection conn, SceneMessage msg)
        {
            if (LogFilter.Debug) Debug.Log("NetworkManager.OnClientSceneInternal");

            if (client.IsConnected && !server.active)
            {
                ClientChangeScene(msg.sceneName, msg.sceneOperation, msg.customHandling);
            }
        }

        #endregion

        #region Server System Callbacks

        /// <summary>
        /// Called on the server when a new client connects.
        /// <para>Unity calls this on the Server when a Client connects to the Server. Use an override to tell the NetworkManager what to do when a client connects to the server.</para>
        /// </summary>
        /// <param name="conn">Connection from client.</param>
        public virtual void OnServerConnect(NetworkConnection conn) { }


        /// <summary>
        /// Called on the server when a client is ready.
        /// <para>The default implementation of this function calls NetworkServer.SetClientReady() to continue the network setup process.</para>
        /// </summary>
        /// <param name="conn">Connection from client.</param>
        public virtual void OnServerReady(NetworkConnection conn)
        {
            if (conn.Identity == null)
            {
                // this is now allowed (was not for a while)
                if (LogFilter.Debug) Debug.Log("Ready with no player object");
            }
            server.SetClientReady(conn);
        }


        /// <summary>
        /// Called on the server when a client removes a player.
        /// <para>The default implementation of this function destroys the corresponding player object.</para>
        /// </summary>
        /// <param name="conn">The connection to remove the player from.</param>
        /// <param name="player">The player identity to remove.</param>
        public virtual void OnServerRemovePlayer(NetworkConnection conn, NetworkIdentity player)
        {
            if (player.gameObject != null)
            {
                server.Destroy(player.gameObject);
            }
        }

        /// <summary>
        /// Called from ServerChangeScene immediately before SceneManager.LoadSceneAsync is executed
        /// <para>This allows server to do work / cleanup / prep before the scene changes.</para>
        /// </summary>
        /// <param name="newSceneName">Name of the scene that's about to be loaded</param>
        public virtual void OnServerChangeScene(string newSceneName) { }

        /// <summary>
        /// Called on the server when a scene is completed loaded, when the scene load was initiated by the server with ServerChangeScene().
        /// </summary>
        /// <param name="sceneName">The name of the new scene.</param>
        public virtual void OnServerSceneChanged(string sceneName) { }

        #endregion

        #region Client System Callbacks

        /// <summary>
        /// Called on clients when a servers tells the client it is no longer ready.
        /// <para>This is commonly used when switching scenes.</para>
        /// </summary>
        /// <param name="conn">Connection to the server.</param>
        public virtual void OnClientNotReady(NetworkConnection conn) { }

        /// <summary>
        /// Called from ClientChangeScene immediately before SceneManager.LoadSceneAsync is executed
        /// <para>This allows client to do work / cleanup / prep before the scene changes.</para>
        /// </summary>
        /// <param name="newSceneName">Name of the scene that's about to be loaded</param>
        /// <param name="sceneOperation">Scene operation that's about to happen</param>
        /// <param name="customHandling">true to indicate that scene loading will be handled through overrides</param>
        public virtual void OnClientChangeScene(string newSceneName, SceneOperation sceneOperation, bool customHandling) { }

        /// <summary>
        /// Called on clients when a scene has completed loaded, when the scene load was initiated by the server.
        /// <para>Scene changes can cause player objects to be destroyed. The default implementation of OnClientSceneChanged in the NetworkManager is to add a player object for the connection if no player object exists.</para>
        /// </summary>
        /// <param name="conn">The network connection that the scene change message arrived on.</param>
        public virtual void OnClientSceneChanged(NetworkConnectionToServer conn)
        {
            // always become ready.
            if (!client.ready)
                client.Ready(conn);
        }

        #endregion

    }
}<|MERGE_RESOLUTION|>--- conflicted
+++ resolved
@@ -372,11 +372,7 @@
             // * if not in Editor (it doesn't work in the Editor)
             // * if not in Host mode
 #if !UNITY_EDITOR
-<<<<<<< HEAD
-            if (!client.active && IsHeadless)
-=======
             if (!client.Active && IsHeadless)
->>>>>>> 31a79ea2
             {
                 Application.targetFrameRate = serverTickRate;
                 Debug.Log("Server Tick Rate set to: " + Application.targetFrameRate + " Hz.");
