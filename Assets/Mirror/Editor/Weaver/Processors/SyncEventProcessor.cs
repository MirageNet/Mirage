<<<<<<< HEAD
using System.Collections.Generic;
using Mono.Cecil;
using Mono.Cecil.Cil;

namespace Mirror.Weaver
{
    /// <summary>
    /// Processes SyncEvents in NetworkBehaviour
    /// </summary>
    public static class SyncEventProcessor
    {
        public static MethodDefinition ProcessEventInvoke(TypeDefinition td, EventDefinition ed)
        {
            // find the field that matches the event
            FieldDefinition eventField = null;
            foreach (FieldDefinition fd in td.Fields)
            {
                if (fd.FullName == ed.FullName)
                {
                    eventField = fd;
                    break;
                }
            }
            if (eventField == null)
            {
                Weaver.Error($"event field not found for {ed.Name}. Did you declare it as an event?", ed);
                return null;
            }

            var cmd = new MethodDefinition(Weaver.InvokeRpcPrefix + ed.Name, MethodAttributes.Family |
                    MethodAttributes.Static |
                    MethodAttributes.HideBySig,
                    Weaver.voidType);

            ILProcessor worker = cmd.Body.GetILProcessor();
            Instruction label1 = worker.Create(OpCodes.Nop);
            Instruction label2 = worker.Create(OpCodes.Nop);

            NetworkBehaviourProcessor.WriteClientActiveCheck(worker, ed.Name, label1, "Event");

            // null event check
            worker.Append(worker.Create(OpCodes.Ldarg_0));
            worker.Append(worker.Create(OpCodes.Castclass, td));
            worker.Append(worker.Create(OpCodes.Ldfld, eventField));
            worker.Append(worker.Create(OpCodes.Brtrue, label2));
            worker.Append(worker.Create(OpCodes.Ret));
            worker.Append(label2);

            // setup reader
            worker.Append(worker.Create(OpCodes.Ldarg_0));
            worker.Append(worker.Create(OpCodes.Castclass, td));
            worker.Append(worker.Create(OpCodes.Ldfld, eventField));

            // read the event arguments
            MethodReference invoke = Resolvers.ResolveMethod(eventField.FieldType, Weaver.CurrentAssembly, "Invoke");
            if (!NetworkBehaviourProcessor.ReadArguments(invoke.Resolve(), worker, false))
                return null;

            // invoke actual event delegate function
            worker.Append(worker.Create(OpCodes.Callvirt, invoke));
            worker.Append(worker.Create(OpCodes.Ret));

            NetworkBehaviourProcessor.AddInvokeParameters(cmd.Parameters);

            return cmd;
        }

        public static MethodDefinition ProcessEventCall(TypeDefinition td, EventDefinition ed, CustomAttribute syncEventAttr)
        {
            MethodReference invoke = Resolvers.ResolveMethod(ed.EventType, Weaver.CurrentAssembly, "Invoke");
            var evt = new MethodDefinition(Weaver.SyncEventPrefix + ed.Name, MethodAttributes.Public |
                    MethodAttributes.HideBySig,
                    Weaver.voidType);
            // add paramters
            foreach (ParameterDefinition pd in invoke.Parameters)
            {
                evt.Parameters.Add(new ParameterDefinition(pd.Name, ParameterAttributes.None, pd.ParameterType));
            }

            ILProcessor worker = evt.Body.GetILProcessor();
            Instruction label = worker.Create(OpCodes.Nop);

            NetworkBehaviourProcessor.WriteSetupLocals(worker);

            NetworkBehaviourProcessor.WriteServerActiveCheck(worker, ed.Name, label, "Event");

            NetworkBehaviourProcessor.WriteCreateWriter(worker);

            // write all the arguments that the user passed to the syncevent
            if (!NetworkBehaviourProcessor.WriteArguments(worker, invoke.Resolve(), RemoteCallType.SyncEvent))
                return null;

            // invoke interal send and return
            // this
            worker.Append(worker.Create(OpCodes.Ldarg_0));
            worker.Append(worker.Create(OpCodes.Ldtoken, td));
            // invokerClass
            worker.Append(worker.Create(OpCodes.Call, Weaver.getTypeFromHandleReference));
            worker.Append(worker.Create(OpCodes.Ldstr, ed.Name));
            // writer
            worker.Append(worker.Create(OpCodes.Ldloc_0));
            worker.Append(worker.Create(OpCodes.Ldc_I4, syncEventAttr.GetField("channel", 0)));
            worker.Append(worker.Create(OpCodes.Call, Weaver.sendEventInternal));

            NetworkBehaviourProcessor.WriteRecycleWriter(worker);

            worker.Append(worker.Create(OpCodes.Ret));

            return evt;
        }

        public static void ProcessEvents(TypeDefinition td, List<EventDefinition> events, List<MethodDefinition> eventInvocationFuncs)
        {
            // find events
            foreach (EventDefinition ed in td.Events)
            {
                CustomAttribute syncEventAttr = ed.GetCustomAttribute(Weaver.SyncEventType.FullName);

                if (syncEventAttr != null)
                {
                    if (ed.EventType.Resolve().HasGenericParameters)
                    {
                        Weaver.Error($"{ed.Name} must not have generic parameters.  Consider creating a new class that inherits from {ed.EventType} instead", ed);
                        return;
                    }

                    events.Add(ed);
                    MethodDefinition eventFunc = ProcessEventInvoke(td, ed);
                    if (eventFunc == null)
                    {
                        return;
                    }

                    td.Methods.Add(eventFunc);
                    eventInvocationFuncs.Add(eventFunc);

                    Weaver.DLog(td, "ProcessEvent " + ed);

                    MethodDefinition eventCallFunc = ProcessEventCall(td, ed, syncEventAttr);
                    td.Methods.Add(eventCallFunc);

                    // original weaver compares .Name, not EventDefinition.
                    Weaver.WeaveLists.replaceEvents[ed.FullName] = eventCallFunc;

                    Weaver.DLog(td, "  Event: " + ed.Name);
                }
            }
        }
    }
}
=======
// removed 2020-09
>>>>>>> 63c7fd62
<|MERGE_RESOLUTION|>--- conflicted
+++ resolved
@@ -1,154 +1 @@
-<<<<<<< HEAD
-using System.Collections.Generic;
-using Mono.Cecil;
-using Mono.Cecil.Cil;
-
-namespace Mirror.Weaver
-{
-    /// <summary>
-    /// Processes SyncEvents in NetworkBehaviour
-    /// </summary>
-    public static class SyncEventProcessor
-    {
-        public static MethodDefinition ProcessEventInvoke(TypeDefinition td, EventDefinition ed)
-        {
-            // find the field that matches the event
-            FieldDefinition eventField = null;
-            foreach (FieldDefinition fd in td.Fields)
-            {
-                if (fd.FullName == ed.FullName)
-                {
-                    eventField = fd;
-                    break;
-                }
-            }
-            if (eventField == null)
-            {
-                Weaver.Error($"event field not found for {ed.Name}. Did you declare it as an event?", ed);
-                return null;
-            }
-
-            var cmd = new MethodDefinition(Weaver.InvokeRpcPrefix + ed.Name, MethodAttributes.Family |
-                    MethodAttributes.Static |
-                    MethodAttributes.HideBySig,
-                    Weaver.voidType);
-
-            ILProcessor worker = cmd.Body.GetILProcessor();
-            Instruction label1 = worker.Create(OpCodes.Nop);
-            Instruction label2 = worker.Create(OpCodes.Nop);
-
-            NetworkBehaviourProcessor.WriteClientActiveCheck(worker, ed.Name, label1, "Event");
-
-            // null event check
-            worker.Append(worker.Create(OpCodes.Ldarg_0));
-            worker.Append(worker.Create(OpCodes.Castclass, td));
-            worker.Append(worker.Create(OpCodes.Ldfld, eventField));
-            worker.Append(worker.Create(OpCodes.Brtrue, label2));
-            worker.Append(worker.Create(OpCodes.Ret));
-            worker.Append(label2);
-
-            // setup reader
-            worker.Append(worker.Create(OpCodes.Ldarg_0));
-            worker.Append(worker.Create(OpCodes.Castclass, td));
-            worker.Append(worker.Create(OpCodes.Ldfld, eventField));
-
-            // read the event arguments
-            MethodReference invoke = Resolvers.ResolveMethod(eventField.FieldType, Weaver.CurrentAssembly, "Invoke");
-            if (!NetworkBehaviourProcessor.ReadArguments(invoke.Resolve(), worker, false))
-                return null;
-
-            // invoke actual event delegate function
-            worker.Append(worker.Create(OpCodes.Callvirt, invoke));
-            worker.Append(worker.Create(OpCodes.Ret));
-
-            NetworkBehaviourProcessor.AddInvokeParameters(cmd.Parameters);
-
-            return cmd;
-        }
-
-        public static MethodDefinition ProcessEventCall(TypeDefinition td, EventDefinition ed, CustomAttribute syncEventAttr)
-        {
-            MethodReference invoke = Resolvers.ResolveMethod(ed.EventType, Weaver.CurrentAssembly, "Invoke");
-            var evt = new MethodDefinition(Weaver.SyncEventPrefix + ed.Name, MethodAttributes.Public |
-                    MethodAttributes.HideBySig,
-                    Weaver.voidType);
-            // add paramters
-            foreach (ParameterDefinition pd in invoke.Parameters)
-            {
-                evt.Parameters.Add(new ParameterDefinition(pd.Name, ParameterAttributes.None, pd.ParameterType));
-            }
-
-            ILProcessor worker = evt.Body.GetILProcessor();
-            Instruction label = worker.Create(OpCodes.Nop);
-
-            NetworkBehaviourProcessor.WriteSetupLocals(worker);
-
-            NetworkBehaviourProcessor.WriteServerActiveCheck(worker, ed.Name, label, "Event");
-
-            NetworkBehaviourProcessor.WriteCreateWriter(worker);
-
-            // write all the arguments that the user passed to the syncevent
-            if (!NetworkBehaviourProcessor.WriteArguments(worker, invoke.Resolve(), RemoteCallType.SyncEvent))
-                return null;
-
-            // invoke interal send and return
-            // this
-            worker.Append(worker.Create(OpCodes.Ldarg_0));
-            worker.Append(worker.Create(OpCodes.Ldtoken, td));
-            // invokerClass
-            worker.Append(worker.Create(OpCodes.Call, Weaver.getTypeFromHandleReference));
-            worker.Append(worker.Create(OpCodes.Ldstr, ed.Name));
-            // writer
-            worker.Append(worker.Create(OpCodes.Ldloc_0));
-            worker.Append(worker.Create(OpCodes.Ldc_I4, syncEventAttr.GetField("channel", 0)));
-            worker.Append(worker.Create(OpCodes.Call, Weaver.sendEventInternal));
-
-            NetworkBehaviourProcessor.WriteRecycleWriter(worker);
-
-            worker.Append(worker.Create(OpCodes.Ret));
-
-            return evt;
-        }
-
-        public static void ProcessEvents(TypeDefinition td, List<EventDefinition> events, List<MethodDefinition> eventInvocationFuncs)
-        {
-            // find events
-            foreach (EventDefinition ed in td.Events)
-            {
-                CustomAttribute syncEventAttr = ed.GetCustomAttribute(Weaver.SyncEventType.FullName);
-
-                if (syncEventAttr != null)
-                {
-                    if (ed.EventType.Resolve().HasGenericParameters)
-                    {
-                        Weaver.Error($"{ed.Name} must not have generic parameters.  Consider creating a new class that inherits from {ed.EventType} instead", ed);
-                        return;
-                    }
-
-                    events.Add(ed);
-                    MethodDefinition eventFunc = ProcessEventInvoke(td, ed);
-                    if (eventFunc == null)
-                    {
-                        return;
-                    }
-
-                    td.Methods.Add(eventFunc);
-                    eventInvocationFuncs.Add(eventFunc);
-
-                    Weaver.DLog(td, "ProcessEvent " + ed);
-
-                    MethodDefinition eventCallFunc = ProcessEventCall(td, ed, syncEventAttr);
-                    td.Methods.Add(eventCallFunc);
-
-                    // original weaver compares .Name, not EventDefinition.
-                    Weaver.WeaveLists.replaceEvents[ed.FullName] = eventCallFunc;
-
-                    Weaver.DLog(td, "  Event: " + ed.Name);
-                }
-            }
-        }
-    }
-}
-=======
-// removed 2020-09
->>>>>>> 63c7fd62
+// removed 2020-09