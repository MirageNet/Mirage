--- conflicted
+++ resolved
@@ -265,11 +265,7 @@
         public static void ProcessSyncVar(FieldDefinition fd, Dictionary<FieldDefinition, FieldDefinition> syncVarNetIds, long dirtyBit)
         {
             string originalName = fd.Name;
-<<<<<<< HEAD
-            Weaver.DLog(fd.DeclaringType, "Sync Var " + fd.Name + " " + fd.FieldType + " " + WeaverTypes.gameObjectType);
-=======
-            Weaver.DLog(td, "Sync Var " + fd.Name + " " + fd.FieldType);
->>>>>>> 783c6d21
+            Weaver.DLog(fd.DeclaringType, "Sync Var " + fd.Name + " " + fd.FieldType);
 
             // GameObject/NetworkIdentity SyncVars have a new field for netId
             FieldDefinition netIdField = null;
