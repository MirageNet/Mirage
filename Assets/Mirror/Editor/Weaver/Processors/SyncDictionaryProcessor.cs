using Mono.Cecil;

namespace Mirror.Weaver
{
    /// <summary>
    /// generates OnSerialize/OnDeserialize for SyncLists
    /// </summary>
    static class SyncDictionaryProcessor
    {
        /// <summary>
        /// Generates serialization methods for synclists
        /// </summary>
        /// <param name="td">The synclist class</param>
        public static void Process(TypeDefinition td)
        {
<<<<<<< HEAD
            var resolver = new GenericArgumentResolver(2);
            TypeReference syncDictionaryType = WeaverTypes.Import(typeof(SyncDictionary<,>));
            TypeReference keyType = resolver.GetGenericFromBaseClass(td, 0, syncDictionaryType);
            if (keyType != null)
            {
                SyncObjectProcessor.GenerateSerialization(td, keyType, syncDictionaryType, "SerializeKey", "DeserializeKey");
            }
            else
            {
                Weaver.Error($"Could not find generic arguments for SyncDictionary in {td.Name}", td);
                return;
            }

            TypeReference itemType = resolver.GetGenericFromBaseClass(td, 1, syncDictionaryType);
            if (itemType != null)
=======
            TypeReference []arguments = GenericArgumentResolver.GetGenericArguments(td, typeof(SyncDictionary<,>));
            if (arguments != null)
>>>>>>> 8dbf4672
            {
                SyncObjectProcessor.GenerateSerialization(td, arguments[0], typeof(SyncDictionary<,>), "SerializeKey", "DeserializeKey");
                SyncObjectProcessor.GenerateSerialization(td, arguments[1], typeof(SyncDictionary<,>), "SerializeItem", "DeserializeItem");
            }
            else
            {
                Weaver.Error($"Could not find generic arguments for SyncDictionary in {td.Name}", td);
            }
        }
    }
}<|MERGE_RESOLUTION|>--- conflicted
+++ resolved
@@ -13,26 +13,8 @@
         /// <param name="td">The synclist class</param>
         public static void Process(TypeDefinition td)
         {
-<<<<<<< HEAD
-            var resolver = new GenericArgumentResolver(2);
-            TypeReference syncDictionaryType = WeaverTypes.Import(typeof(SyncDictionary<,>));
-            TypeReference keyType = resolver.GetGenericFromBaseClass(td, 0, syncDictionaryType);
-            if (keyType != null)
-            {
-                SyncObjectProcessor.GenerateSerialization(td, keyType, syncDictionaryType, "SerializeKey", "DeserializeKey");
-            }
-            else
-            {
-                Weaver.Error($"Could not find generic arguments for SyncDictionary in {td.Name}", td);
-                return;
-            }
-
-            TypeReference itemType = resolver.GetGenericFromBaseClass(td, 1, syncDictionaryType);
-            if (itemType != null)
-=======
             TypeReference []arguments = GenericArgumentResolver.GetGenericArguments(td, typeof(SyncDictionary<,>));
             if (arguments != null)
->>>>>>> 8dbf4672
             {
                 SyncObjectProcessor.GenerateSerialization(td, arguments[0], typeof(SyncDictionary<,>), "SerializeKey", "DeserializeKey");
                 SyncObjectProcessor.GenerateSerialization(td, arguments[1], typeof(SyncDictionary<,>), "SerializeItem", "DeserializeItem");
