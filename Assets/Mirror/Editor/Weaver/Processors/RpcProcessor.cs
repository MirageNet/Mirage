--- conflicted
+++ resolved
@@ -13,7 +13,7 @@
         public static bool HasNetworkConnectionParameter(MethodDefinition md)
         {
             return md.Parameters.Count > 0 &&
-                   md.Parameters[0].ParameterType.FullName == Weaver.INetworkConnectionType.FullName;
+                   md.Parameters[0].ParameterType.FullName == WeaverTypes.INetworkConnectionType.FullName;
         }
 
         /// <summary>
@@ -60,7 +60,7 @@
             {
                 //client.connection
                 worker.Append(worker.Create(OpCodes.Ldarg_0));
-                worker.Append(worker.Create(OpCodes.Call, Weaver.BehaviorConnectionToServerReference));
+                worker.Append(worker.Create(OpCodes.Call, WeaverTypes.BehaviorConnectionToServerReference));
             }
             
             if (!NetworkBehaviourProcessor.ReadArguments(md, worker, hasNetworkConnection))
@@ -136,15 +136,6 @@
 
             NetworkBehaviourProcessor.WriteSetupLocals(worker);
 
-<<<<<<< HEAD
-=======
-            if (Weaver.GenerateLogErrors)
-            {
-                worker.Append(worker.Create(OpCodes.Ldstr, "Call ClientRpc function " + md.Name));
-                worker.Append(worker.Create(OpCodes.Call, WeaverTypes.logErrorReference));
-            }
-
->>>>>>> 63c7fd62
             NetworkBehaviourProcessor.WriteCreateWriter(worker);
 
             // write all the arguments that the user passed to the Rpc call
@@ -173,21 +164,16 @@
             // writer
             worker.Append(worker.Create(OpCodes.Ldloc_0));
             worker.Append(worker.Create(OpCodes.Ldc_I4, channel));
-<<<<<<< HEAD
 
             if (target == Client.Observers)
             {
                 worker.Append(worker.Create(excludeOwner ? OpCodes.Ldc_I4_1 : OpCodes.Ldc_I4_0));
-                worker.Append(worker.Create(OpCodes.Callvirt, Weaver.sendRpcInternal));
+                worker.Append(worker.Create(OpCodes.Callvirt, WeaverTypes.sendRpcInternal));
             }
             else
             {
-                worker.Append(worker.Create(OpCodes.Callvirt, Weaver.sendTargetRpcInternal));
-            }
-=======
-            worker.Append(worker.Create(excludeOwner ? OpCodes.Ldc_I4_1 : OpCodes.Ldc_I4_0));
-            worker.Append(worker.Create(OpCodes.Callvirt, WeaverTypes.sendRpcInternal));
->>>>>>> 63c7fd62
+                worker.Append(worker.Create(OpCodes.Callvirt, WeaverTypes.sendTargetRpcInternal));
+            }
 
             NetworkBehaviourProcessor.WriteRecycleWriter(worker);
 
@@ -195,21 +181,9 @@
 
             return rpc;
         }
-<<<<<<< HEAD
 
         public static bool Validate(MethodDefinition md, CustomAttribute clientRpcAttr)
         {
-            if (md.IsAbstract)
-            {
-                Weaver.Error("Abstract ClientRpc are currently not supported, use virtual method instead", md);
-                return false;
-            }
-
-            if (md.IsStatic)
-            {
-                Weaver.Error($"{md.Name} must not be static", md);
-                return false;
-            }
 
             Client target = clientRpcAttr.GetField("target", Client.Observers); 
             if (target == Client.Connection && !HasNetworkConnectionParameter(md))
@@ -224,12 +198,8 @@
                 Weaver.Error("ClientRpc with Client.Owner cannot have excludeOwner set as true", md);
                 return false;
             }
-
-            // validate
-            return NetworkBehaviourProcessor.ProcessMethodsValidateFunction(md) &&
-                   NetworkBehaviourProcessor.ProcessMethodsValidateParameters(md, RemoteCallType.ClientRpc);
-        }
-=======
->>>>>>> 63c7fd62
+            return true;
+
+        }
     }
 }