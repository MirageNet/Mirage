using System.Collections.Generic;
using System.Linq;
using System.Reflection;
using Cysharp.Threading.Tasks;
using Mirror.RemoteCalls;
using Mono.Cecil;
using Mono.Cecil.Cil;
using MethodAttributes = Mono.Cecil.MethodAttributes;
using ParameterAttributes = Mono.Cecil.ParameterAttributes;
using TypeAttributes = Mono.Cecil.TypeAttributes;

namespace Mirror.Weaver
{
    public enum RemoteCallType
    {
        ServerRpc,
        ClientRpc
    }


    /// <summary>
    /// processes SyncVars, Cmds, Rpcs, etc. of NetworkBehaviours
    /// </summary>
    class NetworkBehaviourProcessor
    {
        List<FieldDefinition> syncVars = new List<FieldDefinition>();
        List<FieldDefinition> syncObjects = new List<FieldDefinition>();
        // <SyncVarField,NetIdField>
        Dictionary<FieldDefinition, FieldDefinition> syncVarNetIds = new Dictionary<FieldDefinition, FieldDefinition>();
        readonly List<CmdResult> serverRpcs = new List<CmdResult>();
        readonly List<ClientRpcResult> clientRpcs = new List<ClientRpcResult>();
        readonly List<MethodDefinition> serverRpcSkeletonFuncs = new List<MethodDefinition>();
        readonly List<MethodDefinition> clientRpcSkeletonFuncs = new List<MethodDefinition>();

        readonly TypeDefinition netBehaviourSubclass;

        public struct CmdResult
        {
            public MethodDefinition method;
            public bool requireAuthority;
        }

        public struct ClientRpcResult
        {
            public MethodDefinition method;
            public Client target;
            public bool excludeOwner;
        }

        public NetworkBehaviourProcessor(TypeDefinition td)
        {
            Weaver.DLog(td, "NetworkBehaviourProcessor");
            netBehaviourSubclass = td;
        }

        // return true if modified
        public bool Process()
        {
            // only process once
            if (WasProcessed(netBehaviourSubclass))
            {
                return false;
            }
            Weaver.DLog(netBehaviourSubclass, "Found NetworkBehaviour " + netBehaviourSubclass.FullName);

            if (netBehaviourSubclass.HasGenericParameters)
            {
                Weaver.Error($"{netBehaviourSubclass.Name} cannot have generic parameters", netBehaviourSubclass);
                // originally Process returned true in every case, except if already processed.
                // maybe return false here in the future.
                return true;
            }
            Weaver.DLog(netBehaviourSubclass, "Process Start");
            MarkAsProcessed(netBehaviourSubclass);

            // deconstruct tuple and set fields
            (syncVars, syncVarNetIds) = SyncVarProcessor.ProcessSyncVars(netBehaviourSubclass);

            syncObjects = SyncObjectProcessor.FindSyncObjectsFields(netBehaviourSubclass);

            ProcessMethods();
            if (Weaver.WeavingFailed)
            {
                // originally Process returned true in every case, except if already processed.
                // maybe return false here in the future.
                return true;
            }
            GenerateConstants();

            GenerateSerialization();
            if (Weaver.WeavingFailed)
            {
                // originally Process returned true in every case, except if already processed.
                // maybe return false here in the future.
                return true;
            }

            GenerateDeSerialization();
            Weaver.DLog(netBehaviourSubclass, "Process Done");
            return true;
        }

        public static void WriteSetupLocals(ILProcessor worker)
        {
            worker.Body.InitLocals = true;
            worker.Body.Variables.Add(new VariableDefinition(WeaverTypes.Import<PooledNetworkWriter>()));
        }

        public static void WriteCreateWriter(ILProcessor worker)
        {
            // create writer
            worker.Append(worker.Create(OpCodes.Call, WeaverTypes.GetPooledWriterReference));
            worker.Append(worker.Create(OpCodes.Stloc_0));
        }

        public static void WriteRecycleWriter(ILProcessor worker)
        {
            // NetworkWriterPool.Recycle(writer);
            worker.Append(worker.Create(OpCodes.Ldloc_0));
            worker.Append(worker.Create(OpCodes.Call, WeaverTypes.RecycleWriterReference));
        }

        public static bool WriteArguments(ILProcessor worker, MethodDefinition method, RemoteCallType callType)
        {
            // write each argument
            // example result
            /*
            writer.WritePackedInt32(someNumber);
            writer.WriteNetworkIdentity(someTarget);
             */

            bool skipFirst = callType == RemoteCallType.ClientRpc
                && RpcProcessor.HasNetworkConnectionParameter(method);

            // arg of calling  function, arg 0 is "this" so start counting at 1
            int argNum = 1;
            foreach (ParameterDefinition param in method.Parameters)
            {
                // NetworkConnection is not sent via the NetworkWriter so skip it here
                // skip first for NetworkConnection in TargetRpc
                if (argNum == 1 && skipFirst)
                {
                    argNum += 1;
                    continue;
                }
                // skip SenderConnection in ServerRpc
                if (IsNetworkConnection(param.ParameterType))
                {
                    argNum += 1;
                    continue;
                }

                MethodReference writeFunc = Writers.GetWriteFunc(param.ParameterType);
                if (writeFunc == null)
                {
                    Weaver.Error($"{method.Name} has invalid parameter {param}", method);
                    return false;
                }

                // use built-in writer func on writer object
                // NetworkWriter object
                worker.Append(worker.Create(OpCodes.Ldloc_0));
                // add argument to call
                worker.Append(worker.Create(OpCodes.Ldarg, argNum));
                // call writer extension method
                worker.Append(worker.Create(OpCodes.Call, writeFunc));
                argNum += 1;
            }
            return true;
        }

        #region mark / check type as processed
        public const string ProcessedFunctionName = "MirrorProcessed";

        // by adding an empty MirrorProcessed() function
        public static bool WasProcessed(TypeDefinition td)
        {
            return td.GetMethod(ProcessedFunctionName) != null;
        }

        public static void MarkAsProcessed(TypeDefinition td)
        {
            if (!WasProcessed(td))
            {
                var versionMethod = new MethodDefinition(ProcessedFunctionName, MethodAttributes.Private, WeaverTypes.Import(typeof(void)));
                ILProcessor worker = versionMethod.Body.GetILProcessor();
                worker.Append(worker.Create(OpCodes.Ret));
                td.Methods.Add(versionMethod);
            }
        }
        #endregion

        void GenerateConstants()
        {
            if (serverRpcs.Count == 0 && clientRpcs.Count == 0 && syncObjects.Count == 0)
                return;

            Weaver.DLog(netBehaviourSubclass, "  GenerateConstants ");

            // find static constructor
            MethodDefinition cctor = netBehaviourSubclass.GetMethod(".cctor");
            bool cctorFound = cctor != null;
            if (cctor != null)
            {
                // remove the return opcode from end of function. will add our own later.
                if (cctor.Body.Instructions.Count != 0)
                {
                    Instruction retInstr = cctor.Body.Instructions[cctor.Body.Instructions.Count - 1];
                    if (retInstr.OpCode == OpCodes.Ret)
                    {
                        cctor.Body.Instructions.RemoveAt(cctor.Body.Instructions.Count - 1);
                    }
                    else
                    {
                        Weaver.Error($"{netBehaviourSubclass.Name} has invalid class constructor", cctor);
                        return;
                    }
                }
            }
            else
            {
                // make one!
                cctor = new MethodDefinition(".cctor", MethodAttributes.Private |
                        MethodAttributes.HideBySig |
                        MethodAttributes.SpecialName |
                        MethodAttributes.RTSpecialName |
                        MethodAttributes.Static,
                        WeaverTypes.Import(typeof(void)));
            }

            // find instance constructor
            MethodDefinition ctor = netBehaviourSubclass.GetMethod(".ctor");

            if (ctor == null)
            {
                Weaver.Error($"{netBehaviourSubclass.Name} has invalid constructor", netBehaviourSubclass);
                return;
            }

            Instruction ret = ctor.Body.Instructions[ctor.Body.Instructions.Count - 1];
            if (ret.OpCode == OpCodes.Ret)
            {
                ctor.Body.Instructions.RemoveAt(ctor.Body.Instructions.Count - 1);
            }
            else
            {
                Weaver.Error($"{netBehaviourSubclass.Name} has invalid constructor", ctor);
                return;
            }

            // TODO: find out if the order below matters. If it doesn't split code below into 2 functions
            ILProcessor ctorWorker = ctor.Body.GetILProcessor();
            ILProcessor cctorWorker = cctor.Body.GetILProcessor();

            for (int i = 0; i < serverRpcs.Count; ++i)
            {
                CmdResult cmdResult = serverRpcs[i];
                GenerateRegisterServerRpcDelegate(cctorWorker, serverRpcSkeletonFuncs[i], cmdResult);
            }

            for (int i = 0; i < clientRpcs.Count; ++i)
            {
                ClientRpcResult clientRpcResult = clientRpcs[i];
                GenerateRegisterRemoteDelegate(cctorWorker, clientRpcSkeletonFuncs[i], clientRpcResult.method.Name);
            }

            foreach (FieldDefinition fd in syncObjects)
            {
                SyncObjectInitializer.GenerateSyncObjectInitializer(ctorWorker, fd);
            }

            cctorWorker.Append(cctorWorker.Create(OpCodes.Ret));
            if (!cctorFound)
            {
                netBehaviourSubclass.Methods.Add(cctor);
            }

            // finish ctor
            ctorWorker.Append(ctorWorker.Create(OpCodes.Ret));

            // in case class had no cctor, it might have BeforeFieldInit, so injected cctor would be called too late
            netBehaviourSubclass.Attributes &= ~TypeAttributes.BeforeFieldInit;
        }

        /*
            // This generates code like:
            NetworkBehaviour.RegisterServerRpcDelegate(base.GetType(), "CmdThrust", new NetworkBehaviour.CmdDelegate(ShipControl.InvokeCmdCmdThrust));
        */
        void GenerateRegisterRemoteDelegate(ILProcessor worker, MethodDefinition func, string cmdName)
        {
            MethodReference registerMethod = WeaverTypes.registerRpcDelegateReference;
<<<<<<< HEAD

=======
>>>>>>> 5ce4aec3
            worker.Append(worker.Create(OpCodes.Ldtoken, netBehaviourSubclass));
            worker.Append(worker.Create(OpCodes.Call, WeaverTypes.getTypeFromHandleReference));
            worker.Append(worker.Create(OpCodes.Ldstr, cmdName));
            worker.Append(worker.Create(OpCodes.Ldnull));
            CreateRpcDelegate(worker, func);
            //
            worker.Append(worker.Create(OpCodes.Call, registerMethod));
        }

<<<<<<< HEAD
        private static void CreateRpcDelegate(ILProcessor worker, MethodDefinition func)
        {
            MethodReference CmdDelegateConstructor;


            if (func.ReturnType.Is(typeof(void)))
            {
                ConstructorInfo[] constructors = typeof(RemoteCalls.CmdDelegate).GetConstructors();
                CmdDelegateConstructor = func.Module.ImportReference(constructors.First());
            }
            else if (func.ReturnType.Is(typeof(UniTask<int>).GetGenericTypeDefinition()))
            {
                var taskReturnType = func.ReturnType as GenericInstanceType;

                var returnType = taskReturnType.GenericArguments[0];
                var genericDelegate = WeaverTypes.Import(typeof(RemoteCalls.RequestDelegate<int>).GetGenericTypeDefinition());

                var delegateInstance =  new GenericInstanceType(genericDelegate);
                delegateInstance.GenericArguments.Add(returnType);

                ConstructorInfo constructor = typeof(RemoteCalls.RequestDelegate<int>).GetConstructors().First();

                MethodReference constructorRef = func.Module.ImportReference(constructor);

                CmdDelegateConstructor = constructorRef.MakeHostInstanceGeneric(delegateInstance);
            }
            else
            {
                Log.Error("Use UniTask<x> to return a value from ServerRpc in" + func);
                return;
            }

            worker.Append(worker.Create(OpCodes.Ldftn, func));
            worker.Append(worker.Create(OpCodes.Newobj, CmdDelegateConstructor));
        }

        void GenerateRegisterServerRpcDelegate(ILProcessor worker, MethodDefinition func, CmdResult cmdResult)
        {
            MethodReference registerMethod = GetRegisterMethod(func);

=======
        void GenerateRegisterServerRpcDelegate(ILProcessor worker, MethodDefinition func, CmdResult cmdResult)
        {
            MethodReference registerMethod = WeaverTypes.registerServerRpcDelegateReference;
>>>>>>> 5ce4aec3
            string cmdName = cmdResult.method.Name;
            bool requireAuthority = cmdResult.requireAuthority;

            worker.Append(worker.Create(OpCodes.Ldtoken, netBehaviourSubclass));
            worker.Append(worker.Create(OpCodes.Call, WeaverTypes.getTypeFromHandleReference));
            worker.Append(worker.Create(OpCodes.Ldstr, cmdName));
            worker.Append(worker.Create(OpCodes.Ldnull));
            CreateRpcDelegate(worker, func);
            worker.Append(worker.Create(requireAuthority ? OpCodes.Ldc_I4_1 : OpCodes.Ldc_I4_0));

            worker.Append(worker.Create(OpCodes.Call, registerMethod));
        }

        private static MethodReference GetRegisterMethod(MethodDefinition func)
        {
            if (func.ReturnType.Is(typeof(void)))
               return WeaverTypes.registerServerRpcDelegateReference;

            var taskReturnType = func.ReturnType as GenericInstanceType;

            var returnType = taskReturnType.GenericArguments[0];

            var method = typeof(RemoteCallHelper).GetMethods(BindingFlags.NonPublic | BindingFlags.Static).First(m => m.Name == nameof(RemoteCallHelper.RegisterRequestDelegate));

            var genericRegisterMethod = func.Module.ImportReference(method);

            var registerInstance = new GenericInstanceMethod(genericRegisterMethod);
            registerInstance.GenericArguments.Add(returnType);
            return registerInstance;
        }

        void GenerateSerialization()
        {
            Weaver.DLog(netBehaviourSubclass, "  GenerateSerialization");

            const string SerializeMethodName = "SerializeSyncVars";
            if (netBehaviourSubclass.GetMethod(SerializeMethodName) != null)
                return;

            if (syncVars.Count == 0)
            {
                // no synvars,  no need for custom OnSerialize
                return;
            }

            var serialize = new MethodDefinition(SerializeMethodName,
                    MethodAttributes.Public | MethodAttributes.Virtual | MethodAttributes.HideBySig,
                    WeaverTypes.Import<bool>());

            serialize.Parameters.Add(new ParameterDefinition("writer", ParameterAttributes.None, WeaverTypes.Import<NetworkWriter>()));
            serialize.Parameters.Add(new ParameterDefinition("forceAll", ParameterAttributes.None, WeaverTypes.Import<bool>()));
            ILProcessor worker = serialize.Body.GetILProcessor();

            serialize.Body.InitLocals = true;

            // loc_0,  this local variable is to determine if any variable was dirty
            var dirtyLocal = new VariableDefinition(WeaverTypes.Import<bool>());
            serialize.Body.Variables.Add(dirtyLocal);

            MethodReference baseSerialize = Resolvers.TryResolveMethodInParents(netBehaviourSubclass.BaseType, Weaver.CurrentAssembly, SerializeMethodName);
            if (baseSerialize != null)
            {
                // base
                worker.Append(worker.Create(OpCodes.Ldarg_0));
                // writer
                worker.Append(worker.Create(OpCodes.Ldarg_1));
                // forceAll
                worker.Append(worker.Create(OpCodes.Ldarg_2));
                worker.Append(worker.Create(OpCodes.Call, baseSerialize));
                // set dirtyLocal to result of base.OnSerialize()
                worker.Append(worker.Create(OpCodes.Stloc_0));
            }

            // Generates: if (forceAll);
            Instruction initialStateLabel = worker.Create(OpCodes.Nop);
            // forceAll
            worker.Append(worker.Create(OpCodes.Ldarg_2));
            worker.Append(worker.Create(OpCodes.Brfalse, initialStateLabel));

            foreach (FieldDefinition syncVar in syncVars)
            {
                // Generates a writer call for each sync variable
                // writer
                worker.Append(worker.Create(OpCodes.Ldarg_1));
                // this
                worker.Append(worker.Create(OpCodes.Ldarg_0));
                worker.Append(worker.Create(OpCodes.Ldfld, syncVar));
                MethodReference writeFunc = Writers.GetWriteFunc(syncVar.FieldType);
                if (writeFunc != null)
                {
                    worker.Append(worker.Create(OpCodes.Call, writeFunc));
                }
                else
                {
                    Weaver.Error($"{syncVar.Name} has unsupported type. Use a supported Mirror type instead", syncVar);
                    return;
                }
            }

            // always return true if forceAll

            // Generates: return true
            worker.Append(worker.Create(OpCodes.Ldc_I4_1));
            worker.Append(worker.Create(OpCodes.Ret));

            // Generates: end if (forceAll);
            worker.Append(initialStateLabel);

            // write dirty bits before the data fields
            // Generates: writer.WritePackedUInt64 (base.get_syncVarDirtyBits ());
            // writer
            worker.Append(worker.Create(OpCodes.Ldarg_1));
            // base
            worker.Append(worker.Create(OpCodes.Ldarg_0));
            worker.Append(worker.Create(OpCodes.Call, WeaverTypes.NetworkBehaviourDirtyBitsReference));
            MethodReference writeUint64Func = Writers.GetWriteFunc(WeaverTypes.Import<ulong>());
            worker.Append(worker.Create(OpCodes.Call, writeUint64Func));

            // generate a writer call for any dirty variable in this class

            // start at number of syncvars in parent
            int dirtyBit = Weaver.WeaveLists.GetSyncVarStart(netBehaviourSubclass.BaseType.FullName);
            foreach (FieldDefinition syncVar in syncVars)
            {
                Instruction varLabel = worker.Create(OpCodes.Nop);

                // Generates: if ((base.get_syncVarDirtyBits() & 1uL) != 0uL)
                // base
                worker.Append(worker.Create(OpCodes.Ldarg_0));
                worker.Append(worker.Create(OpCodes.Call, WeaverTypes.NetworkBehaviourDirtyBitsReference));
                // 8 bytes = long
                worker.Append(worker.Create(OpCodes.Ldc_I8, 1L << dirtyBit));
                worker.Append(worker.Create(OpCodes.And));
                worker.Append(worker.Create(OpCodes.Brfalse, varLabel));

                // Generates a call to the writer for that field
                // writer
                worker.Append(worker.Create(OpCodes.Ldarg_1));
                // base
                worker.Append(worker.Create(OpCodes.Ldarg_0));
                worker.Append(worker.Create(OpCodes.Ldfld, syncVar));

                MethodReference writeFunc = Writers.GetWriteFunc(syncVar.FieldType);
                if (writeFunc != null)
                {
                    worker.Append(worker.Create(OpCodes.Call, writeFunc));
                }
                else
                {
                    Weaver.Error($"{syncVar.Name} has unsupported type. Use a supported Mirror type instead", syncVar);
                    return;
                }

                // something was dirty
                worker.Append(worker.Create(OpCodes.Ldc_I4_1));
                // set dirtyLocal to true
                worker.Append(worker.Create(OpCodes.Stloc_0));

                worker.Append(varLabel);
                dirtyBit += 1;
            }

            // generate: return dirtyLocal
            worker.Append(worker.Create(OpCodes.Ldloc_0));
            worker.Append(worker.Create(OpCodes.Ret));
            netBehaviourSubclass.Methods.Add(serialize);
        }

        void DeserializeField(FieldDefinition syncVar, ILProcessor worker, MethodDefinition deserialize)
        {
            // check for Hook function
            MethodDefinition hookMethod = SyncVarProcessor.GetHookMethod(syncVar);

            if (IsNetworkIdentityField(syncVar))
            {
                DeserializeNetworkIdentityField(syncVar, worker, deserialize, hookMethod);
            }
            else
            {
                DeserializeNormalField(syncVar, worker, deserialize, hookMethod);
            }
        }

        /// <summary>
        /// Is the field a NetworkIdentity or GameObject
        /// </summary>
        /// <param name="syncVar"></param>
        /// <returns></returns>
        static bool IsNetworkIdentityField(FieldDefinition syncVar)
        {
            return syncVar.FieldType.Is<UnityEngine.GameObject>() ||
                   syncVar.FieldType.Is<NetworkIdentity>();
        }

        /// <summary>
        /// [SyncVar] GameObject/NetworkIdentity?
        /// </summary>
        /// <param name="syncVar"></param>
        /// <param name="worker"></param>
        /// <param name="deserialize"></param>
        /// <param name="initialState"></param>
        /// <param name="hookResult"></param>
        void DeserializeNetworkIdentityField(FieldDefinition syncVar, ILProcessor worker, MethodDefinition deserialize, MethodDefinition hookMethod)
        {
            /*
            Generates code like:
               uint oldNetId = ___qNetId;
               // returns GetSyncVarGameObject(___qNetId)
               GameObject oldSyncVar = syncvar.getter;
               ___qNetId = reader.ReadPackedUInt32();
               if (!SyncVarEqual(oldNetId, ref ___goNetId))
               {
                   // getter returns GetSyncVarGameObject(___qNetId)
                   OnSetQ(oldSyncVar, syncvar.getter);
               }
            */

            // GameObject/NetworkIdentity SyncVar:
            //   OnSerialize sends writer.Write(go);
            //   OnDeserialize reads to __netId manually so we can use
            //     lookups in the getter (so it still works if objects
            //     move in and out of range repeatedly)
            FieldDefinition netIdField = syncVarNetIds[syncVar];

            // uint oldNetId = ___qNetId;
            var oldNetId = new VariableDefinition(WeaverTypes.Import<uint>());
            deserialize.Body.Variables.Add(oldNetId);
            worker.Append(worker.Create(OpCodes.Ldarg_0));
            worker.Append(worker.Create(OpCodes.Ldfld, netIdField));
            worker.Append(worker.Create(OpCodes.Stloc, oldNetId));

            // GameObject/NetworkIdentity oldSyncVar = syncvar.getter;
            var oldSyncVar = new VariableDefinition(syncVar.FieldType);
            deserialize.Body.Variables.Add(oldSyncVar);
            worker.Append(worker.Create(OpCodes.Ldarg_0));
            worker.Append(worker.Create(OpCodes.Ldfld, syncVar));
            worker.Append(worker.Create(OpCodes.Stloc, oldSyncVar));

            // read id and store in netId field BEFORE calling the hook
            // -> this makes way more sense. by definition, the hook is
            //    supposed to be called after it was changed. not before.
            // -> setting it BEFORE calling the hook fixes the following bug:
            //    https://github.com/vis2k/Mirror/issues/1151 in host mode
            //    where the value during the Hook call would call Cmds on
            //    the host server, and they would all happen and compare
            //    values BEFORE the hook even returned and hence BEFORE the
            //    actual value was even set.
            // put 'this.' onto stack for 'this.netId' below
            worker.Append(worker.Create(OpCodes.Ldarg_0));
            // reader. for 'reader.Read()' below
            worker.Append(worker.Create(OpCodes.Ldarg_1));
            // Read()
            worker.Append(worker.Create(OpCodes.Call, Readers.GetReadFunc(WeaverTypes.Import<uint>())));
            // netId
            worker.Append(worker.Create(OpCodes.Stfld, netIdField));

            if (hookMethod != null)
            {
                // call Hook(this.GetSyncVarGameObject/NetworkIdentity(reader.ReadPackedUInt32()))
                // because we send/receive the netID, not the GameObject/NetworkIdentity
                // but only if SyncVar changed. otherwise a client would
                // get hook calls for all initial values, even if they
                // didn't change from the default values on the client.
                // see also: https://github.com/vis2k/Mirror/issues/1278

                // IMPORTANT: for GameObjects/NetworkIdentities we usually
                //            use SyncVarGameObjectEqual to compare equality.
                //            in this case however, we can just use
                //            SyncVarEqual with the two uint netIds.
                //            => this is easier weaver code because we don't
                //               have to get the GameObject/NetworkIdentity
                //               from the uint netId
                //            => this is faster because we void one
                //               GetComponent call for GameObjects to get
                //               their NetworkIdentity when comparing.

                // Generates: if (!SyncVarEqual);
                Instruction syncVarEqualLabel = worker.Create(OpCodes.Nop);

                // 'this.' for 'this.SyncVarEqual'
                worker.Append(worker.Create(OpCodes.Ldarg_0));
                // 'oldNetId'
                worker.Append(worker.Create(OpCodes.Ldloc, oldNetId));
                // 'ref this.__netId'
                worker.Append(worker.Create(OpCodes.Ldarg_0));
                worker.Append(worker.Create(OpCodes.Ldflda, netIdField));
                // call the function
                var syncVarEqualGm = new GenericInstanceMethod(WeaverTypes.syncVarEqualReference);
                syncVarEqualGm.GenericArguments.Add(netIdField.FieldType);
                worker.Append(worker.Create(OpCodes.Call, syncVarEqualGm));
                worker.Append(worker.Create(OpCodes.Brtrue, syncVarEqualLabel));

                // call the hook
                // Generates: OnValueChanged(oldValue, this.syncVar);
                SyncVarProcessor.WriteCallHookMethodUsingField(worker, hookMethod, oldSyncVar, syncVar);

                // Generates: end if (!SyncVarEqual);
                worker.Append(syncVarEqualLabel);
            }
        }

        /// <summary>
        /// [SyncVar] int/float/struct/etc.?
        /// </summary>
        /// <param name="syncVar"></param>
        /// <param name="serWorker"></param>
        /// <param name="deserialize"></param>
        /// <param name="initialState"></param>
        /// <param name="hookResult"></param>
        void DeserializeNormalField(FieldDefinition syncVar, ILProcessor serWorker, MethodDefinition deserialize, MethodDefinition hookMethod)
        {
            /*
             Generates code like:
                // for hook
                int oldValue = a;
                Networka = reader.ReadPackedInt32();
                if (!SyncVarEqual(oldValue, ref a))
                {
                    OnSetA(oldValue, Networka);
                }
             */

            MethodReference readFunc = Readers.GetReadFunc(syncVar.FieldType);
            if (readFunc == null)
            {
                Weaver.Error($"{syncVar.Name} has unsupported type. Use a supported Mirror type instead", syncVar);
                return;
            }

            // T oldValue = value;
            var oldValue = new VariableDefinition(syncVar.FieldType);
            deserialize.Body.Variables.Add(oldValue);
            serWorker.Append(serWorker.Create(OpCodes.Ldarg_0));
            serWorker.Append(serWorker.Create(OpCodes.Ldfld, syncVar));
            serWorker.Append(serWorker.Create(OpCodes.Stloc, oldValue));

            // read value and store in syncvar BEFORE calling the hook
            // -> this makes way more sense. by definition, the hook is
            //    supposed to be called after it was changed. not before.
            // -> setting it BEFORE calling the hook fixes the following bug:
            //    https://github.com/vis2k/Mirror/issues/1151 in host mode
            //    where the value during the Hook call would call Cmds on
            //    the host server, and they would all happen and compare
            //    values BEFORE the hook even returned and hence BEFORE the
            //    actual value was even set.
            // put 'this.' onto stack for 'this.syncvar' below
            serWorker.Append(serWorker.Create(OpCodes.Ldarg_0));
            // reader. for 'reader.Read()' below
            serWorker.Append(serWorker.Create(OpCodes.Ldarg_1));
            // reader.Read()
            serWorker.Append(serWorker.Create(OpCodes.Call, readFunc));
            // syncvar
            serWorker.Append(serWorker.Create(OpCodes.Stfld, syncVar));

            if (hookMethod != null)
            {
                // call hook
                // but only if SyncVar changed. otherwise a client would
                // get hook calls for all initial values, even if they
                // didn't change from the default values on the client.
                // see also: https://github.com/vis2k/Mirror/issues/1278

                // Generates: if (!SyncVarEqual);
                Instruction syncVarEqualLabel = serWorker.Create(OpCodes.Nop);

                // 'this.' for 'this.SyncVarEqual'
                serWorker.Append(serWorker.Create(OpCodes.Ldarg_0));
                // 'oldValue'
                serWorker.Append(serWorker.Create(OpCodes.Ldloc, oldValue));
                // 'ref this.syncVar'
                serWorker.Append(serWorker.Create(OpCodes.Ldarg_0));
                serWorker.Append(serWorker.Create(OpCodes.Ldflda, syncVar));
                // call the function
                var syncVarEqualGm = new GenericInstanceMethod(WeaverTypes.syncVarEqualReference);
                syncVarEqualGm.GenericArguments.Add(syncVar.FieldType);
                serWorker.Append(serWorker.Create(OpCodes.Call, syncVarEqualGm));
                serWorker.Append(serWorker.Create(OpCodes.Brtrue, syncVarEqualLabel));

                // call the hook
                // Generates: OnValueChanged(oldValue, this.syncVar);
                SyncVarProcessor.WriteCallHookMethodUsingField(serWorker, hookMethod, oldValue, syncVar);

                // Generates: end if (!SyncVarEqual);
                serWorker.Append(syncVarEqualLabel);
            }
        }

        void GenerateDeSerialization()
        {
            Weaver.DLog(netBehaviourSubclass, "  GenerateDeSerialization");

            const string DeserializeMethodName = "DeserializeSyncVars";
            if (netBehaviourSubclass.GetMethod(DeserializeMethodName) != null)
                return;

            if (syncVars.Count == 0)
            {
                // no synvars,  no need for custom OnDeserialize
                return;
            }

            var serialize = new MethodDefinition(DeserializeMethodName,
                    MethodAttributes.Public | MethodAttributes.Virtual | MethodAttributes.HideBySig,
                    WeaverTypes.Import(typeof(void)));

            serialize.Parameters.Add(new ParameterDefinition("reader", ParameterAttributes.None, WeaverTypes.Import<NetworkReader>()));
            serialize.Parameters.Add(new ParameterDefinition("initialState", ParameterAttributes.None, WeaverTypes.Import<bool>()));
            ILProcessor serWorker = serialize.Body.GetILProcessor();
            // setup local for dirty bits
            serialize.Body.InitLocals = true;
            var dirtyBitsLocal = new VariableDefinition(WeaverTypes.Import<long>());
            serialize.Body.Variables.Add(dirtyBitsLocal);

            MethodReference baseDeserialize = Resolvers.TryResolveMethodInParents(netBehaviourSubclass.BaseType, Weaver.CurrentAssembly, DeserializeMethodName);
            if (baseDeserialize != null)
            {
                // base
                serWorker.Append(serWorker.Create(OpCodes.Ldarg_0));
                // reader
                serWorker.Append(serWorker.Create(OpCodes.Ldarg_1));
                // initialState
                serWorker.Append(serWorker.Create(OpCodes.Ldarg_2));
                serWorker.Append(serWorker.Create(OpCodes.Call, baseDeserialize));
            }

            // Generates: if (initialState);
            Instruction initialStateLabel = serWorker.Create(OpCodes.Nop);

            serWorker.Append(serWorker.Create(OpCodes.Ldarg_2));
            serWorker.Append(serWorker.Create(OpCodes.Brfalse, initialStateLabel));

            foreach (FieldDefinition syncVar in syncVars)
            {
                DeserializeField(syncVar, serWorker, serialize);
            }

            serWorker.Append(serWorker.Create(OpCodes.Ret));

            // Generates: end if (initialState);
            serWorker.Append(initialStateLabel);

            // get dirty bits
            serWorker.Append(serWorker.Create(OpCodes.Ldarg_1));
            serWorker.Append(serWorker.Create(OpCodes.Call, Readers.GetReadFunc(WeaverTypes.Import<ulong>())));
            serWorker.Append(serWorker.Create(OpCodes.Stloc_0));

            // conditionally read each syncvar
            // start at number of syncvars in parent
            int dirtyBit = Weaver.WeaveLists.GetSyncVarStart(netBehaviourSubclass.BaseType.FullName);
            foreach (FieldDefinition syncVar in syncVars)
            {
                Instruction varLabel = serWorker.Create(OpCodes.Nop);

                // check if dirty bit is set
                serWorker.Append(serWorker.Create(OpCodes.Ldloc_0));
                serWorker.Append(serWorker.Create(OpCodes.Ldc_I8, 1L << dirtyBit));
                serWorker.Append(serWorker.Create(OpCodes.And));
                serWorker.Append(serWorker.Create(OpCodes.Brfalse, varLabel));

                DeserializeField(syncVar, serWorker, serialize);

                serWorker.Append(varLabel);
                dirtyBit += 1;
            }

            serWorker.Append(serWorker.Create(OpCodes.Ret));
            netBehaviourSubclass.Methods.Add(serialize);
        }

        public static bool ReadArguments(MethodDefinition method, ILProcessor worker, bool skipFirst)
        {
            // read each argument
            // example result
            /*
            CallCmdDoSomething(reader.ReadPackedInt32(), reader.ReadNetworkIdentity());
             */

            // arg of calling  function, arg 0 is "this" so start counting at 1
            int argNum = 1;
            foreach (ParameterDefinition param in method.Parameters)
            {
                // NetworkConnection is not sent via the NetworkWriter so skip it here
                // skip first for NetworkConnection in TargetRpc
                if (argNum == 1 && skipFirst)
                {
                    argNum += 1;
                    continue;
                }
                // skip SenderConnection in ServerRpc
                if (IsNetworkConnection(param.ParameterType))
                {
                    argNum += 1;
                    continue;
                }

                MethodReference readFunc = Readers.GetReadFunc(param.ParameterType);

                if (readFunc == null)
                {
                    Weaver.Error($"{method.Name} has invalid parameter {param}.  Unsupported type {param.ParameterType},  use a supported Mirror type instead", method);
                    return false;
                }

                worker.Append(worker.Create(OpCodes.Ldarg_1));
                worker.Append(worker.Create(OpCodes.Call, readFunc));

                // conversion.. is this needed?
                if (param.ParameterType.Is<float>())
                {
                    worker.Append(worker.Create(OpCodes.Conv_R4));
                }
                else if (param.ParameterType.Is<double>())
                {
                    worker.Append(worker.Create(OpCodes.Conv_R8));
                }
            }
            return true;
        }

        public static void AddInvokeParameters(ICollection<ParameterDefinition> collection)
        {
            collection.Add(new ParameterDefinition("obj", ParameterAttributes.None, WeaverTypes.Import<NetworkBehaviour>()));
            collection.Add(new ParameterDefinition("reader", ParameterAttributes.None, WeaverTypes.Import<NetworkReader>()));
            // senderConnection is only used for commands but NetworkBehaviour.CmdDelegate is used for all remote calls
            collection.Add(new ParameterDefinition("senderConnection", ParameterAttributes.None, WeaverTypes.Import<INetworkConnection>()));
            collection.Add(new ParameterDefinition("replyId", ParameterAttributes.None, WeaverTypes.Import<int>()));
        }

        // check if a Command/TargetRpc/Rpc function & parameters are valid for weaving
        public static bool ValidateRemoteCallAndParameters(MethodDefinition method, RemoteCallType callType)
        {
            if (method.IsAbstract)
            {
                Weaver.Error("Abstract Rpcs are currently not supported, use virtual method instead", method);
                return false;
            }

            if (method.IsStatic)
            {
                Weaver.Error($"{method.Name} must not be static", method);
                return false;
            }

            if (method.ReturnType.Is<System.Collections.IEnumerator>())
            {
                Weaver.Error($"{method.Name} cannot be a coroutine", method);
                return false;
            }

            if (method.HasGenericParameters)
            {
                Weaver.Error($"{method.Name} cannot have generic parameters", method);
                return false;
            }

            return ValidateParameters(method, callType);
        }

        // check if all Command/TargetRpc/Rpc function's parameters are valid for weaving
        static bool ValidateParameters(MethodReference method, RemoteCallType callType)
        {
            for (int i = 0; i < method.Parameters.Count; ++i)
            {
                ParameterDefinition param = method.Parameters[i];
                if (!ValidateParameter(method, param, callType, i == 0))
                {
                    return false;
                }
            }
            return true;
        }

        // validate parameters for a remote function call like Rpc/Cmd
        static bool ValidateParameter(MethodReference method, ParameterDefinition param, RemoteCallType callType, bool firstParam)
        {
            if (param.IsOut)
            {
                Weaver.Error($"{method.Name} cannot have out parameters", method);
                return false;
            }

            if (IsNetworkConnection(param.ParameterType))
            {
                if (callType == RemoteCallType.ClientRpc && firstParam)
                {
                    // perfectly fine,  target rpc can receive a network connection as first parameter
                    return true;
                }

                if (callType == RemoteCallType.ServerRpc)
                {
                    return true;
                }

                Weaver.Error($"{method.Name} has invalid parameter {param}, Cannot pass NetworkConnections", method);
                return false;
            }

            if (param.IsOptional)
            {
                Weaver.Error($"{method.Name} cannot have optional parameters", method);
                return false;
            }

            return true;
        }

        public static bool IsNetworkConnection(TypeReference type)
        {
            return type.Resolve().ImplementsInterface<INetworkConnection>();
        }

        void ProcessMethods()
        {
            var names = new HashSet<string>();

            // copy the list of methods because we will be adding methods in the loop
            var methods = new List<MethodDefinition>(netBehaviourSubclass.Methods);
            // find ServerRpc and RPC functions
            foreach (MethodDefinition md in methods)
            {
                foreach (CustomAttribute ca in md.CustomAttributes)
                {
                    if (ca.AttributeType.Is<ServerRpcAttribute>())
                    {
                        ProcessServerRpc(names, md, ca);
                        break;
                    }

                    if (ca.AttributeType.Is<ClientRpcAttribute>())
                    {
                        ProcessClientRpc(names, md, ca);
                        break;
                    }
                }
            }
        }

        void ProcessClientRpc(HashSet<string> names, MethodDefinition md, CustomAttribute clientRpcAttr)
        {
            if (!ValidateRemoteCallAndParameters(md, RemoteCallType.ClientRpc))
            {
                return;
            }

            if (!RpcProcessor.Validate(md, clientRpcAttr))
                return;

            if (names.Contains(md.Name))
            {
                Weaver.Error($"Duplicate ClientRpc name {md.Name}", md);
                return;
            }

            Client clientTarget = clientRpcAttr.GetField("target", Client.Observers);
            bool excludeOwner = clientRpcAttr.GetField("excludeOwner", false);

            names.Add(md.Name);
            clientRpcs.Add(new ClientRpcResult
            {
                method = md,
                target = clientTarget,
                excludeOwner = excludeOwner
            });

            MethodDefinition userCodeFunc = RpcProcessor.GenerateStub(md, clientRpcAttr);

            MethodDefinition skeletonFunc = RpcProcessor.GenerateSkeleton(md, userCodeFunc, clientRpcAttr);
            if (skeletonFunc != null)
            {
                clientRpcSkeletonFuncs.Add(skeletonFunc);
            }
        }

        void ProcessServerRpc(HashSet<string> names, MethodDefinition md, CustomAttribute serverRpcAttr)
        {
            if (!ValidateRemoteCallAndParameters(md, RemoteCallType.ServerRpc))
                return;

            if (!ServerRpcProcessor.Validate(md, serverRpcAttr))
                return;

            if (names.Contains(md.Name))
            {
                Weaver.Error($"Duplicate ServerRpc name {md.Name}", md);
                return;
            }

            bool requireAuthority = serverRpcAttr.GetField("requireAuthority", false);

            names.Add(md.Name);
            serverRpcs.Add(new CmdResult
            {
                method = md,
                requireAuthority = requireAuthority
            });

            MethodDefinition userCodeFunc = ServerRpcProcessor.GenerateStub(md, serverRpcAttr);

            MethodDefinition skeletonFunc = ServerRpcProcessor.GenerateSkeleton(md, userCodeFunc);
            if (skeletonFunc != null)
            {
                serverRpcSkeletonFuncs.Add(skeletonFunc);
            }
        }
    }
}<|MERGE_RESOLUTION|>--- conflicted
+++ resolved
@@ -289,10 +289,6 @@
         void GenerateRegisterRemoteDelegate(ILProcessor worker, MethodDefinition func, string cmdName)
         {
             MethodReference registerMethod = WeaverTypes.registerRpcDelegateReference;
-<<<<<<< HEAD
-
-=======
->>>>>>> 5ce4aec3
             worker.Append(worker.Create(OpCodes.Ldtoken, netBehaviourSubclass));
             worker.Append(worker.Create(OpCodes.Call, WeaverTypes.getTypeFromHandleReference));
             worker.Append(worker.Create(OpCodes.Ldstr, cmdName));
@@ -302,7 +298,6 @@
             worker.Append(worker.Create(OpCodes.Call, registerMethod));
         }
 
-<<<<<<< HEAD
         private static void CreateRpcDelegate(ILProcessor worker, MethodDefinition func)
         {
             MethodReference CmdDelegateConstructor;
@@ -342,12 +337,6 @@
         void GenerateRegisterServerRpcDelegate(ILProcessor worker, MethodDefinition func, CmdResult cmdResult)
         {
             MethodReference registerMethod = GetRegisterMethod(func);
-
-=======
-        void GenerateRegisterServerRpcDelegate(ILProcessor worker, MethodDefinition func, CmdResult cmdResult)
-        {
-            MethodReference registerMethod = WeaverTypes.registerServerRpcDelegateReference;
->>>>>>> 5ce4aec3
             string cmdName = cmdResult.method.Name;
             bool requireAuthority = cmdResult.requireAuthority;
 
