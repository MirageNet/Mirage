using System.Linq;
using Mono.Cecil;
using Mono.Cecil.Cil;

namespace Mirror.Weaver
{
    public static class SyncObjectInitializer
    {
        public static void GenerateSyncObjectInitializer(ILProcessor worker, FieldDefinition fd)
        {
            // call syncobject constructor
            GenerateSyncObjectInstanceInitializer(worker, fd);

            // register syncobject in network behaviour
            GenerateSyncObjectRegistration(worker, fd);
        }

        // generates 'syncListInt = new SyncListInt()' if user didn't do that yet
        static void GenerateSyncObjectInstanceInitializer(ILProcessor worker, FieldDefinition fd)
        {
            // check the ctor's instructions for an Stfld op-code for this specific sync list field.
            foreach (Instruction ins in worker.Body.Instructions)
            {
                if (ins.OpCode.Code == Code.Stfld)
                {
                    var field = (FieldDefinition)ins.Operand;
                    if (field.DeclaringType == fd.DeclaringType && field.Name == fd.Name)
                    {
                        // Already initialized by the user in the field definition, e.g:
                        // public SyncListInt Foo = new SyncListInt();
                        return;
                    }
                }
            }

            // Not initialized by the user in the field definition, e.g:
            // public SyncListInt Foo;

            TypeDefinition fieldType = fd.FieldType.Resolve();
            // find ctor with no parameters
            MethodDefinition ctor = fieldType.Methods.FirstOrDefault(x => x.Name == ".ctor" && !x.HasParameters);
            if (ctor == null)
            {
                Weaver.Error($"Can not initialize field {fd.Name} because no default constructor was found. Manually initialize the field (call the constructor) or add constructor without Parameter", fd);
                return;
            }
            MethodReference objectConstructor = Weaver.CurrentAssembly.MainModule.ImportReference(ctor);

            worker.Append(worker.Create(OpCodes.Ldarg_0));
            worker.Append(worker.Create(OpCodes.Newobj, objectConstructor));
            worker.Append(worker.Create(OpCodes.Stfld, fd));
        }

        public static bool ImplementsSyncObject(TypeReference typeRef)
        {
            try
            {
                // value types cant inherit from SyncObject
                if (typeRef.IsValueType)
                {
                    return false;
                }

<<<<<<< HEAD
                return typeRef.Resolve().ImplementsInterface<Mirror.ISyncObject>();
=======
                return typeRef.Resolve().ImplementsInterface<SyncObject>();
>>>>>>> 541b516d
            }
            catch
            {
                // sometimes this will fail if we reference a weird library that can't be resolved, so we just swallow that exception and return false
            }

            return false;
        }

        /*
            // generates code like:
            this.InitSyncObject(m_sizes);
        */
        static void GenerateSyncObjectRegistration(ILProcessor worker, FieldDefinition fd)
        {
            worker.Append(worker.Create(OpCodes.Ldarg_0));
            worker.Append(worker.Create(OpCodes.Ldarg_0));
            worker.Append(worker.Create(OpCodes.Ldfld, fd));

            worker.Append(worker.Create(OpCodes.Call, WeaverTypes.InitSyncObjectReference));
        }
    }
}<|MERGE_RESOLUTION|>--- conflicted
+++ resolved
@@ -61,11 +61,7 @@
                     return false;
                 }
 
-<<<<<<< HEAD
-                return typeRef.Resolve().ImplementsInterface<Mirror.ISyncObject>();
-=======
-                return typeRef.Resolve().ImplementsInterface<SyncObject>();
->>>>>>> 541b516d
+                return typeRef.Resolve().ImplementsInterface<ISyncObject>();
             }
             catch
             {
