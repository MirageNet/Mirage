using System;
using Mono.Cecil;
using Mono.Cecil.Cil;

namespace Mirror.Weaver
{
    public static class PropertySiteProcessor
    {
        public static void Process(ModuleDefinition moduleDef)
        {
            DateTime startTime = DateTime.Now;

            //Search through the types
            foreach (TypeDefinition td in moduleDef.Types)
            {
                if (td.IsClass)
                {
                    ProcessSiteClass(td);
                }
            }

            if (Weaver.WeaveLists.generateContainerClass != null)
            {
                moduleDef.Types.Add(Weaver.WeaveLists.generateContainerClass);
                moduleDef.ImportReference(Weaver.WeaveLists.generateContainerClass);

                foreach (MethodDefinition f in Weaver.WeaveLists.generatedReadFunctions)
                {
                    moduleDef.ImportReference(f);
                }

                foreach (MethodDefinition f in Weaver.WeaveLists.generatedWriteFunctions)
                {
                    moduleDef.ImportReference(f);
                }
            }

            Console.WriteLine("  ProcessSitesModule " + moduleDef.Name + " elapsed time:" + (DateTime.Now - startTime));
        }

        static void ProcessSiteClass(TypeDefinition td)
        {
            foreach (MethodDefinition md in td.Methods)
            {
                ProcessSiteMethod(md);
            }

            foreach (TypeDefinition nested in td.NestedTypes)
            {
                ProcessSiteClass(nested);
            }
        }

        static void ProcessSiteMethod(MethodDefinition md)
        {
            // process all references to replaced members with properties

            if (md.Name == ".cctor" ||
                md.Name == NetworkBehaviourProcessor.ProcessedFunctionName ||
                md.Name.StartsWith(Weaver.InvokeRpcPrefix))
                return;

            if (md.IsAbstract)
            {
<<<<<<< HEAD
                // TODO move this to NetworkBehaviourProcessor
                ServerClientAttributeProcessor.ProcessMethodAttributes(md);
=======
                return;
            }
>>>>>>> 63c7fd62

            if (md.Body != null && md.Body.Instructions != null)
            {
                for (int iCount = 0; iCount < md.Body.Instructions.Count;)
                {
                    Instruction instr = md.Body.Instructions[iCount];
                    iCount += ProcessInstruction(md, instr, iCount);
                }
            }
        }

        // replaces syncvar write access with the NetworkXYZ.get property calls
        static void ProcessInstructionSetterField(MethodDefinition md, Instruction i, FieldDefinition opField)
        {
            // dont replace property call sites in constructors
            if (md.Name == ".ctor")
                return;

            // does it set a field that we replaced?
            if (Weaver.WeaveLists.replacementSetterProperties.TryGetValue(opField, out MethodDefinition replacement))
            {
                //replace with property
                i.OpCode = OpCodes.Call;
                i.Operand = replacement;
            }
        }

        // replaces syncvar read access with the NetworkXYZ.get property calls
        static void ProcessInstructionGetterField(MethodDefinition md, Instruction i, FieldDefinition opField)
        {
            // dont replace property call sites in constructors
            if (md.Name == ".ctor")
                return;

            // does it set a field that we replaced?
            if (Weaver.WeaveLists.replacementGetterProperties.TryGetValue(opField, out MethodDefinition replacement))
            {
                //replace with property
                i.OpCode = OpCodes.Call;
                i.Operand = replacement;
            }
        }

        static int ProcessInstruction(MethodDefinition md, Instruction instr, int iCount)
        {
            if (instr.OpCode == OpCodes.Stfld && instr.Operand is FieldDefinition opFieldst)
            {
                // this instruction sets the value of a field. cache the field reference.
                ProcessInstructionSetterField(md, instr, opFieldst);
            }

            if (instr.OpCode == OpCodes.Ldfld && instr.Operand is FieldDefinition opFieldld)
            {
                // this instruction gets the value of a field. cache the field reference.
                ProcessInstructionGetterField(md, instr, opFieldld);
            }

            if (instr.OpCode == OpCodes.Ldflda && instr.Operand is FieldDefinition opFieldlda)
            {
                // loading a field by reference,  watch out for initobj instruction
                // see https://github.com/vis2k/Mirror/issues/696
                return ProcessInstructionLoadAddress(md, instr, opFieldlda, iCount);
            }

            return 1;
        }

        static int ProcessInstructionLoadAddress(MethodDefinition md, Instruction instr, FieldDefinition opField, int iCount)
        {
            // dont replace property call sites in constructors
            if (md.Name == ".ctor")
                return 1;

            // does it set a field that we replaced?
            if (Weaver.WeaveLists.replacementSetterProperties.TryGetValue(opField, out MethodDefinition replacement))
            {
                // we have a replacement for this property
                // is the next instruction a initobj?
                Instruction nextInstr = md.Body.Instructions[iCount + 1];

                if (nextInstr.OpCode == OpCodes.Initobj)
                {
                    // we need to replace this code with:
                    //     var tmp = new MyStruct();
                    //     this.set_Networkxxxx(tmp);
                    ILProcessor worker = md.Body.GetILProcessor();
                    var tmpVariable = new VariableDefinition(opField.FieldType);
                    md.Body.Variables.Add(tmpVariable);

                    worker.InsertBefore(instr, worker.Create(OpCodes.Ldloca, tmpVariable));
                    worker.InsertBefore(instr, worker.Create(OpCodes.Initobj, opField.FieldType));
                    worker.InsertBefore(instr, worker.Create(OpCodes.Ldloc, tmpVariable));
                    worker.InsertBefore(instr, worker.Create(OpCodes.Call, replacement));

                    worker.Remove(instr);
                    worker.Remove(nextInstr);
                    return 4;
                }
            }

            return 1;
        }
<<<<<<< HEAD

        static void ProcessInstructionMethod(MethodDefinition md, Instruction instr, MethodReference opMethodRef, int iCount)
        {

            if (opMethodRef.Name != "Invoke")
                return;

            // Events use an "Invoke" method to call the delegate.
            // this code replaces the "Invoke" instruction with the generated "Call***" instruction which send the event to the server.
            // but the "Invoke" instruction is called on the event field - where the "call" instruction is not.
            // so the earlier instruction that loads the event field is replaced with a Noop.

            // go backwards until find a ldfld instruction that matches ANY event
            while (iCount > 0)
            {
                iCount -= 1;
                Instruction inst = md.Body.Instructions[iCount];
                if (inst.OpCode == OpCodes.Ldfld)
                {
                    var opField = inst.Operand as FieldReference;

                    // find replaceEvent with matching name
                    // NOTE: original weaver compared .Name, not just the MethodDefinition,
                    //       that's why we use dict<string,method>.
                    if (Weaver.WeaveLists.replaceEvents.TryGetValue(opField.FullName, out MethodDefinition replacement))
                    {
                        instr.Operand = replacement;
                        inst.OpCode = OpCodes.Nop;
                        return;
                    }
                }
            }
        }
=======
>>>>>>> 63c7fd62
    }
}<|MERGE_RESOLUTION|>--- conflicted
+++ resolved
@@ -62,13 +62,8 @@
 
             if (md.IsAbstract)
             {
-<<<<<<< HEAD
-                // TODO move this to NetworkBehaviourProcessor
-                ServerClientAttributeProcessor.ProcessMethodAttributes(md);
-=======
                 return;
             }
->>>>>>> 63c7fd62
 
             if (md.Body != null && md.Body.Instructions != null)
             {
@@ -171,41 +166,5 @@
 
             return 1;
         }
-<<<<<<< HEAD
-
-        static void ProcessInstructionMethod(MethodDefinition md, Instruction instr, MethodReference opMethodRef, int iCount)
-        {
-
-            if (opMethodRef.Name != "Invoke")
-                return;
-
-            // Events use an "Invoke" method to call the delegate.
-            // this code replaces the "Invoke" instruction with the generated "Call***" instruction which send the event to the server.
-            // but the "Invoke" instruction is called on the event field - where the "call" instruction is not.
-            // so the earlier instruction that loads the event field is replaced with a Noop.
-
-            // go backwards until find a ldfld instruction that matches ANY event
-            while (iCount > 0)
-            {
-                iCount -= 1;
-                Instruction inst = md.Body.Instructions[iCount];
-                if (inst.OpCode == OpCodes.Ldfld)
-                {
-                    var opField = inst.Operand as FieldReference;
-
-                    // find replaceEvent with matching name
-                    // NOTE: original weaver compared .Name, not just the MethodDefinition,
-                    //       that's why we use dict<string,method>.
-                    if (Weaver.WeaveLists.replaceEvents.TryGetValue(opField.FullName, out MethodDefinition replacement))
-                    {
-                        instr.Operand = replacement;
-                        inst.OpCode = OpCodes.Nop;
-                        return;
-                    }
-                }
-            }
-        }
-=======
->>>>>>> 63c7fd62
     }
 }