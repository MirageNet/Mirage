<<<<<<< HEAD
using System.Linq;
using Mono.Cecil;
=======
using System;
using Mono.CecilX;
>>>>>>> 783c6d21

namespace Mirror.Weaver
{
    public static class WeaverTypes
    {
<<<<<<< HEAD
        // Network types
        public static TypeReference NetworkBehaviourType;
        public static TypeReference RemoteCallHelperType;
        public static TypeReference MonoBehaviourType;
        public static TypeReference ScriptableObjectType;
        public static TypeReference INetworkConnectionType;

        public static TypeReference MessageBaseType;
        public static TypeReference IMessageBaseType;
        public static TypeReference SyncListType;
        public static TypeReference SyncSetType;
        public static TypeReference SyncDictionaryType;

=======
>>>>>>> 783c6d21
        public static MethodReference ScriptableObjectCreateInstanceMethod;

        public static MethodReference NetworkBehaviourDirtyBitsReference;
        public static MethodReference GetPooledWriterReference;
        public static MethodReference RecycleWriterReference;

<<<<<<< HEAD
        public static TypeReference NetworkIdentityType;
        public static TypeReference IEnumeratorType;

        public static MethodReference BehaviorConnectionToServerReference;
=======
        public static MethodReference ReadyConnectionReference;
>>>>>>> 783c6d21

        public static MethodReference CmdDelegateConstructor;

        public static MethodReference NetworkServerGetActive;
        public static MethodReference NetworkServerGetLocalClientActive;
        public static MethodReference NetworkClientGetActive;

        public static MethodReference NetworkBehaviourGetIdentity;
        public static MethodReference NetworkIdentityGetServer;
        public static MethodReference NetworkIdentityGetClient;

        public static MethodReference NetworkBehaviourIsServer;
        public static MethodReference NetworkBehaviourIsClient;
        public static MethodReference NetworkBehaviourIsLocalClient;
        public static MethodReference NetworkBehaviourHasAuthority;
        public static MethodReference NetworkBehaviourIsLocalPlayer;

        public static MethodReference MethodInvocationExceptionConstructor;

        // custom attribute types
<<<<<<< HEAD
        public static TypeReference SyncVarType;
        public static TypeReference ServerRpcType;
        public static TypeReference ClientRpcType;
        public static TypeReference SyncEventType;
        public static TypeReference SyncObjectType;
=======
>>>>>>> 783c6d21
        public static MethodReference InitSyncObjectReference;

        // array segment
        public static MethodReference ArraySegmentConstructorReference;
        public static MethodReference ArraySegmentArrayReference;
        public static MethodReference ArraySegmentOffsetReference;
        public static MethodReference ArraySegmentCountReference;

        // list
        public static MethodReference ListConstructorReference;
        public static MethodReference ListCountReference;
        public static MethodReference ListGetItemReference;
        public static MethodReference ListAddReference;

        public static MethodReference syncVarEqualReference;
        public static MethodReference syncVarNetworkIdentityEqualReference;
        public static MethodReference syncVarGameObjectEqualReference;
        public static MethodReference setSyncVarReference;
        public static MethodReference setSyncVarHookGuard;
        public static MethodReference getSyncVarHookGuard;
        public static MethodReference setSyncVarGameObjectReference;
        public static MethodReference getSyncVarGameObjectReference;
        public static MethodReference setSyncVarNetworkIdentityReference;
        public static MethodReference getSyncVarNetworkIdentityReference;
        public static MethodReference registerServerRpcDelegateReference;
        public static MethodReference registerRpcDelegateReference;
        public static MethodReference getTypeReference;
        public static MethodReference getTypeFromHandleReference;
        public static MethodReference logErrorReference;
        public static MethodReference logWarningReference;
        public static MethodReference sendServerRpcInternal;
        public static MethodReference sendRpcInternal;
        public static MethodReference sendTargetRpcInternal;

        private static AssemblyDefinition currentAssembly;

<<<<<<< HEAD
        public static void SetupUnityTypes(AssemblyDefinition unityAssembly, AssemblyDefinition mirrorAssembly)
        {
            gameObjectType = unityAssembly.MainModule.GetType("UnityEngine.GameObject");
            transformType = unityAssembly.MainModule.GetType("UnityEngine.Transform");

            NetworkClientType = mirrorAssembly.MainModule.GetType("Mirror.NetworkClient");
            NetworkServerType = mirrorAssembly.MainModule.GetType("Mirror.NetworkServer");

            SyncVarType = mirrorAssembly.MainModule.GetType("Mirror.SyncVarAttribute");
            ServerRpcType = mirrorAssembly.MainModule.GetType("Mirror.ServerRpcAttribute");
            ClientRpcType = mirrorAssembly.MainModule.GetType("Mirror.ClientRpcAttribute");
            SyncObjectType = mirrorAssembly.MainModule.GetType("Mirror.ISyncObject");
        }

        static ModuleDefinition ResolveSystemModule(AssemblyDefinition currentAssembly)
        {
            var name = AssemblyNameReference.Parse("mscorlib");
            var parameters = new ReaderParameters
            {
                AssemblyResolver = currentAssembly.MainModule.AssemblyResolver
            };
            return currentAssembly.MainModule.AssemblyResolver.Resolve(name, parameters).MainModule;
        }
=======
        public static TypeReference Import<T>() => Import(typeof(T));
>>>>>>> 783c6d21

        public static TypeReference Import(Type t) => currentAssembly.MainModule.ImportReference(t);

        public static void SetupTargetTypes(AssemblyDefinition currentAssembly)
        {
            // system types
<<<<<<< HEAD
            ModuleDefinition systemModule = ResolveSystemModule(currentAssembly);
            voidType = ImportSystemModuleType(currentAssembly, systemModule,"System.Void");
            singleType = ImportSystemModuleType(currentAssembly, systemModule,"System.Single");
            doubleType = ImportSystemModuleType(currentAssembly, systemModule,"System.Double");
            boolType = ImportSystemModuleType(currentAssembly, systemModule,"System.Boolean");
            int64Type = ImportSystemModuleType(currentAssembly, systemModule,"System.Int64");
            uint64Type = ImportSystemModuleType(currentAssembly, systemModule,"System.UInt64");
            int32Type = ImportSystemModuleType(currentAssembly, systemModule,"System.Int32");
            uint32Type = ImportSystemModuleType(currentAssembly, systemModule,"System.UInt32");
            objectType = ImportSystemModuleType(currentAssembly, systemModule,"System.Object");
            typeType = ImportSystemModuleType(currentAssembly, systemModule,"System.Type");
            IEnumeratorType = ImportSystemModuleType(currentAssembly, systemModule,"System.Collections.IEnumerator");

            ArraySegmentType = ImportSystemModuleType(currentAssembly, systemModule,"System.ArraySegment`1");
=======
            WeaverTypes.currentAssembly = currentAssembly;

            TypeReference ArraySegmentType = Import(typeof(System.ArraySegment<>));
>>>>>>> 783c6d21
            ArraySegmentArrayReference = Resolvers.ResolveProperty(ArraySegmentType, currentAssembly, "Array");
            ArraySegmentCountReference = Resolvers.ResolveProperty(ArraySegmentType, currentAssembly, "Count");
            ArraySegmentOffsetReference = Resolvers.ResolveProperty(ArraySegmentType, currentAssembly, "Offset");
            ArraySegmentConstructorReference = Resolvers.ResolveMethod(ArraySegmentType, currentAssembly, ".ctor");

            TypeReference ListType = Import(typeof(System.Collections.Generic.List<>));
            ListCountReference = Resolvers.ResolveProperty(ListType, currentAssembly, "Count");
            ListGetItemReference = Resolvers.ResolveMethod(ListType, currentAssembly, "get_Item");
            ListAddReference = Resolvers.ResolveMethod(ListType, currentAssembly, "Add");
            ListConstructorReference = Resolvers.ResolveMethod(ListType, currentAssembly, ".ctor");

<<<<<<< HEAD
            NetworkReaderType = mirrorAssembly.MainModule.GetType("Mirror.NetworkReader");
            NetworkWriterType = mirrorAssembly.MainModule.GetType("Mirror.NetworkWriter");
            TypeReference pooledNetworkWriterTmp = mirrorAssembly.MainModule.GetType("Mirror.PooledNetworkWriter");
            PooledNetworkWriterType = currentAssembly.MainModule.ImportReference(pooledNetworkWriterTmp);

            NetworkServerGetActive = Resolvers.ResolveMethod(NetworkServerType, currentAssembly, "get_Active");
            NetworkServerGetLocalClientActive = Resolvers.ResolveMethod(NetworkServerType, currentAssembly, "get_LocalClientActive");
            NetworkClientGetActive = Resolvers.ResolveMethod(NetworkClientType, currentAssembly, "get_Active");
=======
            TypeReference NetworkServerType = Import(typeof(Mirror.NetworkServer));
            NetworkServerGetActive = Resolvers.ResolveMethod(NetworkServerType, currentAssembly, "get_active");
            NetworkServerGetLocalClientActive = Resolvers.ResolveMethod(NetworkServerType, currentAssembly, "get_localClientActive");
            TypeReference NetworkClientType = Import(typeof(Mirror.NetworkClient));
            NetworkClientGetActive = Resolvers.ResolveMethod(NetworkClientType, currentAssembly, "get_active");
>>>>>>> 783c6d21

            TypeReference cmdDelegateReference = Import<Mirror.RemoteCalls.CmdDelegate>();
            CmdDelegateConstructor = Resolvers.ResolveMethod(cmdDelegateReference, currentAssembly, ".ctor");

            TypeReference NetworkBehaviourType = Import<Mirror.NetworkBehaviour>();
            TypeReference RemoteCallHelperType = Import(typeof(Mirror.RemoteCalls.RemoteCallHelper));

<<<<<<< HEAD
            TypeReference networkIdentityTmp = mirrorAssembly.MainModule.GetType("Mirror.NetworkIdentity");
            NetworkIdentityType = currentAssembly.MainModule.ImportReference(networkIdentityTmp);

            NetworkBehaviourType = mirrorAssembly.MainModule.GetType("Mirror.NetworkBehaviour");
            //NetworkBehaviourType2 = currentAssembly.MainModule.ImportReference(NetworkBehaviourType);
            INetworkConnectionType = mirrorAssembly.MainModule.GetType("Mirror.INetworkConnection");
            INetworkConnectionType = currentAssembly.MainModule.ImportReference(INetworkConnectionType);

            NetworkBehaviourGetIdentity = Resolvers.ResolveMethod(NetworkBehaviourType, currentAssembly, "get_NetIdentity");
            NetworkIdentityGetServer = Resolvers.ResolveMethod(NetworkIdentityType, currentAssembly, "get_Server");
            NetworkIdentityGetClient = Resolvers.ResolveMethod(NetworkIdentityType, currentAssembly, "get_Client");

            NetworkBehaviourIsServer = Resolvers.ResolveProperty(NetworkBehaviourType, currentAssembly, "IsServer");
            NetworkBehaviourIsClient = Resolvers.ResolveProperty(NetworkBehaviourType, currentAssembly, "IsClient");
            NetworkBehaviourIsLocalClient = Resolvers.ResolveProperty(NetworkBehaviourType, currentAssembly, "IsLocalClient");
            RemoteCallHelperType = mirrorAssembly.MainModule.GetType("Mirror.RemoteCalls.RemoteCallHelper");
            NetworkBehaviourHasAuthority = Resolvers.ResolveProperty(NetworkBehaviourType, currentAssembly, "HasAuthority");
            NetworkBehaviourIsLocalPlayer = Resolvers.ResolveProperty(NetworkBehaviourType, currentAssembly, "IsLocalPlayer");

            MonoBehaviourType = unityAssembly.MainModule.GetType("UnityEngine.MonoBehaviour");
            ScriptableObjectType = unityAssembly.MainModule.GetType("UnityEngine.ScriptableObject");
=======
            TypeReference ScriptableObjectType = Import<UnityEngine.ScriptableObject>();
>>>>>>> 783c6d21

            ScriptableObjectCreateInstanceMethod = Resolvers.ResolveMethod(
                ScriptableObjectType, currentAssembly,
                md => md.Name == "CreateInstance" && md.HasGenericParameters);

<<<<<<< HEAD
            TypeDefinition MethodInvocationException = mirrorAssembly.MainModule.GetType("Mirror.MethodInvocationException");

            MethodInvocationExceptionConstructor = Resolvers.ResolveMethodWithArg(MethodInvocationException, currentAssembly, ".ctor", "System.String");

            MessageBaseType = mirrorAssembly.MainModule.GetType("Mirror.MessageBase");
            IMessageBaseType = mirrorAssembly.MainModule.GetType("Mirror.IMessageBase");
            SyncListType = mirrorAssembly.MainModule.GetType("Mirror.SyncList`1");
            SyncSetType = mirrorAssembly.MainModule.GetType("Mirror.SyncSet`1");
            SyncDictionaryType = mirrorAssembly.MainModule.GetType("Mirror.SyncDictionary`2");

            NetworkBehaviourDirtyBitsReference = Resolvers.ResolveProperty(NetworkBehaviourType, currentAssembly, "SyncVarDirtyBits");
            TypeDefinition NetworkWriterPoolType = mirrorAssembly.MainModule.GetType("Mirror.NetworkWriterPool");
            GetPooledWriterReference = Resolvers.ResolveMethod(NetworkWriterPoolType, currentAssembly, "GetWriter");
            RecycleWriterReference = Resolvers.ResolveMethod(NetworkWriterPoolType, currentAssembly, "Recycle");

            ComponentType = unityAssembly.MainModule.GetType("UnityEngine.Component");
            BehaviorConnectionToServerReference = Resolvers.ResolveMethod(NetworkBehaviourType, currentAssembly, "get_ConnectionToServer");
            ObjectType = unityAssembly.MainModule.GetType("UnityEngine.Object");
=======
            NetworkBehaviourDirtyBitsReference = Resolvers.ResolveProperty(NetworkBehaviourType, currentAssembly, "syncVarDirtyBits");
            TypeReference NetworkWriterPoolType = Import(typeof(Mirror.NetworkWriterPool));
            GetPooledWriterReference = Resolvers.ResolveMethod(NetworkWriterPoolType, currentAssembly, "GetWriter");
            RecycleWriterReference = Resolvers.ResolveMethod(NetworkWriterPoolType, currentAssembly, "Recycle");

            TypeReference ClientSceneType = Import(typeof(Mirror.ClientScene));
            ReadyConnectionReference = Resolvers.ResolveMethod(ClientSceneType, currentAssembly, "get_readyConnection");
>>>>>>> 783c6d21

            syncVarEqualReference = Resolvers.ResolveMethod(NetworkBehaviourType, currentAssembly, "SyncVarEqual");
            syncVarNetworkIdentityEqualReference = Resolvers.ResolveMethod(NetworkBehaviourType, currentAssembly, "SyncVarNetworkIdentityEqual");
            syncVarGameObjectEqualReference = Resolvers.ResolveMethod(NetworkBehaviourType, currentAssembly, "SyncVarGameObjectEqual");
            setSyncVarReference = Resolvers.ResolveMethod(NetworkBehaviourType, currentAssembly, "SetSyncVar");
            setSyncVarHookGuard = Resolvers.ResolveMethod(NetworkBehaviourType, currentAssembly, "SetSyncVarHookGuard");
            getSyncVarHookGuard = Resolvers.ResolveMethod(NetworkBehaviourType, currentAssembly, "GetSyncVarHookGuard");

            setSyncVarGameObjectReference = Resolvers.ResolveMethod(NetworkBehaviourType, currentAssembly, "SetSyncVarGameObject");
            getSyncVarGameObjectReference = Resolvers.ResolveMethod(NetworkBehaviourType, currentAssembly, "GetSyncVarGameObject");
            setSyncVarNetworkIdentityReference = Resolvers.ResolveMethod(NetworkBehaviourType, currentAssembly, "SetSyncVarNetworkIdentity");
            getSyncVarNetworkIdentityReference = Resolvers.ResolveMethod(NetworkBehaviourType, currentAssembly, "GetSyncVarNetworkIdentity");
            registerServerRpcDelegateReference = Resolvers.ResolveMethod(RemoteCallHelperType, currentAssembly, "RegisterServerRpcDelegate");
            registerRpcDelegateReference = Resolvers.ResolveMethod(RemoteCallHelperType, currentAssembly, "RegisterRpcDelegate");
            TypeReference unityDebug = Import(typeof(UnityEngine.Debug));
            logErrorReference = Resolvers.ResolveMethod(unityDebug, currentAssembly, "LogError");
            logWarningReference = Resolvers.ResolveMethod(unityDebug, currentAssembly, "LogWarning");

            TypeReference typeType = Import(typeof(Type));
            getTypeFromHandleReference = Resolvers.ResolveMethod(typeType, currentAssembly, "GetTypeFromHandle");
<<<<<<< HEAD
            logErrorReference = Resolvers.ResolveMethod(unityAssembly.MainModule.GetType("UnityEngine.Debug"), currentAssembly, "LogError");
            logWarningReference = Resolvers.ResolveMethod(unityAssembly.MainModule.GetType("UnityEngine.Debug"), currentAssembly, "LogWarning");
            sendServerRpcInternal = Resolvers.ResolveMethod(NetworkBehaviourType, currentAssembly, "SendServerRpcInternal");
=======
            sendCommandInternal = Resolvers.ResolveMethod(NetworkBehaviourType, currentAssembly, "SendCommandInternal");
>>>>>>> 783c6d21
            sendRpcInternal = Resolvers.ResolveMethod(NetworkBehaviourType, currentAssembly, "SendRPCInternal");
            sendTargetRpcInternal = Resolvers.ResolveMethod(NetworkBehaviourType, currentAssembly, "SendTargetRPCInternal");

            InitSyncObjectReference = Resolvers.ResolveMethod(NetworkBehaviourType, currentAssembly, "InitSyncObject");

        }
    }
}<|MERGE_RESOLUTION|>--- conflicted
+++ resolved
@@ -1,45 +1,18 @@
-<<<<<<< HEAD
-using System.Linq;
+using System;
 using Mono.Cecil;
-=======
-using System;
-using Mono.CecilX;
->>>>>>> 783c6d21
+using UnityEngine;
 
 namespace Mirror.Weaver
 {
     public static class WeaverTypes
     {
-<<<<<<< HEAD
-        // Network types
-        public static TypeReference NetworkBehaviourType;
-        public static TypeReference RemoteCallHelperType;
-        public static TypeReference MonoBehaviourType;
-        public static TypeReference ScriptableObjectType;
-        public static TypeReference INetworkConnectionType;
-
-        public static TypeReference MessageBaseType;
-        public static TypeReference IMessageBaseType;
-        public static TypeReference SyncListType;
-        public static TypeReference SyncSetType;
-        public static TypeReference SyncDictionaryType;
-
-=======
->>>>>>> 783c6d21
         public static MethodReference ScriptableObjectCreateInstanceMethod;
 
         public static MethodReference NetworkBehaviourDirtyBitsReference;
         public static MethodReference GetPooledWriterReference;
         public static MethodReference RecycleWriterReference;
 
-<<<<<<< HEAD
-        public static TypeReference NetworkIdentityType;
-        public static TypeReference IEnumeratorType;
-
         public static MethodReference BehaviorConnectionToServerReference;
-=======
-        public static MethodReference ReadyConnectionReference;
->>>>>>> 783c6d21
 
         public static MethodReference CmdDelegateConstructor;
 
@@ -60,14 +33,6 @@
         public static MethodReference MethodInvocationExceptionConstructor;
 
         // custom attribute types
-<<<<<<< HEAD
-        public static TypeReference SyncVarType;
-        public static TypeReference ServerRpcType;
-        public static TypeReference ClientRpcType;
-        public static TypeReference SyncEventType;
-        public static TypeReference SyncObjectType;
-=======
->>>>>>> 783c6d21
         public static MethodReference InitSyncObjectReference;
 
         // array segment
@@ -104,59 +69,16 @@
 
         private static AssemblyDefinition currentAssembly;
 
-<<<<<<< HEAD
-        public static void SetupUnityTypes(AssemblyDefinition unityAssembly, AssemblyDefinition mirrorAssembly)
-        {
-            gameObjectType = unityAssembly.MainModule.GetType("UnityEngine.GameObject");
-            transformType = unityAssembly.MainModule.GetType("UnityEngine.Transform");
-
-            NetworkClientType = mirrorAssembly.MainModule.GetType("Mirror.NetworkClient");
-            NetworkServerType = mirrorAssembly.MainModule.GetType("Mirror.NetworkServer");
-
-            SyncVarType = mirrorAssembly.MainModule.GetType("Mirror.SyncVarAttribute");
-            ServerRpcType = mirrorAssembly.MainModule.GetType("Mirror.ServerRpcAttribute");
-            ClientRpcType = mirrorAssembly.MainModule.GetType("Mirror.ClientRpcAttribute");
-            SyncObjectType = mirrorAssembly.MainModule.GetType("Mirror.ISyncObject");
-        }
-
-        static ModuleDefinition ResolveSystemModule(AssemblyDefinition currentAssembly)
-        {
-            var name = AssemblyNameReference.Parse("mscorlib");
-            var parameters = new ReaderParameters
-            {
-                AssemblyResolver = currentAssembly.MainModule.AssemblyResolver
-            };
-            return currentAssembly.MainModule.AssemblyResolver.Resolve(name, parameters).MainModule;
-        }
-=======
         public static TypeReference Import<T>() => Import(typeof(T));
->>>>>>> 783c6d21
 
         public static TypeReference Import(Type t) => currentAssembly.MainModule.ImportReference(t);
 
         public static void SetupTargetTypes(AssemblyDefinition currentAssembly)
         {
             // system types
-<<<<<<< HEAD
-            ModuleDefinition systemModule = ResolveSystemModule(currentAssembly);
-            voidType = ImportSystemModuleType(currentAssembly, systemModule,"System.Void");
-            singleType = ImportSystemModuleType(currentAssembly, systemModule,"System.Single");
-            doubleType = ImportSystemModuleType(currentAssembly, systemModule,"System.Double");
-            boolType = ImportSystemModuleType(currentAssembly, systemModule,"System.Boolean");
-            int64Type = ImportSystemModuleType(currentAssembly, systemModule,"System.Int64");
-            uint64Type = ImportSystemModuleType(currentAssembly, systemModule,"System.UInt64");
-            int32Type = ImportSystemModuleType(currentAssembly, systemModule,"System.Int32");
-            uint32Type = ImportSystemModuleType(currentAssembly, systemModule,"System.UInt32");
-            objectType = ImportSystemModuleType(currentAssembly, systemModule,"System.Object");
-            typeType = ImportSystemModuleType(currentAssembly, systemModule,"System.Type");
-            IEnumeratorType = ImportSystemModuleType(currentAssembly, systemModule,"System.Collections.IEnumerator");
-
-            ArraySegmentType = ImportSystemModuleType(currentAssembly, systemModule,"System.ArraySegment`1");
-=======
             WeaverTypes.currentAssembly = currentAssembly;
 
-            TypeReference ArraySegmentType = Import(typeof(System.ArraySegment<>));
->>>>>>> 783c6d21
+            TypeReference ArraySegmentType = Import(typeof(ArraySegment<>));
             ArraySegmentArrayReference = Resolvers.ResolveProperty(ArraySegmentType, currentAssembly, "Array");
             ArraySegmentCountReference = Resolvers.ResolveProperty(ArraySegmentType, currentAssembly, "Count");
             ArraySegmentOffsetReference = Resolvers.ResolveProperty(ArraySegmentType, currentAssembly, "Offset");
@@ -168,87 +90,43 @@
             ListAddReference = Resolvers.ResolveMethod(ListType, currentAssembly, "Add");
             ListConstructorReference = Resolvers.ResolveMethod(ListType, currentAssembly, ".ctor");
 
-<<<<<<< HEAD
-            NetworkReaderType = mirrorAssembly.MainModule.GetType("Mirror.NetworkReader");
-            NetworkWriterType = mirrorAssembly.MainModule.GetType("Mirror.NetworkWriter");
-            TypeReference pooledNetworkWriterTmp = mirrorAssembly.MainModule.GetType("Mirror.PooledNetworkWriter");
-            PooledNetworkWriterType = currentAssembly.MainModule.ImportReference(pooledNetworkWriterTmp);
-
+            TypeReference NetworkServerType = Import<NetworkServer>();
             NetworkServerGetActive = Resolvers.ResolveMethod(NetworkServerType, currentAssembly, "get_Active");
             NetworkServerGetLocalClientActive = Resolvers.ResolveMethod(NetworkServerType, currentAssembly, "get_LocalClientActive");
+            TypeReference NetworkClientType = Import<NetworkClient>();
             NetworkClientGetActive = Resolvers.ResolveMethod(NetworkClientType, currentAssembly, "get_Active");
-=======
-            TypeReference NetworkServerType = Import(typeof(Mirror.NetworkServer));
-            NetworkServerGetActive = Resolvers.ResolveMethod(NetworkServerType, currentAssembly, "get_active");
-            NetworkServerGetLocalClientActive = Resolvers.ResolveMethod(NetworkServerType, currentAssembly, "get_localClientActive");
-            TypeReference NetworkClientType = Import(typeof(Mirror.NetworkClient));
-            NetworkClientGetActive = Resolvers.ResolveMethod(NetworkClientType, currentAssembly, "get_active");
->>>>>>> 783c6d21
 
-            TypeReference cmdDelegateReference = Import<Mirror.RemoteCalls.CmdDelegate>();
+            TypeReference cmdDelegateReference = Import<RemoteCalls.CmdDelegate>();
             CmdDelegateConstructor = Resolvers.ResolveMethod(cmdDelegateReference, currentAssembly, ".ctor");
 
-            TypeReference NetworkBehaviourType = Import<Mirror.NetworkBehaviour>();
-            TypeReference RemoteCallHelperType = Import(typeof(Mirror.RemoteCalls.RemoteCallHelper));
-
-<<<<<<< HEAD
-            TypeReference networkIdentityTmp = mirrorAssembly.MainModule.GetType("Mirror.NetworkIdentity");
-            NetworkIdentityType = currentAssembly.MainModule.ImportReference(networkIdentityTmp);
-
-            NetworkBehaviourType = mirrorAssembly.MainModule.GetType("Mirror.NetworkBehaviour");
-            //NetworkBehaviourType2 = currentAssembly.MainModule.ImportReference(NetworkBehaviourType);
-            INetworkConnectionType = mirrorAssembly.MainModule.GetType("Mirror.INetworkConnection");
-            INetworkConnectionType = currentAssembly.MainModule.ImportReference(INetworkConnectionType);
+            TypeReference NetworkBehaviourType = Import<NetworkBehaviour>();
+            TypeReference RemoteCallHelperType = Import(typeof(RemoteCalls.RemoteCallHelper));
 
             NetworkBehaviourGetIdentity = Resolvers.ResolveMethod(NetworkBehaviourType, currentAssembly, "get_NetIdentity");
+            TypeReference NetworkIdentityType = Import<NetworkIdentity>();
             NetworkIdentityGetServer = Resolvers.ResolveMethod(NetworkIdentityType, currentAssembly, "get_Server");
             NetworkIdentityGetClient = Resolvers.ResolveMethod(NetworkIdentityType, currentAssembly, "get_Client");
 
             NetworkBehaviourIsServer = Resolvers.ResolveProperty(NetworkBehaviourType, currentAssembly, "IsServer");
             NetworkBehaviourIsClient = Resolvers.ResolveProperty(NetworkBehaviourType, currentAssembly, "IsClient");
             NetworkBehaviourIsLocalClient = Resolvers.ResolveProperty(NetworkBehaviourType, currentAssembly, "IsLocalClient");
-            RemoteCallHelperType = mirrorAssembly.MainModule.GetType("Mirror.RemoteCalls.RemoteCallHelper");
             NetworkBehaviourHasAuthority = Resolvers.ResolveProperty(NetworkBehaviourType, currentAssembly, "HasAuthority");
             NetworkBehaviourIsLocalPlayer = Resolvers.ResolveProperty(NetworkBehaviourType, currentAssembly, "IsLocalPlayer");
 
-            MonoBehaviourType = unityAssembly.MainModule.GetType("UnityEngine.MonoBehaviour");
-            ScriptableObjectType = unityAssembly.MainModule.GetType("UnityEngine.ScriptableObject");
-=======
-            TypeReference ScriptableObjectType = Import<UnityEngine.ScriptableObject>();
->>>>>>> 783c6d21
-
+            TypeReference ScriptableObjectType = Import<ScriptableObject>();
             ScriptableObjectCreateInstanceMethod = Resolvers.ResolveMethod(
                 ScriptableObjectType, currentAssembly,
                 md => md.Name == "CreateInstance" && md.HasGenericParameters);
 
-<<<<<<< HEAD
-            TypeDefinition MethodInvocationException = mirrorAssembly.MainModule.GetType("Mirror.MethodInvocationException");
-
-            MethodInvocationExceptionConstructor = Resolvers.ResolveMethodWithArg(MethodInvocationException, currentAssembly, ".ctor", "System.String");
-
-            MessageBaseType = mirrorAssembly.MainModule.GetType("Mirror.MessageBase");
-            IMessageBaseType = mirrorAssembly.MainModule.GetType("Mirror.IMessageBase");
-            SyncListType = mirrorAssembly.MainModule.GetType("Mirror.SyncList`1");
-            SyncSetType = mirrorAssembly.MainModule.GetType("Mirror.SyncSet`1");
-            SyncDictionaryType = mirrorAssembly.MainModule.GetType("Mirror.SyncDictionary`2");
+            TypeReference MethodInvocationExceptionType = Import<MethodInvocationException>();
+            MethodInvocationExceptionConstructor = Resolvers.ResolveMethodWithArg(MethodInvocationExceptionType, currentAssembly, ".ctor", "System.String");
 
             NetworkBehaviourDirtyBitsReference = Resolvers.ResolveProperty(NetworkBehaviourType, currentAssembly, "SyncVarDirtyBits");
-            TypeDefinition NetworkWriterPoolType = mirrorAssembly.MainModule.GetType("Mirror.NetworkWriterPool");
+            TypeReference NetworkWriterPoolType = Import(typeof(NetworkWriterPool));
             GetPooledWriterReference = Resolvers.ResolveMethod(NetworkWriterPoolType, currentAssembly, "GetWriter");
             RecycleWriterReference = Resolvers.ResolveMethod(NetworkWriterPoolType, currentAssembly, "Recycle");
 
-            ComponentType = unityAssembly.MainModule.GetType("UnityEngine.Component");
             BehaviorConnectionToServerReference = Resolvers.ResolveMethod(NetworkBehaviourType, currentAssembly, "get_ConnectionToServer");
-            ObjectType = unityAssembly.MainModule.GetType("UnityEngine.Object");
-=======
-            NetworkBehaviourDirtyBitsReference = Resolvers.ResolveProperty(NetworkBehaviourType, currentAssembly, "syncVarDirtyBits");
-            TypeReference NetworkWriterPoolType = Import(typeof(Mirror.NetworkWriterPool));
-            GetPooledWriterReference = Resolvers.ResolveMethod(NetworkWriterPoolType, currentAssembly, "GetWriter");
-            RecycleWriterReference = Resolvers.ResolveMethod(NetworkWriterPoolType, currentAssembly, "Recycle");
-
-            TypeReference ClientSceneType = Import(typeof(Mirror.ClientScene));
-            ReadyConnectionReference = Resolvers.ResolveMethod(ClientSceneType, currentAssembly, "get_readyConnection");
->>>>>>> 783c6d21
 
             syncVarEqualReference = Resolvers.ResolveMethod(NetworkBehaviourType, currentAssembly, "SyncVarEqual");
             syncVarNetworkIdentityEqualReference = Resolvers.ResolveMethod(NetworkBehaviourType, currentAssembly, "SyncVarNetworkIdentityEqual");
@@ -263,19 +141,13 @@
             getSyncVarNetworkIdentityReference = Resolvers.ResolveMethod(NetworkBehaviourType, currentAssembly, "GetSyncVarNetworkIdentity");
             registerServerRpcDelegateReference = Resolvers.ResolveMethod(RemoteCallHelperType, currentAssembly, "RegisterServerRpcDelegate");
             registerRpcDelegateReference = Resolvers.ResolveMethod(RemoteCallHelperType, currentAssembly, "RegisterRpcDelegate");
-            TypeReference unityDebug = Import(typeof(UnityEngine.Debug));
+            TypeReference unityDebug = Import(typeof(Debug));
             logErrorReference = Resolvers.ResolveMethod(unityDebug, currentAssembly, "LogError");
             logWarningReference = Resolvers.ResolveMethod(unityDebug, currentAssembly, "LogWarning");
 
             TypeReference typeType = Import(typeof(Type));
             getTypeFromHandleReference = Resolvers.ResolveMethod(typeType, currentAssembly, "GetTypeFromHandle");
-<<<<<<< HEAD
-            logErrorReference = Resolvers.ResolveMethod(unityAssembly.MainModule.GetType("UnityEngine.Debug"), currentAssembly, "LogError");
-            logWarningReference = Resolvers.ResolveMethod(unityAssembly.MainModule.GetType("UnityEngine.Debug"), currentAssembly, "LogWarning");
             sendServerRpcInternal = Resolvers.ResolveMethod(NetworkBehaviourType, currentAssembly, "SendServerRpcInternal");
-=======
-            sendCommandInternal = Resolvers.ResolveMethod(NetworkBehaviourType, currentAssembly, "SendCommandInternal");
->>>>>>> 783c6d21
             sendRpcInternal = Resolvers.ResolveMethod(NetworkBehaviourType, currentAssembly, "SendRPCInternal");
             sendTargetRpcInternal = Resolvers.ResolveMethod(NetworkBehaviourType, currentAssembly, "SendTargetRPCInternal");
 
