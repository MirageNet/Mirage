--- conflicted
+++ resolved
@@ -22,11 +22,6 @@
 
         // amount of SyncVars per class. dict<className, amount>
         public Dictionary<string, int> numSyncVars = new Dictionary<string, int>();
-<<<<<<< HEAD
-=======
-
-        public HashSet<string> ProcessedMessages = new HashSet<string>();
-
 
         public int GetSyncVarStart(string className)
         {
@@ -57,7 +52,6 @@
                 generateContainerClass.Methods.Add(method);
             }
         }
->>>>>>> bdb6ca07
     }
 
     internal static class Weaver
@@ -91,39 +85,6 @@
         {
             Log.Warning($"{message} (at {mr})");
         }
-
-<<<<<<< HEAD
-        public static int GetSyncVarStart(string className)
-        {
-            return WeaveLists.numSyncVars.ContainsKey(className)
-                   ? WeaveLists.numSyncVars[className]
-                   : 0;
-        }
-
-        public static void SetNumSyncVars(string className, int num)
-        {
-            WeaveLists.numSyncVars[className] = num;
-        }
-
-        internal static void ConfirmGeneratedCodeClass()
-        {
-            if (WeaveLists.generateContainerClass == null)
-            {
-                WeaveLists.generateContainerClass = new TypeDefinition("Mirror", "GeneratedNetworkCode",
-                        TypeAttributes.BeforeFieldInit | TypeAttributes.Class | TypeAttributes.AnsiClass | TypeAttributes.Public | TypeAttributes.AutoClass,
-                        WeaverTypes.Import<object>());
-
-                const MethodAttributes methodAttributes = MethodAttributes.Public | MethodAttributes.HideBySig | MethodAttributes.SpecialName | MethodAttributes.RTSpecialName;
-                var method = new MethodDefinition(".ctor", methodAttributes, WeaverTypes.Import(typeof(void)));
-                method.Body.Instructions.Add(Instruction.Create(OpCodes.Ldarg_0));
-                method.Body.Instructions.Add(Instruction.Create(OpCodes.Call, Resolvers.ResolveMethod(WeaverTypes.Import<object>(), CurrentAssembly, ".ctor")));
-                method.Body.Instructions.Add(Instruction.Create(OpCodes.Ret));
-
-                WeaveLists.generateContainerClass.Methods.Add(method);
-            }
-        }
-=======
->>>>>>> bdb6ca07
 
         static void CheckMonoBehaviour(TypeDefinition td)
         {
