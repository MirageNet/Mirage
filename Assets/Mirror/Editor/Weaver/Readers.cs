using System;
using System.Collections.Generic;
using Mono.Cecil;
using Mono.Cecil.Cil;
using Mono.Cecil.Rocks;

namespace Mirror.Weaver
{
    public static class Readers
    {
        const int MaxRecursionCount = 128;
        static Dictionary<string, MethodReference> readFuncs;

        public static void Init()
        {
            readFuncs = new Dictionary<string, MethodReference>();
        }

        internal static void Register(TypeReference dataType, MethodReference methodReference)
        {
            readFuncs[dataType.FullName] = methodReference;
        }

        public static MethodReference GetReadFunc(TypeReference variableReference, int recursionCount = 0)
        {
            if (readFuncs.TryGetValue(variableReference.FullName, out MethodReference foundFunc))
            {
                return foundFunc;
            }

            // Arrays are special,  if we resolve them, we get teh element type,
            // so the following ifs might choke on it for scriptable objects
            // or other objects that require a custom serializer
            // thus check if it is an array and skip all the checks.
            if (variableReference.IsArray)
            {
                return GenerateArrayReadFunc(variableReference, recursionCount);
            }

            TypeDefinition variableDefinition = variableReference.Resolve();
            if (variableDefinition == null)
            {
                Weaver.Error($"{variableReference.Name} is not a supported type", variableReference);
                return null;
            }
            if (variableDefinition.IsDerivedFrom<UnityEngine.Component>())
            {
                Weaver.Error($"Cannot generate reader for component type {variableReference.Name}. Use a supported type or provide a custom reader", variableReference);
                return null;
            }
            if (variableReference.Is<UnityEngine.Object>())
            {
                Weaver.Error($"Cannot generate reader for {variableReference.Name}. Use a supported type or provide a custom reader", variableReference);
                return null;
            }
            if (variableReference.Is<UnityEngine.ScriptableObject>())
            {
                Weaver.Error($"Cannot generate reader for {variableReference.Name}. Use a supported type or provide a custom reader", variableReference);
                return null;
            }
            if (variableReference.IsByReference)
            {
                // error??
                Weaver.Error($"Cannot pass type {variableReference.Name} by reference", variableReference);
                return null;
            }
            if (variableDefinition.HasGenericParameters && !variableDefinition.Is(typeof(ArraySegment<>)) && !variableDefinition.Is(typeof(List<>)))
            {
                Weaver.Error($"Cannot generate reader for generic variable {variableReference.Name}. Use a supported type or provide a custom reader", variableReference);
                return null;
            }
            if (variableDefinition.IsInterface)
            {
                Weaver.Error($"Cannot generate reader for interface {variableReference.Name}. Use a supported type or provide a custom reader", variableReference);
                return null;
            }
            if (variableDefinition.IsAbstract)
            {
                Weaver.Error($"Cannot generate reader for abstract class {variableReference.Name}. Use a supported type or provide a custom reader", variableReference);
                return null;
            }

            if (variableDefinition.IsEnum)
            {
                return GenerateEnumReadFunc(variableReference);
            }
            else if (variableDefinition.Is(typeof(ArraySegment<>)))
            {
                return GenerateArraySegmentReadFunc(variableReference, recursionCount);
            }
            else if (variableDefinition.Is(typeof(List<>)))
            {
                return GenerateListReadFunc(variableReference, recursionCount);
            }
            else
            {
                return GenerateClassOrStructReadFunction(variableReference, recursionCount);
            }
        }

        internal static void GenerateRegister(ILProcessor worker)
        {
            ModuleDefinition module = Weaver.CurrentAssembly.MainModule;

            TypeReference genericReaderClassRef = module.ImportReference(typeof(Reader<>));

            System.Reflection.FieldInfo fieldInfo = typeof(Reader<>).GetField(nameof(Reader<object>.read));
            FieldReference fieldRef = module.ImportReference(fieldInfo);
            TypeReference networkReaderRef = module.ImportReference(typeof(NetworkReader));
            TypeReference funcRef = module.ImportReference(typeof(Func<,>));
            MethodReference funcConstructorRef = module.ImportReference(typeof(Func<,>).GetConstructors()[0]);

            foreach (MethodReference readFunc in readFuncs.Values)
            {
                TypeReference dataType = readFunc.ReturnType;

                // create a Func<NetworkReader, T> delegate
                worker.Append(worker.Create(OpCodes.Ldnull));
                worker.Append(worker.Create(OpCodes.Ldftn, readFunc));
                GenericInstanceType funcGenericInstance = funcRef.MakeGenericInstanceType(networkReaderRef, dataType);
                MethodReference funcConstructorInstance = funcConstructorRef.MakeHostInstanceGeneric(funcGenericInstance);
                worker.Append(worker.Create(OpCodes.Newobj, funcConstructorInstance));

                // save it in Writer<T>.write
                GenericInstanceType genericInstance = genericReaderClassRef.MakeGenericInstanceType(dataType);
                FieldReference specializedField = fieldRef.SpecializeField(genericInstance);
                worker.Append(worker.Create(OpCodes.Stsfld, specializedField));
            }

        }

        static MethodDefinition GenerateArrayReadFunc(TypeReference variable, int recursionCount)
        {
            if (!variable.IsArrayType())
            {
                Weaver.Error($"{variable.Name} is an unsupported type. Jagged and multidimensional arrays are not supported", variable);
                return null;
            }

            TypeReference elementType = variable.GetElementType();
            MethodReference elementReadFunc = GetReadFunc(elementType, recursionCount + 1);
            if (elementReadFunc == null)
            {
                Weaver.Error($"Cannot generate reader for Array because element {elementType.Name} does not have a reader. Use a supported type or provide a custom reader", variable);
                return null;
            }

            MethodDefinition readerFunc = GenerateReaderFunc(variable);
            readerFunc.Body.Variables.Add(new VariableDefinition(WeaverTypes.Import<int>()));
            readerFunc.Body.Variables.Add(new VariableDefinition(variable));
            readerFunc.Body.Variables.Add(new VariableDefinition(WeaverTypes.Import<int>()));

            ILProcessor worker = readerFunc.Body.GetILProcessor();

            // int length = reader.ReadPackedInt32();
            worker.Append(worker.Create(OpCodes.Ldarg_0));
            worker.Append(worker.Create(OpCodes.Call, GetReadFunc(WeaverTypes.Import<int>())));
            worker.Append(worker.Create(OpCodes.Stloc_0));

            // if (length < 0) {
            //    return null
            // }
            worker.Append(worker.Create(OpCodes.Ldloc_0));
            worker.Append(worker.Create(OpCodes.Ldc_I4_0));
            Instruction labelEmptyArray = worker.Create(OpCodes.Nop);
            worker.Append(worker.Create(OpCodes.Bge, labelEmptyArray));
            // return null
            worker.Append(worker.Create(OpCodes.Ldnull));
            worker.Append(worker.Create(OpCodes.Ret));
            worker.Append(labelEmptyArray);

            // T value = new T[length];
            worker.Append(worker.Create(OpCodes.Ldloc_0));
            worker.Append(worker.Create(OpCodes.Newarr, variable.GetElementType()));
            worker.Append(worker.Create(OpCodes.Stloc_1));

            // for (int i=0; i< length ; i++) {
            worker.Append(worker.Create(OpCodes.Ldc_I4_0));
            worker.Append(worker.Create(OpCodes.Stloc_2));
            Instruction labelHead = worker.Create(OpCodes.Nop);
            worker.Append(worker.Create(OpCodes.Br, labelHead));

            // loop body
            Instruction labelBody = worker.Create(OpCodes.Nop);
            worker.Append(labelBody);
            // value[i] = reader.ReadT();
            worker.Append(worker.Create(OpCodes.Ldloc_1));
            worker.Append(worker.Create(OpCodes.Ldloc_2));
            worker.Append(worker.Create(OpCodes.Ldelema, variable.GetElementType()));
            worker.Append(worker.Create(OpCodes.Ldarg_0));
            worker.Append(worker.Create(OpCodes.Call, elementReadFunc));
            worker.Append(worker.Create(OpCodes.Stobj, variable.GetElementType()));

            worker.Append(worker.Create(OpCodes.Ldloc_2));
            worker.Append(worker.Create(OpCodes.Ldc_I4_1));
            worker.Append(worker.Create(OpCodes.Add));
            worker.Append(worker.Create(OpCodes.Stloc_2));

            // loop while check
            worker.Append(labelHead);
            worker.Append(worker.Create(OpCodes.Ldloc_2));
            worker.Append(worker.Create(OpCodes.Ldloc_0));
            worker.Append(worker.Create(OpCodes.Blt, labelBody));

            // return value;
            worker.Append(worker.Create(OpCodes.Ldloc_1));
            worker.Append(worker.Create(OpCodes.Ret));
            return readerFunc;
        }

        static MethodDefinition GenerateEnumReadFunc(TypeReference variable)
        {
            MethodDefinition readerFunc = GenerateReaderFunc(variable);

            ILProcessor worker = readerFunc.Body.GetILProcessor();

            worker.Append(worker.Create(OpCodes.Ldarg_0));

            TypeReference underlyingType = variable.Resolve().GetEnumUnderlyingType();
            MethodReference underlyingFunc = GetReadFunc(underlyingType);

            worker.Append(worker.Create(OpCodes.Call, underlyingFunc));
            worker.Append(worker.Create(OpCodes.Ret));
            return readerFunc;
        }

        static MethodDefinition GenerateArraySegmentReadFunc(TypeReference variable, int recursionCount)
        {
            var genericInstance = (GenericInstanceType)variable;
            TypeReference elementType = genericInstance.GenericArguments[0];

            MethodReference elementReadFunc = GetReadFunc(elementType, recursionCount + 1);
            if (elementReadFunc == null)
            {
                Weaver.Error($"Cannot generate reader for ArraySegment because element {elementType.Name} does not have a reader. Use a supported type or provide a custom reader", variable);
                return null;
            }

            MethodDefinition readerFunc = GenerateReaderFunc(variable);
            // int lengh
            readerFunc.Body.Variables.Add(new VariableDefinition(WeaverTypes.Import<int>()));
            // T[] array
            readerFunc.Body.Variables.Add(new VariableDefinition(elementType.MakeArrayType()));
            // int i;
            readerFunc.Body.Variables.Add(new VariableDefinition(WeaverTypes.Import<int>()));

            ILProcessor worker = readerFunc.Body.GetILProcessor();

            // int length = reader.ReadPackedInt32();
            worker.Append(worker.Create(OpCodes.Ldarg_0));
            worker.Append(worker.Create(OpCodes.Call, GetReadFunc(WeaverTypes.Import<int>())));
            worker.Append(worker.Create(OpCodes.Stloc_0));

            // T[] array = new int[length]
            worker.Append(worker.Create(OpCodes.Ldloc_0));
            worker.Append(worker.Create(OpCodes.Newarr, elementType));
            worker.Append(worker.Create(OpCodes.Stloc_1));

            // loop through array and deserialize each element
            // generates code like this
            // for (int i=0; i< length ; i++)
            // {
            //     value[i] = reader.ReadXXX();
            // }
            worker.Append(worker.Create(OpCodes.Ldc_I4_0));
            worker.Append(worker.Create(OpCodes.Stloc_2));
            Instruction labelHead = worker.Create(OpCodes.Nop);
            worker.Append(worker.Create(OpCodes.Br, labelHead));

            // loop body
            Instruction labelBody = worker.Create(OpCodes.Nop);
            worker.Append(labelBody);
            // value[i] = reader.ReadT();
            worker.Append(worker.Create(OpCodes.Ldloc_1));
            worker.Append(worker.Create(OpCodes.Ldloc_2));
            worker.Append(worker.Create(OpCodes.Ldelema, elementType));
            worker.Append(worker.Create(OpCodes.Ldarg_0));
            worker.Append(worker.Create(OpCodes.Call, elementReadFunc));
            worker.Append(worker.Create(OpCodes.Stobj, elementType));

            worker.Append(worker.Create(OpCodes.Ldloc_2));
            worker.Append(worker.Create(OpCodes.Ldc_I4_1));
            worker.Append(worker.Create(OpCodes.Add));
            worker.Append(worker.Create(OpCodes.Stloc_2));

            // loop while check
            worker.Append(labelHead);
            worker.Append(worker.Create(OpCodes.Ldloc_2));
            worker.Append(worker.Create(OpCodes.Ldloc_0));
            worker.Append(worker.Create(OpCodes.Blt, labelBody));

            // return new ArraySegment<T>(array);
            worker.Append(worker.Create(OpCodes.Ldloc_1));
            worker.Append(worker.Create(OpCodes.Newobj, WeaverTypes.ArraySegmentConstructorReference.MakeHostInstanceGeneric(genericInstance)));
            worker.Append(worker.Create(OpCodes.Ret));
            return readerFunc;
        }

        static MethodDefinition GenerateListReadFunc(TypeReference variable, int recursionCount)
        {
            GenericInstanceType genericInstance = (GenericInstanceType)variable;
            TypeReference elementType = genericInstance.GenericArguments[0];

            MethodReference elementReadFunc = GetReadFunc(elementType, recursionCount + 1);
            if (elementReadFunc == null)
            {
                Weaver.Error($"Cannot generate reader for List because element {elementType.Name} does not have a reader. Use a supported type or provide a custom reader", variable);
                return null;
            }

            MethodDefinition readerFunc = GenerateReaderFunc(variable);
            readerFunc.Body.Variables.Add(new VariableDefinition(WeaverTypes.Import<int>()));
            readerFunc.Body.Variables.Add(new VariableDefinition(variable));
            readerFunc.Body.Variables.Add(new VariableDefinition(WeaverTypes.Import<int>()));

            ILProcessor worker = readerFunc.Body.GetILProcessor();

            // int count = reader.ReadPackedInt32();
            worker.Append(worker.Create(OpCodes.Ldarg_0));
            worker.Append(worker.Create(OpCodes.Call, GetReadFunc(WeaverTypes.Import<int>())));
            worker.Append(worker.Create(OpCodes.Stloc_0));

            // -1 is null list, so if count is less than 0 return null
            // if (count < 0) {
            //    return null
            // }
            worker.Append(worker.Create(OpCodes.Ldloc_0));
            worker.Append(worker.Create(OpCodes.Ldc_I4_0));
            Instruction labelEmptyArray = worker.Create(OpCodes.Nop);
            worker.Append(worker.Create(OpCodes.Bge, labelEmptyArray));
            // return null
            worker.Append(worker.Create(OpCodes.Ldnull));
            worker.Append(worker.Create(OpCodes.Ret));
            worker.Append(labelEmptyArray);

            // List<T> list = new List<T>();
            worker.Append(worker.Create(OpCodes.Newobj, WeaverTypes.ListConstructorReference.MakeHostInstanceGeneric(genericInstance)));
            worker.Append(worker.Create(OpCodes.Stloc_1));

            // loop through array and deserialize each element
            // generates code like this
            // for (int i=0; i< length ; i++)
            // {
            //     list[i] = reader.ReadXXX();
            // }
            worker.Append(worker.Create(OpCodes.Ldc_I4_0));
            worker.Append(worker.Create(OpCodes.Stloc_2));
            Instruction labelHead = worker.Create(OpCodes.Nop);
            worker.Append(worker.Create(OpCodes.Br, labelHead));

            // loop body
            Instruction labelBody = worker.Create(OpCodes.Nop);
            worker.Append(labelBody);

            MethodReference addItem = WeaverTypes.ListAddReference.MakeHostInstanceGeneric(genericInstance);

            // list.Add(reader.ReadT());
            worker.Append(worker.Create(OpCodes.Ldloc_1)); // list
            worker.Append(worker.Create(OpCodes.Ldarg_0)); // reader
            worker.Append(worker.Create(OpCodes.Call, elementReadFunc)); // Read
            worker.Append(worker.Create(OpCodes.Call, addItem)); // set_Item

            // end for loop

            // for loop i++
            worker.Append(worker.Create(OpCodes.Ldloc_2));
            worker.Append(worker.Create(OpCodes.Ldc_I4_1));
            worker.Append(worker.Create(OpCodes.Add));
            worker.Append(worker.Create(OpCodes.Stloc_2));

            // loop while check
            worker.Append(labelHead);
            // for loop i < count
            worker.Append(worker.Create(OpCodes.Ldloc_2));
            worker.Append(worker.Create(OpCodes.Ldloc_0));
            worker.Append(worker.Create(OpCodes.Blt, labelBody));

            // return value;
            worker.Append(worker.Create(OpCodes.Ldloc_1));
            worker.Append(worker.Create(OpCodes.Ret));
            return readerFunc;
        }


        static MethodDefinition GenerateClassOrStructReadFunction(TypeReference variable, int recursionCount)
        {
            if (recursionCount > MaxRecursionCount)
            {
                Weaver.Error($"{variable.Name} can't be deserialized because it references itself", variable);
                return null;
            }

            MethodDefinition readerFunc = GenerateReaderFunc(variable);

            // create local for return value
            readerFunc.Body.Variables.Add(new VariableDefinition(variable));

            readerFunc.Parameters.Add(new ParameterDefinition("reader", ParameterAttributes.None, WeaverTypes.Import<Mirror.NetworkReader>()));

            ILProcessor worker = readerFunc.Body.GetILProcessor();


            TypeDefinition td = variable.Resolve();

            CreateNew(variable, worker, td);
            ReadAllFields(variable, recursionCount, worker);

            worker.Append(worker.Create(OpCodes.Ldloc_0));
            worker.Append(worker.Create(OpCodes.Ret));
            return readerFunc;
        }

        // Initialize the local variable with a new instance
        static void CreateNew(TypeReference variable, ILProcessor worker, TypeDefinition td)
        {
            if (variable.IsValueType)
            {
                // structs are created with Initobj
                worker.Append(worker.Create(OpCodes.Ldloca, 0));
                worker.Append(worker.Create(OpCodes.Initobj, variable));
            }
            else if (td.IsDerivedFrom<UnityEngine.ScriptableObject>())
            {
                var genericInstanceMethod = new GenericInstanceMethod(WeaverTypes.ScriptableObjectCreateInstanceMethod);
                genericInstanceMethod.GenericArguments.Add(variable);
                worker.Append(worker.Create(OpCodes.Call, genericInstanceMethod));
                worker.Append(worker.Create(OpCodes.Stloc_0));
            }
            else
            {
                // classes are created with their constructor

                MethodDefinition ctor = Resolvers.ResolveDefaultPublicCtor(variable);
                if (ctor == null)
                {
                    Weaver.Error($"{variable.Name} can't be deserialized because it has no default constructor", variable);
                    return;
                }

                MethodReference ctorRef = Weaver.CurrentAssembly.MainModule.ImportReference(ctor);

                worker.Append(worker.Create(OpCodes.Newobj, ctorRef));
                worker.Append(worker.Create(OpCodes.Stloc_0));
            }
        }

        static void ReadAllFields(TypeReference variable, int recursionCount, ILProcessor worker)
        {
            uint fields = 0;
            foreach (FieldDefinition field in variable.FindAllPublicFields())
            {
                // mismatched ldloca/ldloc for struct/class combinations is invalid IL, which causes crash at runtime
                OpCode opcode = variable.IsValueType ? OpCodes.Ldloca : OpCodes.Ldloc;
                worker.Append(worker.Create(opcode, 0));

                MethodReference readFunc = GetReadFunc(field.FieldType, recursionCount + 1);
                if (readFunc != null)
                {
                    worker.Append(worker.Create(OpCodes.Ldarg_0));
                    worker.Append(worker.Create(OpCodes.Call, readFunc));
                }
                else
                {
                    Weaver.Error($"{field.Name} has an unsupported type", field);
                }
                FieldReference fieldRef = Weaver.CurrentAssembly.MainModule.ImportReference(field);

                worker.Append(worker.Create(OpCodes.Stfld, fieldRef));
                fields++;
            }
        }
<<<<<<< HEAD

        private static MethodDefinition GenerateReaderFunc(TypeReference variable)
        {
            string functionName = "_Read_" + variable.FullName;

            // create new reader for this type
            var readerFunc = new MethodDefinition(functionName,
                    MethodAttributes.Public |
                    MethodAttributes.Static |
                    MethodAttributes.HideBySig,
                    Weaver.CurrentAssembly.MainModule.ImportReference(variable));

            // create local for return value
            readerFunc.Body.InitLocals = true;

            readerFunc.Parameters.Add(new ParameterDefinition("reader", ParameterAttributes.None, WeaverTypes.Import<NetworkReader>()));

            RegisterReadFunc(variable, readerFunc);

            return readerFunc;
        }

        static void RegisterReadFunc(TypeReference variable, MethodDefinition newReaderFunc)
        {
            readFuncs[variable.FullName] = newReaderFunc;
            Weaver.WeaveLists.generatedReadFunctions.Add(newReaderFunc);

            Weaver.ConfirmGeneratedCodeClass();
            Weaver.WeaveLists.generateContainerClass.Methods.Add(newReaderFunc);
        }
=======
>>>>>>> 02fc9113
    }
}<|MERGE_RESOLUTION|>--- conflicted
+++ resolved
@@ -469,7 +469,6 @@
                 fields++;
             }
         }
-<<<<<<< HEAD
 
         private static MethodDefinition GenerateReaderFunc(TypeReference variable)
         {
@@ -500,7 +499,5 @@
             Weaver.ConfirmGeneratedCodeClass();
             Weaver.WeaveLists.generateContainerClass.Methods.Add(newReaderFunc);
         }
-=======
->>>>>>> 02fc9113
     }
 }