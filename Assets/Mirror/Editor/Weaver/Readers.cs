--- conflicted
+++ resolved
@@ -82,7 +82,6 @@
             if (variableDefinition.IsEnum)
             {
                 return GenerateEnumReadFunc(variableReference);
-<<<<<<< HEAD
             }
             else if (variableDefinition.Is(typeof(ArraySegment<>)))
             {
@@ -90,20 +89,10 @@
             }
             else if (variableDefinition.Is(typeof(List<>)))
             {
-=======
-            }
-            else if (variableDefinition.Is(typeof(ArraySegment<>)))
-            {
-                return GenerateArraySegmentReadFunc(variableReference);
-            }
-            else if (variableDefinition.Is(typeof(List<>)))
-            {
->>>>>>> bdb6ca07
                 return GenerateListReadFunc(variableReference);
             }
 
             return GenerateClassOrStructReadFunction(variableReference);
-<<<<<<< HEAD
         }
 
         internal static void GenerateRegister(ILProcessor worker)
@@ -135,8 +124,6 @@
                 worker.Append(worker.Create(OpCodes.Stsfld, specializedField));
             }
 
-=======
->>>>>>> bdb6ca07
         }
 
         static void RegisterReadFunc(TypeReference typeReference, MethodDefinition newReaderFunc)
@@ -165,11 +152,7 @@
                 return readerFunc;
             }
 
-<<<<<<< HEAD
-
-=======
             // int lengh
->>>>>>> bdb6ca07
             readerFunc.Body.Variables.Add(new VariableDefinition(WeaverTypes.Import<int>()));
             // T[] array
             readerFunc.Body.Variables.Add(new VariableDefinition(variable));
@@ -229,51 +212,12 @@
             return readerFunc;
         }
 
-<<<<<<< HEAD
-        static MethodDefinition GenerateEnumReadFunc(TypeReference variable)
-=======
-        static MethodDefinition GenerateArraySegmentReadFunc(TypeReference variable)
->>>>>>> bdb6ca07
-        {
-            MethodDefinition readerFunc = GenerateReaderFunction(variable);
-
-            ILProcessor worker = readerFunc.Body.GetILProcessor();
-
-            worker.Append(worker.Create(OpCodes.Ldarg_0));
-
-            TypeReference underlyingType = variable.Resolve().GetEnumUnderlyingType();
-            MethodReference underlyingFunc = GetReadFunc(underlyingType);
-
-            worker.Append(worker.Create(OpCodes.Call, underlyingFunc));
-            worker.Append(worker.Create(OpCodes.Ret));
-            return readerFunc;
-        }
-
         static MethodDefinition GenerateArraySegmentReadFunc(TypeReference variable)
         {
             var genericInstance = (GenericInstanceType)variable;
             TypeReference elementType = genericInstance.GenericArguments[0];
 
-<<<<<<< HEAD
-            MethodReference elementReadFunc = GetReadFunc(elementType);
-            if (elementReadFunc == null)
-            {
-                Weaver.Error($"Cannot generate reader for ArraySegment because element {elementType.Name} does not have a reader. Use a supported type or provide a custom reader", variable);
-                return null;
-            }
-
             MethodDefinition readerFunc = GenerateReaderFunction(variable);
-
-            // int lengh
-            readerFunc.Body.Variables.Add(new VariableDefinition(WeaverTypes.Import<int>()));
-            // T[] array
-            readerFunc.Body.Variables.Add(new VariableDefinition(elementType.MakeArrayType()));
-            // int i;
-            readerFunc.Body.Variables.Add(new VariableDefinition(WeaverTypes.Import<int>()));
-            
-=======
-            MethodDefinition readerFunc = GenerateReaderFunction(variable);
->>>>>>> bdb6ca07
 
             ILProcessor worker = readerFunc.Body.GetILProcessor();
 
@@ -324,32 +268,13 @@
             string functionName = "_Read_" + variable.FullName;
 
             // create new reader for this type
-            MethodDefinition readerFunc = new MethodDefinition(functionName,
-                    MethodAttributes.Public |
-                    MethodAttributes.Static |
-                    MethodAttributes.HideBySig,
-                    Weaver.CurrentAssembly.MainModule.ImportReference(variable));
-
-            readerFunc.Parameters.Add(new ParameterDefinition("reader", ParameterAttributes.None, WeaverTypes.Import<NetworkReader>()));
-            readerFunc.Body.InitLocals = true;
-            RegisterReadFunc(variable, readerFunc);
-
-            return readerFunc;
-        }
-
-<<<<<<< HEAD
-        private static MethodDefinition GenerateReaderFunction(TypeReference variable)
-        {
-            string functionName = "_Read_" + variable.FullName;
-
-            // create new reader for this type
             var readerFunc = new MethodDefinition(functionName,
                     MethodAttributes.Public |
                     MethodAttributes.Static |
                     MethodAttributes.HideBySig,
                     Weaver.CurrentAssembly.MainModule.ImportReference(variable));
 
-            readerFunc.Parameters.Add(new ParameterDefinition("reader", ParameterAttributes.None, WeaverTypes.Import<Mirror.NetworkReader>()));
+            readerFunc.Parameters.Add(new ParameterDefinition("reader", ParameterAttributes.None, WeaverTypes.Import<NetworkReader>()));
             readerFunc.Body.InitLocals = true;
             RegisterReadFunc(variable, readerFunc);
 
@@ -358,10 +283,6 @@
 
         static MethodDefinition GenerateListReadFunc(TypeReference variable)
         {
-=======
-        static MethodDefinition GenerateListReadFunc(TypeReference variable)
-        {
->>>>>>> bdb6ca07
             MethodDefinition readerFunc = GenerateReaderFunction(variable);
 
             GenericInstanceType genericInstance = (GenericInstanceType)variable;
@@ -374,11 +295,7 @@
                 return readerFunc;
             }
 
-<<<<<<< HEAD
-
-=======
             // int length
->>>>>>> bdb6ca07
             readerFunc.Body.Variables.Add(new VariableDefinition(WeaverTypes.Import<int>()));
             // List<T> list;
             readerFunc.Body.Variables.Add(new VariableDefinition(variable));
@@ -414,11 +331,6 @@
             return readerFunc;
         }
 
-<<<<<<< HEAD
-
-        static MethodDefinition GenerateClassOrStructReadFunction(TypeReference variable)
-        {
-=======
         private static void GenerateNullLengthCheck(ILProcessor worker)
         {
             // -1 is null list, so if count is less than 0 return null
@@ -437,7 +349,6 @@
 
         static MethodDefinition GenerateClassOrStructReadFunction(TypeReference variable)
         {
->>>>>>> bdb6ca07
             MethodDefinition readerFunc = GenerateReaderFunction(variable);
 
             // create local for return value
