--- conflicted
+++ resolved
@@ -10,11 +10,7 @@
 {
     public class Readers
     {
-<<<<<<< HEAD
-        Dictionary<string, MethodReference> readFuncs;
-=======
         readonly Dictionary<string, MethodReference> readFuncs = new Dictionary<string, MethodReference>();
->>>>>>> 83ada1df
 
         private readonly ModuleDefinition module;
         private readonly IWeaverLogger logger;
