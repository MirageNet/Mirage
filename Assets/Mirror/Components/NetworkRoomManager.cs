using System;
using System.Collections.Generic;
using System.ComponentModel;
using System.Linq;
using UnityEngine;
using UnityEngine.SceneManagement;
using UnityEngine.Serialization;

namespace Mirror
{
    /// <summary>
    /// This is a specialized NetworkManager that includes a networked room.
    /// </summary>
    /// <remarks>
    /// <para>The room has slots that track the joined players, and a maximum player count that is enforced. It requires that the NetworkRoomPlayer component be on the room player objects.</para>
    /// <para>NetworkRoomManager is derived from NetworkManager, and so it implements many of the virtual functions provided by the NetworkManager class. To avoid accidentally replacing functionality of the NetworkRoomManager, there are new virtual functions on the NetworkRoomManager that begin with "OnRoom". These should be used on classes derived from NetworkRoomManager instead of the virtual functions on NetworkManager.</para>
    /// <para>The OnRoom*() functions have empty implementations on the NetworkRoomManager base class, so the base class functions do not have to be called.</para>
    /// </remarks>
    [AddComponentMenu("Network/NetworkRoomManager")]
    [HelpURL("https://mirror-networking.com/docs/Components/NetworkRoomManager.html")]
    public class NetworkRoomManager : NetworkManager
    {
        public struct PendingPlayer
        {
            public NetworkConnection Conn;
            public GameObject RoomPlayer;
        }

        [Header("Room Settings")]

        [FormerlySerializedAs("m_ShowRoomGUI")]
        [SerializeField]
        [Tooltip("This flag controls whether the default UI is shown for the room")]
        internal bool showRoomGUI = true;

        [FormerlySerializedAs("m_MinPlayers")]
        [SerializeField]
        [Tooltip("Minimum number of players to auto-start the game")]
        int minPlayers = 1;

        [FormerlySerializedAs("m_RoomPlayerPrefab")]
        [SerializeField]
        [Tooltip("Prefab to use for the Room Player")]
        protected NetworkRoomPlayer roomPlayerPrefab;

        /// <summary>
        /// The scene to use for the room. This is similar to the offlineScene of the NetworkManager.
        /// </summary>
        [Scene]
        public string RoomScene;

        /// <summary>
        /// The scene to use for the playing the game from the room. This is similar to the onlineScene of the NetworkManager.
        /// </summary>
        [Scene]
        public string GameplayScene;

        /// <summary>
        /// List of players that are in the Room
        /// </summary>
        [FormerlySerializedAs("m_PendingPlayers")]
        public List<PendingPlayer> PendingPlayers = new List<PendingPlayer>();

        [Header("Diagnostics")]

        /// <summary>
        /// True when all players have submitted a Ready message
        /// </summary>
        [Tooltip("Diagnostic flag indicating all players are ready to play")]
        public bool AllPlayersReady;

        /// <summary>
        /// These slots track players that enter the room.
        /// <para>The slotId on players is global to the game - across all players.</para>
        /// </summary>
        [Tooltip("List of Room Player objects")]
        public List<NetworkRoomPlayer> RoomSlots = new List<NetworkRoomPlayer>();

        void Awake()
        {
            client.Authenticated.AddListener(OnAuthenticated);
<<<<<<< HEAD
            client.Connected.AddListener(Connected);
=======
            client.Disconnected.AddListener(Disconnected);
>>>>>>> 07cd2227
        }

        public override void Start()
        {
            base.Start();

            if (server.playerPrefab == null)
                Debug.LogError("NetworkRoomManager no GamePlayer prefab is registered. Please add a GamePlayer prefab.");
            else
                client.RegisterPrefab(server.playerPrefab);
        }

        public override void OnValidate()
        {

            // always <= maxConnections
            minPlayers = Mathf.Min(minPlayers, server.MaxConnections);

            // always >= 0
            minPlayers = Mathf.Max(minPlayers, 0);

            if (roomPlayerPrefab != null)
            {
                NetworkIdentity identity = roomPlayerPrefab.GetComponent<NetworkIdentity>();
                if (identity == null)
                {
                    roomPlayerPrefab = null;
                    Debug.LogError("RoomPlayer prefab must have a NetworkIdentity component.");
                }
            }

            base.OnValidate();
        }

        internal void ReadyStatusChanged()
        {
            int CurrentPlayers = 0;
            int ReadyPlayers = 0;

            foreach (NetworkRoomPlayer item in RoomSlots)
            {
                if (item != null)
                {
                    CurrentPlayers++;
                    if (item.ReadyToBegin)
                        ReadyPlayers++;
                }
            }

            if (CurrentPlayers == ReadyPlayers)
                CheckReadyToBegin();
            else
                AllPlayersReady = false;
        }

        /// <summary>
        /// Called on the server when a client is ready.
        /// <para>The default implementation of this function calls NetworkServer.SetClientReady() to continue the network setup process.</para>
        /// </summary>
        /// <param name="conn">Connection from client.</param>
        public override void OnServerReady(NetworkConnection conn)
        {
            if (LogFilter.Debug) Debug.Log("NetworkRoomManager OnServerReady");
            base.OnServerReady(conn);

            if (conn != null && conn.identity != null)
            {
                GameObject roomPlayer = conn.identity.gameObject;

                // if null or not a room player, dont replace it
                if (roomPlayer != null && roomPlayer.GetComponent<NetworkRoomPlayer>() != null)
                    SceneLoadedForPlayer(conn, roomPlayer);
            }
        }

        void SceneLoadedForPlayer(NetworkConnection conn, GameObject roomPlayer)
        {
            if (LogFilter.Debug) Debug.LogFormat("NetworkRoom SceneLoadedForPlayer scene: {0} {1}", SceneManager.GetActiveScene().name, conn);

            if (SceneManager.GetActiveScene().name == RoomScene)
            {
                // cant be ready in room, add to ready list
                PendingPlayer pending;
                pending.Conn = conn;
                pending.RoomPlayer = roomPlayer;
                PendingPlayers.Add(pending);
                return;
            }

            GameObject gamePlayer = OnRoomServerCreateGamePlayer(conn, roomPlayer);
            if (gamePlayer == null)
            {
                // get start position from base class
                Transform startPos = GetStartPosition();
                gamePlayer = startPos != null
                    ? Instantiate(server.playerPrefab, startPos.position, startPos.rotation)
                    : Instantiate(server.playerPrefab, Vector3.zero, Quaternion.identity);
                gamePlayer.name = server.playerPrefab.name;
            }

            if (!OnRoomServerSceneLoadedForPlayer(conn, roomPlayer, gamePlayer))
                return;

            // replace room player with game player
            server.ReplacePlayerForConnection(conn, client, gamePlayer, true);
        }

        /// <summary>
        /// CheckReadyToBegin checks all of the players in the room to see if their readyToBegin flag is set.
        /// <para>If all of the players are ready, then the server switches from the RoomScene to the PlayScene, essentially starting the game. This is called automatically in response to NetworkRoomPlayer.SendReadyToBeginMessage().</para>
        /// </summary>
        public void CheckReadyToBegin()
        {
            if (SceneManager.GetActiveScene().name != RoomScene)
                return;

            if (minPlayers > 0 && server.connections.Count(conn => conn.Value != null && conn.Value.identity.gameObject.GetComponent<NetworkRoomPlayer>().ReadyToBegin) < minPlayers)
            {
                AllPlayersReady = false;
                return;
            }

            PendingPlayers.Clear();
            AllPlayersReady = true;
            OnRoomServerPlayersReady();
        }

        void CallOnClientEnterRoom()
        {
            OnRoomClientEnter();
            foreach (NetworkRoomPlayer player in RoomSlots)
                if (player != null)
                {
                    player.OnClientEnterRoom();
                }
        }

        void CallOnClientExitRoom()
        {
            OnRoomClientExit();
            foreach (NetworkRoomPlayer player in RoomSlots)
                if (player != null)
                {
                    player.OnClientExitRoom();
                }
        }

        #region server handlers

        /// <summary>
        /// Called on the server when a new client connects.
        /// <para>Unity calls this on the Server when a Client connects to the Server. Use an override to tell the NetworkManager what to do when a client connects to the server.</para>
        /// </summary>
        /// <param name="conn">Connection from client.</param>
        public override void OnServerConnect(NetworkConnection conn)
        {
            // cannot join game in progress
            if (SceneManager.GetActiveScene().name != RoomScene)
            {
                conn.Disconnect();
                return;
            }

            base.OnServerConnect(conn);
            OnRoomServerConnect(conn);
        }

        /// <summary>
        /// Called on the server when a client disconnects.
        /// <para>This is called on the Server when a Client disconnects from the Server. Use an override to decide what should happen when a disconnection is detected.</para>
        /// </summary>
        /// <param name="conn">Connection from client.</param>
        public override void OnServerDisconnect(NetworkConnection conn)
        {
            if (conn.identity != null)
            {
                NetworkRoomPlayer player = conn.identity.GetComponent<NetworkRoomPlayer>();

                if (player != null)
                    RoomSlots.Remove(player);
            }

            AllPlayersReady = false;

            foreach (NetworkRoomPlayer player in RoomSlots)
            {
                if (player != null)
                    player.GetComponent<NetworkRoomPlayer>().ReadyToBegin = false;
            }

            if (SceneManager.GetActiveScene().name == RoomScene)
                RecalculateRoomPlayerIndices();

            base.OnServerDisconnect(conn);
            OnRoomServerDisconnect(conn);
        }

        /// <summary>
        /// Called on the server when a client adds a new player with ClientScene.AddPlayer.
        /// <para>The default implementation for this function creates a new player object from the playerPrefab.</para>
        /// </summary>
        /// <param name="conn">Connection from client.</param>
        public override void OnServerAddPlayer(NetworkConnection conn)
        {
            if (SceneManager.GetActiveScene().name == RoomScene)
            {
                if (RoomSlots.Count == server.MaxConnections)
                    return;

                AllPlayersReady = false;

                if (LogFilter.Debug) Debug.LogFormat("NetworkRoomManager.OnServerAddPlayer playerPrefab:{0}", roomPlayerPrefab.name);

                GameObject newRoomGameObject = OnRoomServerCreateRoomPlayer(conn);
                if (newRoomGameObject == null)
                    newRoomGameObject = Instantiate(roomPlayerPrefab.gameObject, Vector3.zero, Quaternion.identity);

                server.AddPlayerForConnection(conn, newRoomGameObject);
            }
            else
                OnRoomServerAddPlayer(conn);
        }

        public void RecalculateRoomPlayerIndices()
        {
            if (RoomSlots.Count > 0)
            {
                for (int i = 0; i < RoomSlots.Count; i++)
                {
                    RoomSlots[i].Index = i;
                }
            }
        }

        /// <summary>
        /// This causes the server to switch scenes and sets the networkSceneName.
        /// <para>Clients that connect to this server will automatically switch to this scene. This is called autmatically if onlineScene or offlineScene are set, but it can be called from user code to switch scenes again while the game is in progress. This automatically sets clients to be not-ready. The clients must call NetworkClient.Ready() again to participate in the new scene.</para>
        /// </summary>
        /// <param name="newSceneName"></param>
        public override void ServerChangeScene(string newSceneName)
        {
            if (newSceneName == RoomScene)
            {
                foreach (NetworkRoomPlayer roomPlayer in RoomSlots)
                {
                    if (roomPlayer == null)
                        continue;

                    // find the game-player object for this connection, and destroy it
                    NetworkIdentity identity = roomPlayer.GetComponent<NetworkIdentity>();

                    if (server.active)
                    {
                        // re-add the room object
                        roomPlayer.GetComponent<NetworkRoomPlayer>().ReadyToBegin = false;
                        server.ReplacePlayerForConnection(identity.connectionToClient, client, roomPlayer.gameObject);
                    }
                }

                AllPlayersReady = false;
            }

            base.ServerChangeScene(newSceneName);
        }

        /// <summary>
        /// Called on the server when a scene is completed loaded, when the scene load was initiated by the server with ServerChangeScene().
        /// </summary>
        /// <param name="sceneName">The name of the new scene.</param>
        public override void OnServerSceneChanged(string sceneName)
        {
            if (sceneName != RoomScene)
            {
                // call SceneLoadedForPlayer on any players that become ready while we were loading the scene.
                foreach (PendingPlayer pending in PendingPlayers)
                    SceneLoadedForPlayer(pending.Conn, pending.RoomPlayer);

                PendingPlayers.Clear();
            }

            OnRoomServerSceneChanged(sceneName);
        }

        /// <summary>
        /// This is invoked when a server is started - including when a host is started.
        /// <para>StartServer has multiple signatures, but they all cause this hook to be called.</para>
        /// </summary>
        public override void OnStartServer()
        {
            if (string.IsNullOrEmpty(RoomScene))
            {
                Debug.LogError("NetworkRoomManager RoomScene is empty. Set the RoomScene in the inspector for the NetworkRoomMangaer");
                return;
            }

            if (string.IsNullOrEmpty(GameplayScene))
            {
                Debug.LogError("NetworkRoomManager PlayScene is empty. Set the PlayScene in the inspector for the NetworkRoomMangaer");
                return;
            }

            OnRoomStartServer();
        }

        /// <summary>
        /// This is invoked when a host is started.
        /// <para>StartHost has multiple signatures, but they all cause this hook to be called.</para>
        /// </summary>
        public override void OnStartHost()
        {
            OnRoomStartHost();
        }

        /// <summary>
        /// This is called when a server is stopped - including when a host is stopped.
        /// </summary>
        public override void OnStopServer()
        {
            RoomSlots.Clear();
            OnRoomStopServer();
        }

        /// <summary>
        /// This is called when a host is stopped.
        /// </summary>
        public override void OnStopHost()
        {
            OnRoomStopHost();
        }

        #endregion

        #region client handlers

        /// <summary>
        /// This is invoked when the client is started.
        /// </summary>
        void Connected(NetworkConnectionToServer server)
        {
            if (roomPlayerPrefab == null || roomPlayerPrefab.gameObject == null)
                Debug.LogError("NetworkRoomManager no RoomPlayer prefab is registered. Please add a RoomPlayer prefab.");
            else
                client.RegisterPrefab(roomPlayerPrefab.gameObject);

            OnRoomStartClient();
        }

        /// <summary>
        /// Called on the client when connected to a server.
        /// <para>The default implementation of this function sets the client as ready and adds a player. Override the function to dictate what happens when the client connects.</para>
        /// </summary>
        /// <param name="conn">Connection to the server.</param>
        public void OnAuthenticated(NetworkConnection conn)
        {
            OnRoomClientConnect(conn);
            CallOnClientEnterRoom();
        }

        /// <summary>
        /// Called on clients when disconnected from a server.
        /// <para>This is called on the client when it disconnects from the server. Override this function to decide what happens when the client disconnects.</para>
        /// </summary>
        /// <param name="conn">Connection to the server.</param>
        public override void OnClientDisconnect(NetworkConnection conn)
        {
            OnRoomClientDisconnect(conn);
            base.OnClientDisconnect(conn);
        }

        /// <summary>
        /// This is invoked when a client is stopped.
        /// </summary>
        public void Disconnected()
        {
            OnRoomStopClient();
            CallOnClientExitRoom();
            RoomSlots.Clear();
        }

        /// <summary>
        /// Called on clients when a scene has completed loaded, when the scene load was initiated by the server.
        /// <para>Scene changes can cause player objects to be destroyed. The default implementation of OnClientSceneChanged in the NetworkManager is to add a player object for the connection if no player object exists.</para>
        /// </summary>
        /// <param name="conn">Connection of the client</param>
        public override void OnClientSceneChanged(NetworkConnectionToServer conn)
        {
            if (SceneManager.GetActiveScene().name == RoomScene)
            {
                if (client.isConnected)
                    CallOnClientEnterRoom();
            }
            else
                CallOnClientExitRoom();

            base.OnClientSceneChanged(conn);
            OnRoomClientSceneChanged(conn);
        }

        #endregion

        #region room server virtuals

        /// <summary>
        /// This is called on the host when a host is started.
        /// </summary>
        public virtual void OnRoomStartHost() { }

        /// <summary>
        /// This is called on the host when the host is stopped.
        /// </summary>
        public virtual void OnRoomStopHost() { }

        /// <summary>
        /// This is called on the server when the server is started - including when a host is started.
        /// </summary>
        public virtual void OnRoomStartServer() { }

        /// <summary>
        /// This is called on the server when the server is started - including when a host is stopped.
        /// </summary>
        public virtual void OnRoomStopServer() { }

        /// <summary>
        /// This is called on the server when a new client connects to the server.
        /// </summary>
        /// <param name="conn">The new connection.</param>
        public virtual void OnRoomServerConnect(NetworkConnection conn) { }

        /// <summary>
        /// This is called on the server when a client disconnects.
        /// </summary>
        /// <param name="conn">The connection that disconnected.</param>
        public virtual void OnRoomServerDisconnect(NetworkConnection conn) { }

        /// <summary>
        /// This is called on the server when a networked scene finishes loading.
        /// </summary>
        /// <param name="sceneName">Name of the new scene.</param>
        public virtual void OnRoomServerSceneChanged(string sceneName) { }

        /// <summary>
        /// This allows customization of the creation of the room-player object on the server.
        /// <para>By default the roomPlayerPrefab is used to create the room-player, but this function allows that behaviour to be customized.</para>
        /// </summary>
        /// <param name="conn">The connection the player object is for.</param>
        /// <returns>The new room-player object.</returns>
        public virtual GameObject OnRoomServerCreateRoomPlayer(NetworkConnection conn)
        {
            return null;
        }

        // Deprecated 12/17/2019
        /// <summary>
        /// Obsolete: Use <see cref="OnRoomServerCreateGamePlayer(NetworkConnection, GameObject)"/> instead.
        /// </summary>
        /// <param name="conn">The connection the player object is for.</param>
        /// <returns>A new GamePlayer object.</returns>
        [EditorBrowsable(EditorBrowsableState.Never), Obsolete("Use OnRoomServerCreateGamePlayer(NetworkConnection conn, GameObject roomPlayer) instead")]
        public virtual GameObject OnRoomServerCreateGamePlayer(NetworkConnection conn)
        {
            return null;
        }

        /// <summary>
        /// This allows customization of the creation of the GamePlayer object on the server.
        /// <para>By default the gamePlayerPrefab is used to create the game-player, but this function allows that behaviour to be customized. The object returned from the function will be used to replace the room-player on the connection.</para>
        /// </summary>
        /// <param name="conn">The connection the player object is for.</param>
        /// <param name="roomPlayer">The room player object for this connection.</param>
        /// <returns>A new GamePlayer object.</returns>
        public virtual GameObject OnRoomServerCreateGamePlayer(NetworkConnection conn, GameObject roomPlayer)
        {
            return null;
        }

        /// <summary>
        /// This allows customization of the creation of the GamePlayer object on the server.
        /// <para>This is only called for subsequent GamePlay scenes after the first one.</para>
        /// <para>See <see cref="OnRoomServerCreateGamePlayer(NetworkConnection, GameObject)"/> to customize the player object for the initial GamePlay scene.</para>
        /// </summary>
        /// <param name="conn">The connection the player object is for.</param>
        public virtual void OnRoomServerAddPlayer(NetworkConnection conn)
        {
            base.OnServerAddPlayer(conn);
        }

        // for users to apply settings from their room player object to their in-game player object
        /// <summary>
        /// This is called on the server when it is told that a client has finished switching from the room scene to a game player scene.
        /// <para>When switching from the room, the room-player is replaced with a game-player object. This callback function gives an opportunity to apply state from the room-player to the game-player object.</para>
        /// </summary>
        /// <param name="conn">The connection of the player</param>
        /// <param name="roomPlayer">The room player object.</param>
        /// <param name="gamePlayer">The game player object.</param>
        /// <returns>False to not allow this player to replace the room player.</returns>
        public virtual bool OnRoomServerSceneLoadedForPlayer(NetworkConnection conn, GameObject roomPlayer, GameObject gamePlayer)
        {
            return true;
        }

        /// <summary>
        /// This is called on the server when all the players in the room are ready.
        /// <para>The default implementation of this function uses ServerChangeScene() to switch to the game player scene. By implementing this callback you can customize what happens when all the players in the room are ready, such as adding a countdown or a confirmation for a group leader.</para>
        /// </summary>
        public virtual void OnRoomServerPlayersReady()
        {
            // all players are readyToBegin, start the game
            ServerChangeScene(GameplayScene);
        }

        #endregion

        #region room client virtuals

        /// <summary>
        /// This is a hook to allow custom behaviour when the game client enters the room.
        /// </summary>
        public virtual void OnRoomClientEnter() { }

        /// <summary>
        /// This is a hook to allow custom behaviour when the game client exits the room.
        /// </summary>
        public virtual void OnRoomClientExit() { }

        /// <summary>
        /// This is called on the client when it connects to server.
        /// </summary>
        /// <param name="conn">The connection that connected.</param>
        public virtual void OnRoomClientConnect(NetworkConnection conn) { }

        /// <summary>
        /// This is called on the client when disconnected from a server.
        /// </summary>
        /// <param name="conn">The connection that disconnected.</param>
        public virtual void OnRoomClientDisconnect(NetworkConnection conn) { }

        /// <summary>
        /// This is called on the client when a client is started.
        /// </summary>
        /// <param name="roomClient">The connection for the room.</param>
        public virtual void OnRoomStartClient() { }

        /// <summary>
        /// This is called on the client when the client stops.
        /// </summary>
        public virtual void OnRoomStopClient() { }

        /// <summary>
        /// This is called on the client when the client is finished loading a new networked scene.
        /// </summary>
        /// <param name="conn">The connection that finished loading a new networked scene.</param>
        public virtual void OnRoomClientSceneChanged(NetworkConnection conn) { }

        /// <summary>
        /// Called on the client when adding a player to the room fails.
        /// <para>This could be because the room is full, or the connection is not allowed to have more players.</para>
        /// </summary>
        public virtual void OnRoomClientAddPlayerFailed() { }

        #endregion

        #region optional UI

        /// <summary>
        /// virtual so inheriting classes can roll their own
        /// </summary>
        public virtual void OnGUI()
        {
            if (!showRoomGUI)
                return;

            if (server.active && SceneManager.GetActiveScene().name == GameplayScene)
            {
                GUILayout.BeginArea(new Rect(Screen.width - 150f, 10f, 140f, 30f));
                if (GUILayout.Button("Return to Room"))
                    ServerChangeScene(RoomScene);
                GUILayout.EndArea();
            }

            if (SceneManager.GetActiveScene().name == RoomScene)
                GUI.Box(new Rect(10f, 180f, 520f, 150f), "PLAYERS");
        }

        #endregion
    }
}<|MERGE_RESOLUTION|>--- conflicted
+++ resolved
@@ -79,11 +79,8 @@
         void Awake()
         {
             client.Authenticated.AddListener(OnAuthenticated);
-<<<<<<< HEAD
             client.Connected.AddListener(Connected);
-=======
             client.Disconnected.AddListener(Disconnected);
->>>>>>> 07cd2227
         }
 
         public override void Start()
