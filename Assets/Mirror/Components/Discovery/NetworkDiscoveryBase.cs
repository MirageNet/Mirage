using System;
using System.Net;
using System.Net.Sockets;
using System.Threading.Tasks;
using UnityEngine;
using UnityEngine.Rendering;

// Based on https://github.com/EnlightenedOne/MirrorNetworkDiscovery
// forked from https://github.com/in0finite/MirrorNetworkDiscovery
// Both are MIT Licensed

namespace Mirror.Discovery
{
    /// <summary>
    /// Base implementation for Network Discovery.  Extend this component
    /// to provide custom discovery with game specific data
    /// <see cref="NetworkDiscovery">NetworkDiscovery</see> for a sample implementation
    /// </summary>
    [DisallowMultipleComponent]
    [HelpURL("https://mirror-networking.com/docs/Components/NetworkDiscovery.html")]
    public abstract class NetworkDiscoveryBase<Request, Response> : MonoBehaviour
        where Request : IMessageBase, new()
        where Response : IMessageBase, new()
    {
        static readonly ILogger logger = LogFactory.GetLogger(typeof(NetworkDiscoveryBase<Request, Response>));

        public static bool SupportedOnThisPlatform { get { return Application.platform != RuntimePlatform.WebGLPlayer; } }

        // each game should have a random unique handshake,  this way you can tell if this is the same game or not
        [HideInInspector]
        public long secretHandshake;

        [SerializeField]
        [Tooltip("The UDP port the server will listen for multi-cast messages")]
        protected int serverBroadcastListenPort = 47777;

        [SerializeField]
        [Tooltip("Time in seconds between multi-cast messages")]
        [Range(1, 60)]
        float ActiveDiscoveryInterval = 3;

        protected UdpClient serverUdpClient;
        protected UdpClient clientUdpClient;

#if UNITY_EDITOR
        void OnValidate()
        {
            if (secretHandshake == 0)
            {
                UnityEditor.Undo.RecordObject(this, "Set secret handshake");
                secretHandshake = RandomLong();
            }
        }
#endif

        public static long RandomLong()
        {
            int value1 = UnityEngine.Random.Range(int.MinValue, int.MaxValue);
            int value2 = UnityEngine.Random.Range(int.MinValue, int.MaxValue);
            return value1 + ((long)value2 << 32);
        }

        /// <summary>
        /// virtual so that inheriting classes' Start() can call base.Start() too
        /// </summary>
        public virtual void Start()
        {
<<<<<<< HEAD
            // headless mode? then start advertising
            if (SystemInfo.graphicsDeviceType == GraphicsDeviceType.Null)
            {
                AdvertiseServer();
            }
=======
            // Server mode? then start advertising
#if UNITY_SERVER
            AdvertiseServer();
#endif
>>>>>>> 63c7fd62
        }

        // Ensure the ports are cleared no matter when Game/Unity UI exits
        void OnApplicationQuit()
        {
            Shutdown();
        }

        void Shutdown()
        {
            if (serverUdpClient != null)
            {
                try
                {
                    serverUdpClient.Close();
                }
                catch (Exception)
                {
                    // it is just close, swallow the error
                }

                serverUdpClient = null;
            }

            if (clientUdpClient != null)
            {
                try
                {
                    clientUdpClient.Close();
                }
                catch (Exception)
                {
                    // it is just close, swallow the error
                }

                clientUdpClient = null;
            }

            CancelInvoke();
        }

        #region Server

        /// <summary>
        /// Advertise this server in the local network
        /// </summary>
        public void AdvertiseServer()
        {
            if (!SupportedOnThisPlatform)
                throw new PlatformNotSupportedException("Network discovery not supported in this platform");

            StopDiscovery();

            // Setup port -- may throw exception
            serverUdpClient = new UdpClient(serverBroadcastListenPort)
            {
                EnableBroadcast = true,
                MulticastLoopback = false
            };

            // listen for client pings
            _ = ServerListenAsync();
        }

        public async Task ServerListenAsync()
        {
            while (true)
            {
                try
                {
                    await ReceiveRequestAsync(serverUdpClient);
                }
                catch (ObjectDisposedException)
                {
                    // socket has been closed
                    break;
                }
                catch (Exception)
                {
                    // if we get an invalid request,  just ignore it
                }
            }
        }

        async Task ReceiveRequestAsync(UdpClient udpClient)
        {
            // only proceed if there is available data in network buffer, or otherwise Receive() will block
            // average time for UdpClient.Available : 10 us

            UdpReceiveResult udpReceiveResult = await udpClient.ReceiveAsync();

            using (PooledNetworkReader networkReader = NetworkReaderPool.GetReader(udpReceiveResult.Buffer))
            {
                long handshake = networkReader.ReadInt64();
                if (handshake != secretHandshake)
                {
                    // message is not for us
                    throw new ProtocolViolationException("Invalid handshake");
                }

                var request = new Request();
                request.Deserialize(networkReader);

                ProcessClientRequest(request, udpReceiveResult.RemoteEndPoint);
            }
        }

        /// <summary>
        /// Reply to the client to inform it of this server
        /// </summary>
        /// <remarks>
        /// Override if you wish to ignore server requests based on
        /// custom criteria such as language, full server game mode or difficulty
        /// </remarks>
        /// <param name="request">Request comming from client</param>
        /// <param name="endpoint">Address of the client that sent the request</param>
        protected virtual void ProcessClientRequest(Request request, IPEndPoint endpoint)
        {
            Response info = ProcessRequest(request, endpoint);

            if (info == null)
                return;

            using (PooledNetworkWriter writer = NetworkWriterPool.GetWriter())
            {
                try
                {
                    writer.WriteInt64(secretHandshake);

                    info.Serialize(writer);

                    var data = writer.ToArraySegment();
                    // signature matches
                    // send response
                    serverUdpClient.Send(data.Array, data.Count, endpoint);
                }
                catch (Exception ex)
                {
                    logger.LogException(ex, this);
                }
            }
        }

        /// <summary>
        /// Process the request from a client
        /// </summary>
        /// <remarks>
        /// Override if you wish to provide more information to the clients
        /// such as the name of the host player
        /// </remarks>
        /// <param name="request">Request comming from client</param>
        /// <param name="endpoint">Address of the client that sent the request</param>
        /// <returns>The message to be sent back to the client or null</returns>
        protected abstract Response ProcessRequest(Request request, IPEndPoint endpoint);

        #endregion

        #region Client

        /// <summary>
        /// Start Active Discovery
        /// </summary>
        public void StartDiscovery()
        {
            if (!SupportedOnThisPlatform)
                throw new PlatformNotSupportedException("Network discovery not supported in this platform");

            StopDiscovery();

            try
            {
                // Setup port
                clientUdpClient = new UdpClient(0)
                {
                    EnableBroadcast = true,
                    MulticastLoopback = false
                };
            }
            catch (Exception)
            {
                // Free the port if we took it
                Shutdown();
                throw;
            }

            _ = ClientListenAsync();

            InvokeRepeating(nameof(BroadcastDiscoveryRequest), 0, ActiveDiscoveryInterval);
        }

        /// <summary>
        /// Stop Active Discovery
        /// </summary>
        public void StopDiscovery()
        {
            Shutdown();
        }

        /// <summary>
        /// Awaits for server response
        /// </summary>
        /// <returns>ClientListenAsync Task</returns>
        public async Task ClientListenAsync()
        {
            while (true)
            {
                try
                {
                    await ReceiveGameBroadcastAsync(clientUdpClient);
                }
                catch (ObjectDisposedException)
                {
                    // socket was closed, no problem
                    return;
                }
                catch (Exception ex)
                {
                    logger.LogException(ex);
                }
            }
        }

        /// <summary>
        /// Sends discovery request from client
        /// </summary>
        public void BroadcastDiscoveryRequest()
        {
            if (clientUdpClient == null)
                return;

            var endPoint = new IPEndPoint(IPAddress.Broadcast, serverBroadcastListenPort);

            using (PooledNetworkWriter writer = NetworkWriterPool.GetWriter())
            {
                writer.WriteInt64(secretHandshake);

                try
                {
                    Request request = GetRequest();

                    request.Serialize(writer);

                    var data = writer.ToArraySegment();

                    clientUdpClient.SendAsync(data.Array, data.Count, endPoint);
                }
                catch (Exception)
                {
                    // It is ok if we can't broadcast to one of the addresses
                }
            }
        }

        /// <summary>
        /// Create a message that will be broadcasted on the network to discover servers
        /// </summary>
        /// <remarks>
        /// Override if you wish to include additional data in the discovery message
        /// such as desired game mode, language, difficulty, etc... </remarks>
        /// <returns>An instance of ServerRequest with data to be broadcasted</returns>
        protected virtual Request GetRequest() => new Request();

        async Task ReceiveGameBroadcastAsync(UdpClient udpClient)
        {
            // only proceed if there is available data in network buffer, or otherwise Receive() will block
            // average time for UdpClient.Available : 10 us

            UdpReceiveResult udpReceiveResult = await udpClient.ReceiveAsync();

            using (PooledNetworkReader networkReader = NetworkReaderPool.GetReader(udpReceiveResult.Buffer))
            {
                if (networkReader.ReadInt64() != secretHandshake)
                    return;

                var response = new Response();
                response.Deserialize(networkReader);

                ProcessResponse(response, udpReceiveResult.RemoteEndPoint);
            }
        }

        /// <summary>
        /// Process the answer from a server
        /// </summary>
        /// <remarks>
        /// A client receives a reply from a server, this method processes the
        /// reply and raises an event
        /// </remarks>
        /// <param name="response">Response that came from the server</param>
        /// <param name="endpoint">Address of the server that replied</param>
        protected abstract void ProcessResponse(Response response, IPEndPoint endpoint);

        #endregion
    }
}<|MERGE_RESOLUTION|>--- conflicted
+++ resolved
@@ -65,18 +65,11 @@
         /// </summary>
         public virtual void Start()
         {
-<<<<<<< HEAD
             // headless mode? then start advertising
             if (SystemInfo.graphicsDeviceType == GraphicsDeviceType.Null)
             {
                 AdvertiseServer();
             }
-=======
-            // Server mode? then start advertising
-#if UNITY_SERVER
-            AdvertiseServer();
-#endif
->>>>>>> 63c7fd62
         }
 
         // Ensure the ports are cleared no matter when Game/Unity UI exits
