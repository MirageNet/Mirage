using System.Collections;
using NUnit.Framework;
using UnityEngine;
using UnityEngine.TestTools;

using Guid = System.Guid;
using Object = UnityEngine.Object;
using static Mirror.Tests.AsyncUtil;
using System.Threading.Tasks;

namespace Mirror.Tests
{
    public class ClientServerComponentTests : ClientServerSetup<MockComponent>
    {
        /*
        [Test]
        public void CommandWithoutAuthority()
        {
            var gameObject2 = new GameObject();
            MockComponent rpcComponent2 = gameObject2.AddComponent<MockComponent>();

            // spawn it without client authority
            server.Spawn(gameObject2);

            // process spawn message from server
            client.Update();

            // only authorized clients can call command
            Assert.Throws<UnauthorizedAccessException>(() =>
           {
               rpcComponent2.CmdTest(1, "hello");
           });

        }
        */



        [Test]
        public void CheckNotHost()
        {
            Assert.That(serverPlayerGO, Is.Not.SameAs(clientPlayerGO));

            Assert.That(serverPlayerGO, Is.Not.Null);
            Assert.That(clientPlayerGO, Is.Not.Null);
        }


        [UnityTest]
        public IEnumerator Command() => RunAsync(async () =>
        {
            clientComponent.CmdTest(1, "hello");

            await WaitFor(() => serverComponent.cmdArg1 != 0);

            Assert.That(serverComponent.cmdArg1, Is.EqualTo(1));
            Assert.That(serverComponent.cmdArg2, Is.EqualTo("hello"));
        });


        [UnityTest]
        public IEnumerator CommandWithNetworkIdentity() => RunAsync(async () =>
        {
            clientComponent.CmdNetworkIdentity(clientIdentity);

            await WaitFor(() => serverComponent.cmdNi != null);

            Assert.That(serverComponent.cmdNi, Is.SameAs(serverIdentity));
        });

        [UnityTest]
<<<<<<< HEAD
        public IEnumerator ObserverRpc()
=======
        public IEnumerator ClientRpc() => RunAsync(async () =>
>>>>>>> 50e7fa6e
        {
            serverComponent.RpcTest(1, "hello");
            // process spawn message from server
            await WaitFor(() => clientComponent.rpcArg1 != 0);

            Assert.That(clientComponent.rpcArg1, Is.EqualTo(1));
            Assert.That(clientComponent.rpcArg2, Is.EqualTo("hello"));
        });

        [UnityTest]
        public IEnumerator TargetRpc() => RunAsync(async () =>
        {
            serverComponent.TargetRpcTest(connectionToClient, 1, "hello");
            // process spawn message from server
            await WaitFor(() => clientComponent.targetRpcArg1 != 0);

            Assert.That(clientComponent.targetRpcConn, Is.SameAs(connectionToServer));
            Assert.That(clientComponent.targetRpcArg1, Is.EqualTo(1));
            Assert.That(clientComponent.targetRpcArg2, Is.EqualTo("hello"));
        });

        /*
        [UnityTest]
        public IEnumerator DisconnectHostTest()
        {
            // set local connection
            Assert.That(server.LocalClientActive, Is.True);
            Assert.That(server.connections, Has.Count.EqualTo(1));

            server.Disconnect();

            // wait for messages to get dispatched
            yield return null;

            // state cleared?
            Assert.That(server.connections, Is.Empty);
            Assert.That(server.Active, Is.False);
            Assert.That(server.LocalConnection, Is.Null);
            Assert.That(server.LocalClientActive, Is.False);
        }
        */

        [UnityTest]
        public IEnumerator OnSpawnSpawnHandlerTest() => RunAsync(async () =>
        {
            Guid guid = Guid.NewGuid();
            GameObject gameObject = new GameObject();
            NetworkIdentity identity = gameObject.AddComponent<NetworkIdentity>();
            identity.AssetId = guid;

            client.RegisterSpawnHandler(guid, SpawnDelegateTest, UnSpawnDelegateTest);
            client.RegisterPrefab(gameObject, guid);
            server.SendSpawnMessage(identity, connectionToClient);

            await WaitFor(() => spawnDelegateTestCalled != 0);

            Assert.That(spawnDelegateTestCalled, Is.EqualTo(1));
        });

        int spawnDelegateTestCalled;
        GameObject SpawnDelegateTest(Vector3 position, Guid assetId)
        {
            spawnDelegateTestCalled++;

            if (client.GetPrefab(assetId, out GameObject prefab))
            {
                return Object.Instantiate(prefab);
            }
            return null;
        }

        int unspawnDelegateTestCalled;
        void UnSpawnDelegateTest(GameObject obj)
        {
            unspawnDelegateTestCalled++;
        }

    }
}<|MERGE_RESOLUTION|>--- conflicted
+++ resolved
@@ -69,11 +69,7 @@
         });
 
         [UnityTest]
-<<<<<<< HEAD
-        public IEnumerator ObserverRpc()
-=======
-        public IEnumerator ClientRpc() => RunAsync(async () =>
->>>>>>> 50e7fa6e
+        public IEnumerator ObserverRpc() => RunAsync(async () =>
         {
             serverComponent.RpcTest(1, "hello");
             // process spawn message from server
