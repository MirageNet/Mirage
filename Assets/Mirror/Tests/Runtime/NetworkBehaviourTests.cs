using NUnit.Framework;
using UnityEngine;
using UnityEngine.TestTools;

using static Mirror.Tests.LocalConnections;

namespace Mirror.Tests
{
    public class SampleBehavior : NetworkBehaviour
    {
        public bool SyncVarGameObjectEqualExposed(GameObject newGameObject, uint netIdField)
        {
            return SyncVarGameObjectEqual(newGameObject, netIdField);
        }

        public bool SyncVarNetworkIdentityEqualExposed(NetworkIdentity ni, uint netIdField)
        {
            return SyncVarNetworkIdentityEqual(ni, netIdField);
        }

    }

    // we need to inherit from networkbehaviour to test protected functions
    public class NetworkBehaviourDelegateComponent : NetworkBehaviour
    {
        public static void Delegate(NetworkBehaviour comp, NetworkReader reader) { }
        public static void Delegate2(NetworkBehaviour comp, NetworkReader reader) { }
    }

    public class NetworkBehaviourTests : HostSetup<SampleBehavior>
    {
        #region Component flags
        [Test]
        public void IsServerOnly()
        {
            Assert.That(component.IsServerOnly, Is.False);
        }

        [Test]
        public void IsServer()
        {
            Assert.That(component.IsServer, Is.True);
        }

        [Test]
        public void IsClient()
        {
            Assert.That(component.IsClient, Is.True);
        }

        [Test]
        public void IsClientOnly()
        {
            Assert.That(component.IsClientOnly, Is.False);
        }

        [Test]
        public void PlayerHasAuthorityByDefault()
        {
            // no authority by default
            Assert.That(component.HasAuthority, Is.True);
        }

        #endregion

        class OnStartServerTestComponent : NetworkBehaviour
        {
            public bool called;

            public void OnStartServer()
            {
                Assert.That(IsClient, Is.True);
                Assert.That(IsLocalPlayer, Is.False);
                Assert.That(IsServer, Is.True);
                called = true;
            }
        };

        // check isClient/isServer/isLocalPlayer in server-only mode
        [Test]
        public void OnStartServer()
        {
            var gameObject = new GameObject();
            NetworkIdentity netIdentity = gameObject.AddComponent<NetworkIdentity>();
            OnStartServerTestComponent comp = gameObject.AddComponent<OnStartServerTestComponent>();
            netIdentity.OnStartServer.AddListener(comp.OnStartServer);

            Assert.That(comp.called, Is.False);

            server.Spawn(gameObject);

            netIdentity.StartServer();

            Assert.That(comp.called, Is.True);

            GameObject.DestroyImmediate(gameObject);
        }


        [Test]
        public void SpawnedObjectNoAuthority()
        {
            var gameObject2 = new GameObject();
            gameObject2.AddComponent<NetworkIdentity>();
            SampleBehavior behaviour2 = gameObject2.AddComponent<SampleBehavior>();

            server.Spawn(gameObject2);

            client.Update();

            // no authority by default
            Assert.That(behaviour2.HasAuthority, Is.False);
        }

        [Test]
        public void HasIdentitysNetId()
        {
            identity.netId = 42;
            Assert.That(component.NetId, Is.EqualTo(42));
        }

        [Test]
        public void HasIdentitysConnectionToServer()
        {
<<<<<<< HEAD
            (identity.connectionToServer, _) = PipedConnections();
            Assert.That(component.connectionToServer, Is.EqualTo(identity.connectionToServer));
=======
            (identity.connectionToServer, _) = ULocalConnectionToClient.CreateLocalConnections();
            Assert.That(component.ConnectionToServer, Is.EqualTo(identity.connectionToServer));
>>>>>>> 4cea7d1b
        }

        [Test]
        public void HasIdentitysConnectionToClient()
        {
<<<<<<< HEAD
            (_, identity.connectionToClient) = PipedConnections();
            Assert.That(component.connectionToClient, Is.EqualTo(identity.connectionToClient));
=======
            (_, identity.connectionToClient) = ULocalConnectionToClient.CreateLocalConnections();
            Assert.That(component.ConnectionToClient, Is.EqualTo(identity.connectionToClient));
>>>>>>> 4cea7d1b
        }

        [Test]
        public void ComponentIndex()
        {
            var extraObject = new GameObject();

            extraObject.AddComponent<NetworkIdentity>();

            SampleBehavior behaviour1 = extraObject.AddComponent<SampleBehavior>();
            SampleBehavior behaviour2 = extraObject.AddComponent<SampleBehavior>();

            // original one is first networkbehaviour, so index is 0
            Assert.That(behaviour1.ComponentIndex, Is.EqualTo(0));
            // extra one is second networkbehaviour, so index is 1
            Assert.That(behaviour2.ComponentIndex, Is.EqualTo(1));

            GameObject.DestroyImmediate(extraObject);
        }

        [Test]
        public void OnCheckObserverTrueByDefault()
        {
            Assert.That(component.OnCheckObserver(null), Is.True);
        }

        [Test]
        public void RegisterDelegateDoesntOverwrite()
        {
            // registerdelegate is protected, but we can use
            // RegisterCommandDelegate which calls RegisterDelegate
            NetworkBehaviour.RegisterCommandDelegate(
                typeof(NetworkBehaviourDelegateComponent),
                nameof(NetworkBehaviourDelegateComponent.Delegate),
                NetworkBehaviourDelegateComponent.Delegate);

            // registering the exact same one should be fine. it should simply
            // do nothing.
            NetworkBehaviour.RegisterCommandDelegate(
                typeof(NetworkBehaviourDelegateComponent),
                nameof(NetworkBehaviourDelegateComponent.Delegate),
                NetworkBehaviourDelegateComponent.Delegate);

            // registering the same name with a different callback shouldn't
            // work
            LogAssert.Expect(LogType.Error, "Function " + typeof(NetworkBehaviourDelegateComponent) + "." + nameof(NetworkBehaviourDelegateComponent.Delegate) + " and " + typeof(NetworkBehaviourDelegateComponent) + "." + nameof(NetworkBehaviourDelegateComponent.Delegate2) + " have the same hash.  Please rename one of them");
            NetworkBehaviour.RegisterCommandDelegate(
                typeof(NetworkBehaviourDelegateComponent),
                nameof(NetworkBehaviourDelegateComponent.Delegate),
                NetworkBehaviourDelegateComponent.Delegate2);

            // clean up
            NetworkBehaviour.ClearDelegates();
        }

        [Test]
        public void GetDelegate()
        {
            // registerdelegate is protected, but we can use
            // RegisterCommandDelegate which calls RegisterDelegate
            NetworkBehaviour.RegisterCommandDelegate(
                typeof(NetworkBehaviourDelegateComponent),
                nameof(NetworkBehaviourDelegateComponent.Delegate),
                NetworkBehaviourDelegateComponent.Delegate);

            // get handler
            int cmdHash = NetworkBehaviour.GetMethodHash(typeof(NetworkBehaviourDelegateComponent), nameof(NetworkBehaviourDelegateComponent.Delegate));
            NetworkBehaviour.CmdDelegate func = NetworkBehaviour.GetDelegate(cmdHash);
            NetworkBehaviour.CmdDelegate expected = NetworkBehaviourDelegateComponent.Delegate;
            Assert.That(func, Is.EqualTo(expected));

            // invalid hash should return null handler
            NetworkBehaviour.CmdDelegate funcNull = NetworkBehaviour.GetDelegate(1234);
            Assert.That(funcNull, Is.Null);

            // clean up
            NetworkBehaviour.ClearDelegates();
        }

        // NOTE: SyncVarGameObjectEqual should be static later
        [Test]
        public void SyncVarGameObjectEqualZeroNetIdNullIsTrue()
        {
            // null and identity.netid==0 returns true (=equal)
            //
            // later we should reevaluate if this is so smart or not. might be
            // better to return false here.
            // => we possibly return false so that resync doesn't happen when
            //    GO disappears? or not?
            bool result = component.SyncVarGameObjectEqualExposed(null, 0);
            Assert.That(result, Is.True);
        }

        // NOTE: SyncVarGameObjectEqual should be static later
        [Test]
        public void SyncVarGameObjectEqualNull()
        {
            // our identity should have a netid for comparing
            identity.netId = 42;

            // null should return false
            bool result = component.SyncVarGameObjectEqualExposed(null, identity.netId);
            Assert.That(result, Is.False);
        }

        // NOTE: SyncVarGameObjectEqual should be static later
        [Test]
        public void SyncVarGameObjectEqualZeroNetIdAndGOWithoutIdentityComponentIsTrue()
        {
            // null and identity.netid==0 returns true (=equal)
            //
            // later we should reevaluate if this is so smart or not. might be
            // better to return false here.
            // => we possibly return false so that resync doesn't happen when
            //    GO disappears? or not?
            var go = new GameObject();
            bool result = component.SyncVarGameObjectEqualExposed(go, 0);
            Assert.That(result, Is.True);
        }

        // NOTE: SyncVarGameObjectEqual should be static later
        [Test]
        public void SyncVarGameObjectEqualWithoutIdentityComponent()
        {
            // our identity should have a netid for comparing
            identity.netId = 42;

            // gameobject without networkidentity component should return false
            var go = new GameObject();
            bool result = component.SyncVarGameObjectEqualExposed(go, identity.netId);
            Assert.That(result, Is.False);

            // clean up
            GameObject.DestroyImmediate(go);
        }

        // NOTE: SyncVarGameObjectEqual should be static later
        [Test]
        public void SyncVarGameObjectEqualValidGOWithDifferentNetId()
        {
            // our identity should have a netid for comparing
            identity.netId = 42;

            // gameobject with valid networkidentity and netid that is different
            var go = new GameObject();
            NetworkIdentity ni = go.AddComponent<NetworkIdentity>();
            ni.netId = 43;
            bool result = component.SyncVarGameObjectEqualExposed(go, identity.netId);
            Assert.That(result, Is.False);

            // clean up
            GameObject.DestroyImmediate(go);
        }

        // NOTE: SyncVarGameObjectEqual should be static later
        [Test]
        public void SyncVarGameObjectEqualValidGOWithSameNetId()
        {
            // our identity should have a netid for comparing
            identity.netId = 42;

            // gameobject with valid networkidentity and netid that is different
            var go = new GameObject();
            NetworkIdentity ni = go.AddComponent<NetworkIdentity>();
            ni.netId = 42;
            bool result = component.SyncVarGameObjectEqualExposed(go, identity.netId);
            Assert.That(result, Is.True);

            // clean up
            GameObject.DestroyImmediate(go);
        }

        // NOTE: SyncVarGameObjectEqual should be static later
        [Test]
        public void SyncVarGameObjectEqualUnspawnedGO()
        {
            // our identity should have a netid for comparing
            identity.netId = 42;

            // gameobject with valid networkidentity and 0 netid that is unspawned
            var go = new GameObject();
            go.AddComponent<NetworkIdentity>();
            LogAssert.Expect(LogType.Warning, "SetSyncVarGameObject GameObject " + go + " has a zero netId. Maybe it is not spawned yet?");
            bool result = component.SyncVarGameObjectEqualExposed(go, identity.netId);
            Assert.That(result, Is.False);

            // clean up
            GameObject.DestroyImmediate(go);
        }

        // NOTE: SyncVarGameObjectEqual should be static later
        [Test]
        public void SyncVarGameObjectEqualUnspawnedGOZeroNetIdIsTrue()
        {
            // unspawned go and identity.netid==0 returns true (=equal)
            var go = new GameObject();
            go.AddComponent<NetworkIdentity>();
            LogAssert.Expect(LogType.Warning, "SetSyncVarGameObject GameObject " + go + " has a zero netId. Maybe it is not spawned yet?");
            bool result = component.SyncVarGameObjectEqualExposed(go, 0);
            Assert.That(result, Is.True);

            // clean up
            GameObject.DestroyImmediate(go);
        }

        // NOTE: SyncVarNetworkIdentityEqual should be static later
        [Test]
        public void SyncVarNetworkIdentityEqualZeroNetIdNullIsTrue()
        {
            // null and identity.netid==0 returns true (=equal)
            //
            // later we should reevaluate if this is so smart or not. might be
            // better to return false here.
            // => we possibly return false so that resync doesn't happen when
            //    GO disappears? or not?
            bool result = component.SyncVarGameObjectEqualExposed(null, 0);
            Assert.That(result, Is.True);
        }

        // NOTE: SyncVarNetworkIdentityEqual should be static later
        [Test]
        public void SyncVarNetworkIdentityEqualNull()
        {
            // our identity should have a netid for comparing
            identity.netId = 42;

            // null should return false
            bool result = component.SyncVarGameObjectEqualExposed(null, identity.netId);
            Assert.That(result, Is.False);
        }

        // NOTE: SyncVarNetworkIdentityEqual should be static later
        [Test]
        public void SyncVarNetworkIdentityEqualValidIdentityWithDifferentNetId()
        {
            // our identity should have a netid for comparing
            identity.netId = 42;

            // gameobject with valid networkidentity and netid that is different
            var go = new GameObject();
            NetworkIdentity ni = go.AddComponent<NetworkIdentity>();
            ni.netId = 43;
            bool result = component.SyncVarNetworkIdentityEqualExposed(ni, identity.netId);
            Assert.That(result, Is.False);

            // clean up
            GameObject.DestroyImmediate(go);
        }

        // NOTE: SyncVarNetworkIdentityEqual should be static later
        [Test]
        public void SyncVarNetworkIdentityEqualValidIdentityWithSameNetId()
        {
            // our identity should have a netid for comparing
            identity.netId = 42;

            // gameobject with valid networkidentity and netid that is different
            var go = new GameObject();
            NetworkIdentity ni = go.AddComponent<NetworkIdentity>();
            ni.netId = 42;
            bool result = component.SyncVarNetworkIdentityEqualExposed(ni, identity.netId);
            Assert.That(result, Is.True);

            // clean up
            GameObject.DestroyImmediate(go);
        }

        // NOTE: SyncVarNetworkIdentityEqual should be static later
        [Test]
        public void SyncVarNetworkIdentityEqualUnspawnedIdentity()
        {
            // our identity should have a netid for comparing
            identity.netId = 42;

            // gameobject with valid networkidentity and 0 netid that is unspawned
            var go = new GameObject();
            NetworkIdentity ni = go.AddComponent<NetworkIdentity>();
            LogAssert.Expect(LogType.Warning, "SetSyncVarNetworkIdentity NetworkIdentity " + ni + " has a zero netId. Maybe it is not spawned yet?");
            bool result = component.SyncVarNetworkIdentityEqualExposed(ni, identity.netId);
            Assert.That(result, Is.False);

            // clean up
            GameObject.DestroyImmediate(go);
        }

        // NOTE: SyncVarNetworkIdentityEqual should be static later
        [Test]
        public void SyncVarNetworkIdentityEqualUnspawnedIdentityZeroNetIdIsTrue()
        {
            // unspawned go and identity.netid==0 returns true (=equal)
            var go = new GameObject();
            NetworkIdentity ni = go.AddComponent<NetworkIdentity>();
            LogAssert.Expect(LogType.Warning, "SetSyncVarNetworkIdentity NetworkIdentity " + ni + " has a zero netId. Maybe it is not spawned yet?");
            bool result = component.SyncVarNetworkIdentityEqualExposed(ni, 0);
            Assert.That(result, Is.True);

            // clean up
            GameObject.DestroyImmediate(go);
        }
    }

    // we need to inherit from networkbehaviour to test protected functions
    public class NetworkBehaviourHookGuardTester : NetworkBehaviour
    {
        [Test]
        public void HookGuard()
        {
            // set hook guard for some bits
            for (int i = 0; i < 10; ++i)
            {
                ulong bit = 1ul << i;

                // should be false by default
                Assert.That(GetSyncVarHookGuard(bit), Is.False);

                // set true
                SetSyncVarHookGuard(bit, true);
                Assert.That(GetSyncVarHookGuard(bit), Is.True);

                // set false again
                SetSyncVarHookGuard(bit, false);
                Assert.That(GetSyncVarHookGuard(bit), Is.False);
            }
        }
    }

    // we need to inherit from networkbehaviour to test protected functions
    public class NetworkBehaviourInitSyncObjectTester : NetworkBehaviour
    {
        [Test]
        public void InitSyncObject()
        {
            ISyncObject syncObject = new SyncListBool();
            InitSyncObject(syncObject);
            Assert.That(syncObjects.Count, Is.EqualTo(1));
            Assert.That(syncObjects[0], Is.EqualTo(syncObject));
        }
    }
}<|MERGE_RESOLUTION|>--- conflicted
+++ resolved
@@ -122,25 +122,15 @@
         [Test]
         public void HasIdentitysConnectionToServer()
         {
-<<<<<<< HEAD
             (identity.connectionToServer, _) = PipedConnections();
-            Assert.That(component.connectionToServer, Is.EqualTo(identity.connectionToServer));
-=======
-            (identity.connectionToServer, _) = ULocalConnectionToClient.CreateLocalConnections();
             Assert.That(component.ConnectionToServer, Is.EqualTo(identity.connectionToServer));
->>>>>>> 4cea7d1b
         }
 
         [Test]
         public void HasIdentitysConnectionToClient()
         {
-<<<<<<< HEAD
             (_, identity.connectionToClient) = PipedConnections();
-            Assert.That(component.connectionToClient, Is.EqualTo(identity.connectionToClient));
-=======
-            (_, identity.connectionToClient) = ULocalConnectionToClient.CreateLocalConnections();
             Assert.That(component.ConnectionToClient, Is.EqualTo(identity.connectionToClient));
->>>>>>> 4cea7d1b
         }
 
         [Test]
