--- conflicted
+++ resolved
@@ -122,25 +122,15 @@
         [Test]
         public void HasIdentitysConnectionToServer()
         {
-<<<<<<< HEAD
-            (identity.connectionToServer, _) = PipedConnections();
-            Assert.That(component.ConnectionToServer, Is.EqualTo(identity.connectionToServer));
-=======
-            (identity.ConnectionToServer, _) = ULocalConnectionToClient.CreateLocalConnections();
+            (identity.ConnectionToServer, _) = PipedConnections();
             Assert.That(component.ConnectionToServer, Is.EqualTo(identity.ConnectionToServer));
->>>>>>> d63d8459
         }
 
         [Test]
         public void HasIdentitysConnectionToClient()
         {
-<<<<<<< HEAD
-            (_, identity.connectionToClient) = PipedConnections();
-            Assert.That(component.ConnectionToClient, Is.EqualTo(identity.connectionToClient));
-=======
-            (_, identity.ConnectionToClient) = ULocalConnectionToClient.CreateLocalConnections();
+            (_, identity.ConnectionToClient) = PipedConnections();
             Assert.That(component.ConnectionToClient, Is.EqualTo(identity.ConnectionToClient));
->>>>>>> d63d8459
         }
 
         [Test]
