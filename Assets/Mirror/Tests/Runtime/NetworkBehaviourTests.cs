using NUnit.Framework;
using UnityEngine;
using UnityEngine.TestTools;

namespace Mirror.Tests
{
    public class SampleBehavior : NetworkBehaviour
    {
        public bool SyncVarGameObjectEqualExposed(GameObject newGameObject, uint netIdField)
        {
            return SyncVarGameObjectEqual(newGameObject, netIdField);
        }

        public bool SyncVarNetworkIdentityEqualExposed(NetworkIdentity ni, uint netIdField)
        {
            return SyncVarNetworkIdentityEqual(ni, netIdField);
        }

    }

    // we need to inherit from networkbehaviour to test protected functions
    public class NetworkBehaviourDelegateComponent : NetworkBehaviour
    {
        public static void Delegate(NetworkBehaviour comp, NetworkReader reader) { }
        public static void Delegate2(NetworkBehaviour comp, NetworkReader reader) { }
    }

    public class NetworkBehaviourTests : HostSetup<SampleBehavior>
    {
        #region Component flags
        [Test]
        public void IsServerOnly()
        {
            Assert.That(component.IsServerOnly, Is.False);
        }

        [Test]
        public void IsServer()
        {
            Assert.That(component.IsServer, Is.True);
        }

        [Test]
        public void IsClient()
        {
            Assert.That(component.IsClient, Is.True);
        }

        [Test]
        public void IsClientOnly()
        {
            Assert.That(component.IsClientOnly, Is.False);
        }

        [Test]
        public void PlayerHasAuthorityByDefault()
        {
            // no authority by default
            Assert.That(component.HasAuthority, Is.True);
        }

        #endregion

        class OnStartServerTestComponent : NetworkBehaviour
        {
            public bool called = false;

            public void OnStartServer()
            {
                Assert.That(IsClient, Is.True);
                Assert.That(IsLocalPlayer, Is.False);
                Assert.That(IsServer, Is.True);
                called = true;
            }
        };

        // check isClient/isServer/isLocalPlayer in server-only mode
        [Test]
        public void OnStartServer()
        {
            var gameObject = new GameObject();
            NetworkIdentity netIdentity = gameObject.AddComponent<NetworkIdentity>();
            OnStartServerTestComponent comp = gameObject.AddComponent<OnStartServerTestComponent>();
            netIdentity.OnStartServer.AddListener(comp.OnStartServer);

            Assert.That(comp.called, Is.False);

            server.Spawn(gameObject);

            netIdentity.StartServer();

            Assert.That(comp.called, Is.True);

            GameObject.DestroyImmediate(gameObject);
        }


        [Test]
        public void SpawnedObjectNoAuthority()
        {
            var gameObject2 = new GameObject();
            gameObject2.AddComponent<NetworkIdentity>();
            SampleBehavior behaviour2 = gameObject2.AddComponent<SampleBehavior>();

            server.Spawn(gameObject2);

            client.Update();

            // no authority by default
            Assert.That(behaviour2.HasAuthority, Is.False);
        }

        [Test]
        public void HasIdentitysNetId()
        {
<<<<<<< HEAD
            identity.NetId = 42;
            Assert.That(component.netId, Is.EqualTo(42));
=======
            identity.netId = 42;
            Assert.That(component.NetId, Is.EqualTo(42));
>>>>>>> 493b536c
        }

        [Test]
        public void HasIdentitysConnectionToServer()
        {
<<<<<<< HEAD
            (identity.ConnectionToServer, _) = ULocalConnectionToClient.CreateLocalConnections();
            Assert.That(component.connectionToServer, Is.EqualTo(identity.ConnectionToServer));
=======
            (identity.connectionToServer, _) = ULocalConnectionToClient.CreateLocalConnections();
            Assert.That(component.ConnectionToServer, Is.EqualTo(identity.connectionToServer));
>>>>>>> 493b536c
        }

        [Test]
        public void HasIdentitysConnectionToClient()
        {
<<<<<<< HEAD
            (_, identity.ConnectionToClient) = ULocalConnectionToClient.CreateLocalConnections();
            Assert.That(component.connectionToClient, Is.EqualTo(identity.ConnectionToClient));
=======
            (_, identity.connectionToClient) = ULocalConnectionToClient.CreateLocalConnections();
            Assert.That(component.ConnectionToClient, Is.EqualTo(identity.connectionToClient));
>>>>>>> 493b536c
        }

        [Test]
        public void ComponentIndex()
        {
            var extraObject = new GameObject();

            extraObject.AddComponent<NetworkIdentity>();

            SampleBehavior behaviour1 = extraObject.AddComponent<SampleBehavior>();
            SampleBehavior behaviour2 = extraObject.AddComponent<SampleBehavior>();

            // original one is first networkbehaviour, so index is 0
            Assert.That(behaviour1.ComponentIndex, Is.EqualTo(0));
            // extra one is second networkbehaviour, so index is 1
            Assert.That(behaviour2.ComponentIndex, Is.EqualTo(1));

            GameObject.DestroyImmediate(extraObject);
        }

        [Test]
        public void OnCheckObserverTrueByDefault()
        {
            Assert.That(component.OnCheckObserver(null), Is.True);
        }

        [Test]
        public void RegisterDelegateDoesntOverwrite()
        {
            // registerdelegate is protected, but we can use
            // RegisterCommandDelegate which calls RegisterDelegate
            NetworkBehaviour.RegisterCommandDelegate(
                typeof(NetworkBehaviourDelegateComponent),
                nameof(NetworkBehaviourDelegateComponent.Delegate),
                NetworkBehaviourDelegateComponent.Delegate);

            // registering the exact same one should be fine. it should simply
            // do nothing.
            NetworkBehaviour.RegisterCommandDelegate(
                typeof(NetworkBehaviourDelegateComponent),
                nameof(NetworkBehaviourDelegateComponent.Delegate),
                NetworkBehaviourDelegateComponent.Delegate);

            // registering the same name with a different callback shouldn't
            // work
            LogAssert.Expect(LogType.Error, "Function " + typeof(NetworkBehaviourDelegateComponent) + "." + nameof(NetworkBehaviourDelegateComponent.Delegate) + " and " + typeof(NetworkBehaviourDelegateComponent) + "." + nameof(NetworkBehaviourDelegateComponent.Delegate2) + " have the same hash.  Please rename one of them");
            NetworkBehaviour.RegisterCommandDelegate(
                typeof(NetworkBehaviourDelegateComponent),
                nameof(NetworkBehaviourDelegateComponent.Delegate),
                NetworkBehaviourDelegateComponent.Delegate2);

            // clean up
            NetworkBehaviour.ClearDelegates();
        }

        [Test]
        public void GetDelegate()
        {
            // registerdelegate is protected, but we can use
            // RegisterCommandDelegate which calls RegisterDelegate
            NetworkBehaviour.RegisterCommandDelegate(
                typeof(NetworkBehaviourDelegateComponent),
                nameof(NetworkBehaviourDelegateComponent.Delegate),
                NetworkBehaviourDelegateComponent.Delegate);

            // get handler
            int cmdHash = NetworkBehaviour.GetMethodHash(typeof(NetworkBehaviourDelegateComponent), nameof(NetworkBehaviourDelegateComponent.Delegate));
            NetworkBehaviour.CmdDelegate func = NetworkBehaviour.GetDelegate(cmdHash);
            NetworkBehaviour.CmdDelegate expected = NetworkBehaviourDelegateComponent.Delegate;
            Assert.That(func, Is.EqualTo(expected));

            // invalid hash should return null handler
            NetworkBehaviour.CmdDelegate funcNull = NetworkBehaviour.GetDelegate(1234);
            Assert.That(funcNull, Is.Null);

            // clean up
            NetworkBehaviour.ClearDelegates();
        }

        // NOTE: SyncVarGameObjectEqual should be static later
        [Test]
        public void SyncVarGameObjectEqualZeroNetIdNullIsTrue()
        {
            // null and identity.netid==0 returns true (=equal)
            //
            // later we should reevaluate if this is so smart or not. might be
            // better to return false here.
            // => we possibly return false so that resync doesn't happen when
            //    GO disappears? or not?
            bool result = component.SyncVarGameObjectEqualExposed(null, 0);
            Assert.That(result, Is.True);
        }

        // NOTE: SyncVarGameObjectEqual should be static later
        [Test]
        public void SyncVarGameObjectEqualNull()
        {
            // our identity should have a netid for comparing
            identity.NetId = 42;

            // null should return false
            bool result = component.SyncVarGameObjectEqualExposed(null, identity.NetId);
            Assert.That(result, Is.False);
        }

        // NOTE: SyncVarGameObjectEqual should be static later
        [Test]
        public void SyncVarGameObjectEqualZeroNetIdAndGOWithoutIdentityComponentIsTrue()
        {
            // null and identity.netid==0 returns true (=equal)
            //
            // later we should reevaluate if this is so smart or not. might be
            // better to return false here.
            // => we possibly return false so that resync doesn't happen when
            //    GO disappears? or not?
            var go = new GameObject();
            bool result = component.SyncVarGameObjectEqualExposed(go, 0);
            Assert.That(result, Is.True);
        }

        // NOTE: SyncVarGameObjectEqual should be static later
        [Test]
        public void SyncVarGameObjectEqualWithoutIdentityComponent()
        {
            // our identity should have a netid for comparing
            identity.NetId = 42;

            // gameobject without networkidentity component should return false
            var go = new GameObject();
            bool result = component.SyncVarGameObjectEqualExposed(go, identity.NetId);
            Assert.That(result, Is.False);

            // clean up
            GameObject.DestroyImmediate(go);
        }

        // NOTE: SyncVarGameObjectEqual should be static later
        [Test]
        public void SyncVarGameObjectEqualValidGOWithDifferentNetId()
        {
            // our identity should have a netid for comparing
            identity.NetId = 42;

            // gameobject with valid networkidentity and netid that is different
            var go = new GameObject();
            NetworkIdentity ni = go.AddComponent<NetworkIdentity>();
            ni.NetId = 43;
            bool result = component.SyncVarGameObjectEqualExposed(go, identity.NetId);
            Assert.That(result, Is.False);

            // clean up
            GameObject.DestroyImmediate(go);
        }

        // NOTE: SyncVarGameObjectEqual should be static later
        [Test]
        public void SyncVarGameObjectEqualValidGOWithSameNetId()
        {
            // our identity should have a netid for comparing
            identity.NetId = 42;

            // gameobject with valid networkidentity and netid that is different
            var go = new GameObject();
            NetworkIdentity ni = go.AddComponent<NetworkIdentity>();
            ni.NetId = 42;
            bool result = component.SyncVarGameObjectEqualExposed(go, identity.NetId);
            Assert.That(result, Is.True);

            // clean up
            GameObject.DestroyImmediate(go);
        }

        // NOTE: SyncVarGameObjectEqual should be static later
        [Test]
        public void SyncVarGameObjectEqualUnspawnedGO()
        {
            // our identity should have a netid for comparing
            identity.NetId = 42;

            // gameobject with valid networkidentity and 0 netid that is unspawned
            var go = new GameObject();
            go.AddComponent<NetworkIdentity>();
            LogAssert.Expect(LogType.Warning, "SetSyncVarGameObject GameObject " + go + " has a zero netId. Maybe it is not spawned yet?");
            bool result = component.SyncVarGameObjectEqualExposed(go, identity.NetId);
            Assert.That(result, Is.False);

            // clean up
            GameObject.DestroyImmediate(go);
        }

        // NOTE: SyncVarGameObjectEqual should be static later
        [Test]
        public void SyncVarGameObjectEqualUnspawnedGOZeroNetIdIsTrue()
        {
            // unspawned go and identity.netid==0 returns true (=equal)
            var go = new GameObject();
            go.AddComponent<NetworkIdentity>();
            LogAssert.Expect(LogType.Warning, "SetSyncVarGameObject GameObject " + go + " has a zero netId. Maybe it is not spawned yet?");
            bool result = component.SyncVarGameObjectEqualExposed(go, 0);
            Assert.That(result, Is.True);

            // clean up
            GameObject.DestroyImmediate(go);
        }

        // NOTE: SyncVarNetworkIdentityEqual should be static later
        [Test]
        public void SyncVarNetworkIdentityEqualZeroNetIdNullIsTrue()
        {
            // null and identity.netid==0 returns true (=equal)
            //
            // later we should reevaluate if this is so smart or not. might be
            // better to return false here.
            // => we possibly return false so that resync doesn't happen when
            //    GO disappears? or not?
            bool result = component.SyncVarGameObjectEqualExposed(null, 0);
            Assert.That(result, Is.True);
        }

        // NOTE: SyncVarNetworkIdentityEqual should be static later
        [Test]
        public void SyncVarNetworkIdentityEqualNull()
        {
            // our identity should have a netid for comparing
            identity.NetId = 42;

            // null should return false
            bool result = component.SyncVarGameObjectEqualExposed(null, identity.NetId);
            Assert.That(result, Is.False);
        }

        // NOTE: SyncVarNetworkIdentityEqual should be static later
        [Test]
        public void SyncVarNetworkIdentityEqualValidIdentityWithDifferentNetId()
        {
            // our identity should have a netid for comparing
            identity.NetId = 42;

            // gameobject with valid networkidentity and netid that is different
            var go = new GameObject();
            NetworkIdentity ni = go.AddComponent<NetworkIdentity>();
            ni.NetId = 43;
            bool result = component.SyncVarNetworkIdentityEqualExposed(ni, identity.NetId);
            Assert.That(result, Is.False);

            // clean up
            GameObject.DestroyImmediate(go);
        }

        // NOTE: SyncVarNetworkIdentityEqual should be static later
        [Test]
        public void SyncVarNetworkIdentityEqualValidIdentityWithSameNetId()
        {
            // our identity should have a netid for comparing
            identity.NetId = 42;

            // gameobject with valid networkidentity and netid that is different
            var go = new GameObject();
            NetworkIdentity ni = go.AddComponent<NetworkIdentity>();
            ni.NetId = 42;
            bool result = component.SyncVarNetworkIdentityEqualExposed(ni, identity.NetId);
            Assert.That(result, Is.True);

            // clean up
            GameObject.DestroyImmediate(go);
        }

        // NOTE: SyncVarNetworkIdentityEqual should be static later
        [Test]
        public void SyncVarNetworkIdentityEqualUnspawnedIdentity()
        {
            // our identity should have a netid for comparing
            identity.NetId = 42;

            // gameobject with valid networkidentity and 0 netid that is unspawned
            var go = new GameObject();
            NetworkIdentity ni = go.AddComponent<NetworkIdentity>();
            LogAssert.Expect(LogType.Warning, "SetSyncVarNetworkIdentity NetworkIdentity " + ni + " has a zero netId. Maybe it is not spawned yet?");
            bool result = component.SyncVarNetworkIdentityEqualExposed(ni, identity.NetId);
            Assert.That(result, Is.False);

            // clean up
            GameObject.DestroyImmediate(go);
        }

        // NOTE: SyncVarNetworkIdentityEqual should be static later
        [Test]
        public void SyncVarNetworkIdentityEqualUnspawnedIdentityZeroNetIdIsTrue()
        {
            // unspawned go and identity.netid==0 returns true (=equal)
            var go = new GameObject();
            NetworkIdentity ni = go.AddComponent<NetworkIdentity>();
            LogAssert.Expect(LogType.Warning, "SetSyncVarNetworkIdentity NetworkIdentity " + ni + " has a zero netId. Maybe it is not spawned yet?");
            bool result = component.SyncVarNetworkIdentityEqualExposed(ni, 0);
            Assert.That(result, Is.True);

            // clean up
            GameObject.DestroyImmediate(go);
        }
    }

    // we need to inherit from networkbehaviour to test protected functions
    public class NetworkBehaviourHookGuardTester : NetworkBehaviour
    {
        [Test]
        public void HookGuard()
        {
            // set hook guard for some bits
            for (int i = 0; i < 10; ++i)
            {
                ulong bit = 1ul << i;

                // should be false by default
                Assert.That(GetSyncVarHookGuard(bit), Is.False);

                // set true
                SetSyncVarHookGuard(bit, true);
                Assert.That(GetSyncVarHookGuard(bit), Is.True);

                // set false again
                SetSyncVarHookGuard(bit, false);
                Assert.That(GetSyncVarHookGuard(bit), Is.False);
            }
        }
    }

    // we need to inherit from networkbehaviour to test protected functions
    public class NetworkBehaviourInitSyncObjectTester : NetworkBehaviour
    {
        [Test]
        public void InitSyncObject()
        {
            ISyncObject syncObject = new SyncListBool();
            InitSyncObject(syncObject);
            Assert.That(syncObjects.Count, Is.EqualTo(1));
            Assert.That(syncObjects[0], Is.EqualTo(syncObject));
        }
    }
}<|MERGE_RESOLUTION|>--- conflicted
+++ resolved
@@ -113,37 +113,22 @@
         [Test]
         public void HasIdentitysNetId()
         {
-<<<<<<< HEAD
-            identity.NetId = 42;
-            Assert.That(component.netId, Is.EqualTo(42));
-=======
-            identity.netId = 42;
+            identity.NetId = 42;
             Assert.That(component.NetId, Is.EqualTo(42));
->>>>>>> 493b536c
         }
 
         [Test]
         public void HasIdentitysConnectionToServer()
         {
-<<<<<<< HEAD
             (identity.ConnectionToServer, _) = ULocalConnectionToClient.CreateLocalConnections();
-            Assert.That(component.connectionToServer, Is.EqualTo(identity.ConnectionToServer));
-=======
-            (identity.connectionToServer, _) = ULocalConnectionToClient.CreateLocalConnections();
-            Assert.That(component.ConnectionToServer, Is.EqualTo(identity.connectionToServer));
->>>>>>> 493b536c
+            Assert.That(component.ConnectionToServer, Is.EqualTo(identity.ConnectionToServer));
         }
 
         [Test]
         public void HasIdentitysConnectionToClient()
         {
-<<<<<<< HEAD
             (_, identity.ConnectionToClient) = ULocalConnectionToClient.CreateLocalConnections();
-            Assert.That(component.connectionToClient, Is.EqualTo(identity.ConnectionToClient));
-=======
-            (_, identity.connectionToClient) = ULocalConnectionToClient.CreateLocalConnections();
-            Assert.That(component.ConnectionToClient, Is.EqualTo(identity.connectionToClient));
->>>>>>> 493b536c
+            Assert.That(component.ConnectionToClient, Is.EqualTo(identity.ConnectionToClient));
         }
 
         [Test]
