using NUnit.Framework;
using UnityEngine;
using UnityEngine.TestTools;
using UnityEngine;

namespace Mirror.Tests
{
    public class ExampleGuards : NetworkBehaviour
    {
        public bool serverFunctionCalled;
        public bool serverCallbackFunctionCalled;
        public bool clientFunctionCalled;
        public bool clientCallbackFunctionCalled;
<<<<<<< HEAD
        public bool localPlayerCalled;
        public bool localPlayerNoErrorCalled;
=======
        public bool hasAuthorityCalled;
        public bool hasAuthorityNoErrorCalled;
>>>>>>> da2355b4

        [Server]
        public void CallServerFunction()
        {
            serverFunctionCalled = true;
        }

        [Server(error=false)]
        public void CallServerCallbackFunction()
        {
            serverCallbackFunctionCalled = true;
        }

        [Client]
        public void CallClientFunction()
        {
            clientFunctionCalled = true;
        }

        [ClientCallback]
        public void CallClientCallbackFunction()
        {
            clientCallbackFunctionCalled = true;
        }

<<<<<<< HEAD
        [LocalPlayer]
        public void CallLocalPlayer()
        {
            localPlayerCalled = true;
        }

        [LocalPlayer(error = false)]
        public void CallLocalPlayerNoError()
        {
            localPlayerNoErrorCalled = true;
        }

=======
        [HasAuthority]
        public void CallAuthorityFunction() 
        {
            hasAuthorityCalled = true;
        }

        [HasAuthority(error = false)]
        public void CallAuthorityNoErrorFunction() 
        {
            hasAuthorityNoErrorCalled = true;
        }
>>>>>>> da2355b4
    }

    public class GuardsTests : ClientServerSetup<ExampleGuards>
    {

        [Test]
        public void CanCallServerFunctionAsServer()
        {
            serverComponent.CallServerFunction();
            Assert.That(serverComponent.serverFunctionCalled, Is.True);
        }

        [Test]
        public void CanCallServerFunctionCallbackAsServer()
        {
            serverComponent.CallServerCallbackFunction();
            Assert.That(serverComponent.serverCallbackFunctionCalled, Is.True);
        }

        [Test]
        public void CannotCallClientFunctionAsServer()
        {
            serverComponent.CallClientFunction();
            LogAssert.Expect(UnityEngine.LogType.Warning, "[Client] function 'System.Void Mirror.Tests.ExampleGuards::CallClientFunction()' called on server");
            Assert.That(serverComponent.clientFunctionCalled, Is.False);
        }

        [Test]
        public void CannotCallClientCallbackFunctionAsServer()
        {
            serverComponent.CallClientCallbackFunction();
            Assert.That(serverComponent.clientCallbackFunctionCalled, Is.False);
        }

        [Test]
        public void CannotCallServerFunctionAsClient()
        {
            Assert.Throws<MethodInvocationException>(() =>
            {
               clientComponent.CallServerFunction();
            });
        }

        [Test]
        public void CannotCallServerFunctionCallbackAsClient()
        {
            clientComponent.CallServerCallbackFunction();
            Assert.That(clientComponent.serverCallbackFunctionCalled, Is.False);
        }

        [Test]
        public void CanCallClientFunctionAsClient()
        {
            clientComponent.CallClientFunction();
            Assert.That(clientComponent.clientFunctionCalled, Is.True);
        }

        [Test]
        public void CanCallClientCallbackFunctionAsClient()
        {
            clientComponent.CallClientCallbackFunction();
            Assert.That(clientComponent.clientCallbackFunctionCalled, Is.True);
        }

        [Test]
<<<<<<< HEAD
        public void CanCallLocalPlayer()
        {
            clientComponent.CallLocalPlayer();
            Assert.That(clientComponent.localPlayerCalled, Is.True);
        }

        [Test]
        public void CanCallLocalPlayerNoError()
        {
            clientComponent.CallLocalPlayerNoError();
            Assert.That(clientComponent.localPlayerNoErrorCalled, Is.True);
        }

        [Test]
        public void GuardLocalPlayer()
=======
        public void CanCallHasAuthorityFunctionAsClient()
        {
            clientComponent.CallAuthorityFunction();
            Assert.That(clientComponent.hasAuthorityCalled, Is.True);
        }

        [Test]
        public void CanCallHasAuthorityCallbackFunctionAsClient()
        {
            clientComponent.CallAuthorityNoErrorFunction();
            Assert.That(clientComponent.hasAuthorityNoErrorCalled, Is.True);
        }

        [Test]
        public void GuardHasAuthorityError()
>>>>>>> da2355b4
        {
            var obj = new GameObject("randomObject", typeof(NetworkIdentity), typeof(ExampleGuards));
            ExampleGuards guardedComponent = obj.GetComponent<ExampleGuards>();

<<<<<<< HEAD
            Assert.Throws<MethodInvocationException>(() =>
            {
                guardedComponent.CallLocalPlayer();
=======
            Assert.Throws<MethodInvocationException>( () => 
            {
                guardedComponent.CallAuthorityFunction();
>>>>>>> da2355b4
            });

            Object.Destroy(obj);
        }

        [Test]
<<<<<<< HEAD
        public void GuardLocalPlayerNoError()
=======
        public void GuardHasAuthorityNoError()
>>>>>>> da2355b4
        {
            var obj = new GameObject("randomObject", typeof(NetworkIdentity), typeof(ExampleGuards));
            ExampleGuards guardedComponent = obj.GetComponent<ExampleGuards>();

<<<<<<< HEAD
            guardedComponent.CallLocalPlayerNoError();
            Assert.That(guardedComponent.localPlayerNoErrorCalled, Is.False);
=======
            guardedComponent.CallAuthorityNoErrorFunction();
            Assert.That(guardedComponent.hasAuthorityNoErrorCalled, Is.False);
>>>>>>> da2355b4

            Object.Destroy(obj);
        }
    }
}<|MERGE_RESOLUTION|>--- conflicted
+++ resolved
@@ -11,13 +11,10 @@
         public bool serverCallbackFunctionCalled;
         public bool clientFunctionCalled;
         public bool clientCallbackFunctionCalled;
-<<<<<<< HEAD
+        public bool hasAuthorityCalled;
+        public bool hasAuthorityNoErrorCalled;
         public bool localPlayerCalled;
         public bool localPlayerNoErrorCalled;
-=======
-        public bool hasAuthorityCalled;
-        public bool hasAuthorityNoErrorCalled;
->>>>>>> da2355b4
 
         [Server]
         public void CallServerFunction()
@@ -43,7 +40,18 @@
             clientCallbackFunctionCalled = true;
         }
 
-<<<<<<< HEAD
+        [HasAuthority]
+        public void CallAuthorityFunction() 
+        {
+            hasAuthorityCalled = true;
+        }
+
+        [HasAuthority(error = false)]
+        public void CallAuthorityNoErrorFunction() 
+        {
+            hasAuthorityNoErrorCalled = true;
+        }
+
         [LocalPlayer]
         public void CallLocalPlayer()
         {
@@ -55,20 +63,6 @@
         {
             localPlayerNoErrorCalled = true;
         }
-
-=======
-        [HasAuthority]
-        public void CallAuthorityFunction() 
-        {
-            hasAuthorityCalled = true;
-        }
-
-        [HasAuthority(error = false)]
-        public void CallAuthorityNoErrorFunction() 
-        {
-            hasAuthorityNoErrorCalled = true;
-        }
->>>>>>> da2355b4
     }
 
     public class GuardsTests : ClientServerSetup<ExampleGuards>
@@ -134,7 +128,45 @@
         }
 
         [Test]
-<<<<<<< HEAD
+        public void CanCallHasAuthorityFunctionAsClient()
+        {
+            clientComponent.CallAuthorityFunction();
+            Assert.That(clientComponent.hasAuthorityCalled, Is.True);
+        }
+
+        [Test]
+        public void CanCallHasAuthorityCallbackFunctionAsClient()
+        {
+            clientComponent.CallAuthorityNoErrorFunction();
+            Assert.That(clientComponent.hasAuthorityNoErrorCalled, Is.True);
+        }
+
+        [Test]
+        public void GuardHasAuthorityError()
+        {
+            var obj = new GameObject("randomObject", typeof(NetworkIdentity), typeof(ExampleGuards));
+            ExampleGuards guardedComponent = obj.GetComponent<ExampleGuards>();
+            Assert.Throws<MethodInvocationException>( () => 
+            {
+                guardedComponent.CallAuthorityFunction();
+            });
+
+            Object.Destroy(obj);
+        }
+
+        [Test]
+        public void GuardHasAuthorityNoError()
+        {
+            var obj = new GameObject("randomObject", typeof(NetworkIdentity), typeof(ExampleGuards));
+            ExampleGuards guardedComponent = obj.GetComponent<ExampleGuards>();
+            guardedComponent.CallAuthorityNoErrorFunction();
+            Assert.That(guardedComponent.hasAuthorityNoErrorCalled, Is.False);
+
+
+            Object.Destroy(obj);
+        }
+
+        [Test]
         public void CanCallLocalPlayer()
         {
             clientComponent.CallLocalPlayer();
@@ -150,58 +182,27 @@
 
         [Test]
         public void GuardLocalPlayer()
-=======
-        public void CanCallHasAuthorityFunctionAsClient()
-        {
-            clientComponent.CallAuthorityFunction();
-            Assert.That(clientComponent.hasAuthorityCalled, Is.True);
-        }
-
-        [Test]
-        public void CanCallHasAuthorityCallbackFunctionAsClient()
-        {
-            clientComponent.CallAuthorityNoErrorFunction();
-            Assert.That(clientComponent.hasAuthorityNoErrorCalled, Is.True);
-        }
-
-        [Test]
-        public void GuardHasAuthorityError()
->>>>>>> da2355b4
-        {
-            var obj = new GameObject("randomObject", typeof(NetworkIdentity), typeof(ExampleGuards));
-            ExampleGuards guardedComponent = obj.GetComponent<ExampleGuards>();
-
-<<<<<<< HEAD
+        {
+            var obj = new GameObject("randomObject", typeof(NetworkIdentity), typeof(ExampleGuards));
+            ExampleGuards guardedComponent = obj.GetComponent<ExampleGuards>();
+
             Assert.Throws<MethodInvocationException>(() =>
             {
                 guardedComponent.CallLocalPlayer();
-=======
-            Assert.Throws<MethodInvocationException>( () => 
-            {
-                guardedComponent.CallAuthorityFunction();
->>>>>>> da2355b4
+
             });
 
             Object.Destroy(obj);
         }
 
         [Test]
-<<<<<<< HEAD
         public void GuardLocalPlayerNoError()
-=======
-        public void GuardHasAuthorityNoError()
->>>>>>> da2355b4
-        {
-            var obj = new GameObject("randomObject", typeof(NetworkIdentity), typeof(ExampleGuards));
-            ExampleGuards guardedComponent = obj.GetComponent<ExampleGuards>();
-
-<<<<<<< HEAD
+        {
+            var obj = new GameObject("randomObject", typeof(NetworkIdentity), typeof(ExampleGuards));
+            ExampleGuards guardedComponent = obj.GetComponent<ExampleGuards>();
+
             guardedComponent.CallLocalPlayerNoError();
             Assert.That(guardedComponent.localPlayerNoErrorCalled, Is.False);
-=======
-            guardedComponent.CallAuthorityNoErrorFunction();
-            Assert.That(guardedComponent.hasAuthorityNoErrorCalled, Is.False);
->>>>>>> da2355b4
 
             Object.Destroy(obj);
         }
