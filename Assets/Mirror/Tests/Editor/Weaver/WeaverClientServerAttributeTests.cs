--- conflicted
+++ resolved
@@ -12,13 +12,7 @@
         public void NetworkBehaviourServer()
         {
             Assert.That(weaverErrors, Is.Empty);
-<<<<<<< HEAD
-            string networkServerGetActive = Weaver.NetworkBehaviourIsServer.ToString();
-            CheckAddedCode(networkServerGetActive, "MirrorTest.NetworkBehaviourServer", "ServerOnlyMethod");
-=======
-            string networkServerGetActive = Weaver.NetworkServerGetActive.ToString();
-            CheckAddedCode(networkServerGetActive, "WeaverClientServerAttributeTests.NetworkBehaviourServer.NetworkBehaviourServer", "ServerOnlyMethod");
->>>>>>> e8798d38
+            CheckAddedCode(Weaver.NetworkBehaviourIsServer, "WeaverClientServerAttributeTests.NetworkBehaviourServer.NetworkBehaviourServer", "ServerOnlyMethod");
 
         }
 
@@ -26,13 +20,7 @@
         public void NetworkBehaviourClient()
         {
             Assert.That(weaverErrors, Is.Empty);
-<<<<<<< HEAD
-            string networkClientGetActive = Weaver.NetworkBehaviourIsClient.ToString();
-            CheckAddedCode(networkClientGetActive, "MirrorTest.NetworkBehaviourClient", "ClientOnlyMethod");
-=======
-            string networkClientGetActive = Weaver.NetworkClientGetActive.ToString();
-            CheckAddedCode(networkClientGetActive, "WeaverClientServerAttributeTests.NetworkBehaviourClient.NetworkBehaviourClient", "ClientOnlyMethod");
->>>>>>> e8798d38
+            CheckAddedCode(Weaver.NetworkBehaviourIsClient, "WeaverClientServerAttributeTests.NetworkBehaviourClient.NetworkBehaviourClient", "ClientOnlyMethod");
         }
 
         /// <summary>
@@ -40,10 +28,10 @@
         /// </summary>
         /// <param name="addedString"></param>
         /// <param name="methodName"></param>
-        static void CheckAddedCode(string addedString, string className, string methodName)
+        static void CheckAddedCode(MethodReference methodRef, string className, string methodName)
         {
             string assemblyName = Path.Combine(WeaverAssembler.OutputDirectory, WeaverAssembler.OutputFile);
-            using (AssemblyDefinition assembly = AssemblyDefinition.ReadAssembly(assemblyName))
+            using (var assembly = AssemblyDefinition.ReadAssembly(assemblyName))
             {
                 TypeDefinition type = assembly.MainModule.GetType(className);
                 MethodDefinition method = type.Methods.First(m => m.Name == methodName);
@@ -55,7 +43,7 @@
                 Instruction call = body.Instructions[1];
 
                 Assert.That(call.OpCode, Is.EqualTo(OpCodes.Call));
-                Assert.That(call.Operand.ToString(), Is.EqualTo(addedString));
+                Assert.That(call.Operand.ToString(), Is.EqualTo(methodRef.ToString()));
             }
         }
     }
