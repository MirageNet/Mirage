using Mirror;

namespace WeaverNetworkBehaviourTests.NetworkBehaviourTargetRpcParamNetworkConnection
{
    class NetworkBehaviourTargetRpcParamNetworkConnection : NetworkBehaviour
    {
        [TargetRpc]
<<<<<<< HEAD
        public void TargetRpcCantHaveParamOptional(INetworkConnection monkeyCon) { }
=======
        public void TargetRpcCantHaveParamOptional(NetworkConnection monkeyCon) { }
>>>>>>> e8798d38
    }
}<|MERGE_RESOLUTION|>--- conflicted
+++ resolved
@@ -5,10 +5,6 @@
     class NetworkBehaviourTargetRpcParamNetworkConnection : NetworkBehaviour
     {
         [TargetRpc]
-<<<<<<< HEAD
         public void TargetRpcCantHaveParamOptional(INetworkConnection monkeyCon) { }
-=======
-        public void TargetRpcCantHaveParamOptional(NetworkConnection monkeyCon) { }
->>>>>>> e8798d38
     }
 }