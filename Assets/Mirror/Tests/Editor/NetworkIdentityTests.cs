--- conflicted
+++ resolved
@@ -232,20 +232,13 @@
             identity.AssetId = guid1;
 
             // assign a guid
-<<<<<<< HEAD
-            Guid guid2 = Guid.NewGuid();
+            var guid2 = Guid.NewGuid();
             var exception = Assert.Throws<InvalidOperationException>(() =>
             {
                identity.AssetId = guid2;
             });
 
             Assert.That(exception.Message, Is.EqualTo($"Can not Set AssetId on NetworkIdentity '{identity.name}' becasue it already had an assetId, current assetId '{guid1.ToString("N")}', attempted new assetId '{guid2.ToString("N")}'"));
-=======
-            var guid2 = Guid.NewGuid();
-            LogAssert.Expect(LogType.Error, $"Can not Set AssetId on NetworkIdentity '{identity.name}' becasue it already had an assetId, current assetId '{guid1.ToString("N")}', attempted new assetId '{guid2.ToString("N")}'");
-            identity.AssetId = guid2;
->>>>>>> 10ba05a7
-
             // guid was changed
             Assert.That(identity.AssetId, Is.EqualTo(guid1));
         }
@@ -257,20 +250,13 @@
             identity.AssetId = guid1;
 
             // assign a guid
-<<<<<<< HEAD
-            Guid guid2 = new Guid();
+            var guid2 = new Guid();
             var exception = Assert.Throws<ArgumentException>(() =>
             {
                 identity.AssetId = guid2;
             });
 
             Assert.That(exception.Message, Is.EqualTo($"Can not set AssetId to empty guid on NetworkIdentity '{identity.name}', old assetId '{guid1.ToString("N")}'"));
-=======
-            var guid2 = new Guid();
-            LogAssert.Expect(LogType.Error, $"Can not set AssetId to empty guid on NetworkIdentity '{identity.name}', old assetId '{guid1.ToString("N")}'");
-            identity.AssetId = guid2;
->>>>>>> 10ba05a7
-
             // guid was NOT changed
             Assert.That(identity.AssetId, Is.EqualTo(guid1));
         }
