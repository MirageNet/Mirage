using System;
using System.Collections.Generic;
using System.Text.RegularExpressions;
using Mirror.RemoteCalls;
using NSubstitute;
using NUnit.Framework;
using UnityEngine;
using UnityEngine.TestTools;
using Object = UnityEngine.Object;
using UnityEngine.Events;

using static Mirror.Tests.LocalConnections;

namespace Mirror.Tests
{
    public class NetworkIdentityTests
    {
        #region test components

        class SetHostVisibilityExceptionNetworkBehaviour : NetworkVisibility
        {
            public int called;
            public bool valuePassed;
            public override void OnRebuildObservers(HashSet<INetworkConnection> observers, bool initialize) {}
            public override bool OnCheckObserver(INetworkConnection conn) { return true; }
            public override void OnSetHostVisibility(bool visible)
            {
                ++called;
                valuePassed = visible;
                throw new Exception("some exception");
            }

        }

        class SetHostVisibilityNetworkBehaviour : NetworkVisibility
        {
            public int called;
            public override void OnRebuildObservers(HashSet<INetworkConnection> observers, bool initialize) { }
            public override bool OnCheckObserver(INetworkConnection conn) { return true; }
            public override void OnSetHostVisibility(bool visible)
            {
                ++called;
                base.OnSetHostVisibility(visible);
            }
        }

        class CheckObserverExceptionNetworkBehaviour : NetworkVisibility
        {
            public int called;
            public INetworkConnection valuePassed;
            public override void OnRebuildObservers(HashSet<INetworkConnection> observers, bool initialize) {}
            public override bool OnCheckObserver(INetworkConnection conn)
            {
                ++called;
                valuePassed = conn;
                throw new Exception("some exception");
            }
            public override void OnSetHostVisibility(bool visible) { }
        }

        class CheckObserverTrueNetworkBehaviour : NetworkVisibility
        {
            public int called;
            public override void OnRebuildObservers(HashSet<INetworkConnection> observers, bool initialize) {}
            public override bool OnCheckObserver(INetworkConnection conn)
            {
                ++called;
                return true;
            }
            public override void OnSetHostVisibility(bool visible) { }
        }

        class CheckObserverFalseNetworkBehaviour : NetworkVisibility
        {
            public int called;
            public override void OnRebuildObservers(HashSet<INetworkConnection> observers, bool initialize) {}
            public override bool OnCheckObserver(INetworkConnection conn)
            {
                ++called;
                return false;
            }
            public override void OnSetHostVisibility(bool visible) { }
        }

        class SerializeTest1NetworkBehaviour : NetworkBehaviour
        {
            public int value;
            public override bool OnSerialize(NetworkWriter writer, bool initialState)
            {
                writer.WriteInt32(value);
                return true;
            }
            public override void OnDeserialize(NetworkReader reader, bool initialState)
            {
                value = reader.ReadInt32();
            }
        }

        class SerializeTest2NetworkBehaviour : NetworkBehaviour
        {
            public string value;
            public override bool OnSerialize(NetworkWriter writer, bool initialState)
            {
                writer.WriteString(value);
                return true;
            }
            public override void OnDeserialize(NetworkReader reader, bool initialState)
            {
                value = reader.ReadString();
            }
        }

        class SerializeExceptionNetworkBehaviour : NetworkBehaviour
        {
            public override bool OnSerialize(NetworkWriter writer, bool initialState)
            {
                throw new Exception("some exception");
            }
            public override void OnDeserialize(NetworkReader reader, bool initialState)
            {
                throw new Exception("some exception");
            }
        }

        class SerializeMismatchNetworkBehaviour : NetworkBehaviour
        {
            public int value;
            public override bool OnSerialize(NetworkWriter writer, bool initialState)
            {
                writer.WriteInt32(value);
                // one too many
                writer.WriteInt32(value);
                return true;
            }
            public override void OnDeserialize(NetworkReader reader, bool initialState)
            {
                value = reader.ReadInt32();
            }
        }

        class RebuildObserversNetworkBehaviour : NetworkVisibility
        {
            public INetworkConnection observer;
            public override bool OnCheckObserver(INetworkConnection conn) { return true; }
            public override void OnRebuildObservers(HashSet<INetworkConnection> observers, bool initialize)
            {
                observers.Add(observer);
            }
            public override void OnSetHostVisibility(bool visible) { }
        }

        class RebuildEmptyObserversNetworkBehaviour : NetworkVisibility
        {
            public override bool OnCheckObserver(INetworkConnection conn) { return true; }
            public override void OnRebuildObservers(HashSet<INetworkConnection> observers, bool initialize) {}
            public int hostVisibilityCalled;
            public bool hostVisibilityValue;
            public override void OnSetHostVisibility(bool visible)
            {
                ++hostVisibilityCalled;
                hostVisibilityValue = visible;
            }
        }

        #endregion

        GameObject gameObject;
        NetworkIdentity identity;
        private NetworkServer server;
        private NetworkClient client;
        private GameObject networkServerGameObject;

        IConnection tconn42;
        IConnection tconn43;

        [SetUp]
        public void SetUp()
        {
            networkServerGameObject = new GameObject();
            server = networkServerGameObject.AddComponent<NetworkServer>();
            client = networkServerGameObject.AddComponent<NetworkClient>();

            gameObject = new GameObject();
            identity = gameObject.AddComponent<NetworkIdentity>();
            identity.Server = server;

            tconn42 = Substitute.For<IConnection>();
            tconn43 = Substitute.For<IConnection>();
        }

        [TearDown]
        public void TearDown()
        {
            // set isServer is false. otherwise Destroy instead of
            // DestroyImmediate is called internally, giving an error in Editor
            Object.DestroyImmediate(gameObject);
            Object.DestroyImmediate(networkServerGameObject);
        }

        // A Test behaves as an ordinary method
        [Test]
        public void OnStartServerTest()
        {
            // lets add a component to check OnStartserver
            UnityAction func1 = Substitute.For<UnityAction>();
            UnityAction func2 = Substitute.For<UnityAction>();

            identity.OnStartServer.AddListener(func1);
            identity.OnStartServer.AddListener(func2);

            identity.StartServer();

            func1.Received(1).Invoke();
            func2.Received(1).Invoke();
        }

        [Test]
        public void GetSetAssetId()
        {
            // assign a guid
            var guid = new Guid(0x01, 0x02, 0x03, 0x04, 0x05, 0x06, 0x07, 0x08, 0x09, 0x0A, 0x0B);
            identity.AssetId = guid;

            // did it work?
            Assert.That(identity.AssetId, Is.EqualTo(guid));
        }

        [Test]
        public void SetAssetId_GivesErrorIfOneExists()
        {
            var guid1 = Guid.NewGuid();
            identity.AssetId = guid1;

            // assign a guid
            var guid2 = Guid.NewGuid();
            var exception = Assert.Throws<InvalidOperationException>(() =>
            {
               identity.AssetId = guid2;
            });
<<<<<<< HEAD

            Assert.That(exception.Message, Is.EqualTo($"Can not Set AssetId on NetworkIdentity '{identity.name}' becasue it already had an assetId, current assetId '{guid1.ToString("N")}', attempted new assetId '{guid2.ToString("N")}'"));
=======
>>>>>>> 5af65c8a

            Assert.That(exception.Message, Is.EqualTo($"Can not Set AssetId on NetworkIdentity '{identity.name}' becasue it already had an assetId, current assetId '{guid1.ToString("N")}', attempted new assetId '{guid2.ToString("N")}'"));
            // guid was changed
            Assert.That(identity.AssetId, Is.EqualTo(guid1));
        }

        [Test]
        public void SetAssetId_GivesErrorForEmptyGuid()
        {
            var guid1 = Guid.NewGuid();
            identity.AssetId = guid1;

            // assign a guid
            var guid2 = new Guid();
            var exception = Assert.Throws<ArgumentException>(() =>
            {
                identity.AssetId = guid2;
            });
<<<<<<< HEAD

            Assert.That(exception.Message, Is.EqualTo($"Can not set AssetId to empty guid on NetworkIdentity '{identity.name}', old assetId '{guid1.ToString("N")}'"));
=======
>>>>>>> 5af65c8a

            Assert.That(exception.Message, Is.EqualTo($"Can not set AssetId to empty guid on NetworkIdentity '{identity.name}', old assetId '{guid1.ToString("N")}'"));
            // guid was NOT changed
            Assert.That(identity.AssetId, Is.EqualTo(guid1));
        }
        [Test]
        public void SetAssetId_DoesNotGiveErrorIfBothOldAndNewAreEmpty()
        {
            Debug.Assert(identity.AssetId == Guid.Empty, "assetId needs to be empty at the start of this test");
            // assign a guid
            var guid2 = new Guid();
            // expect no errors
            identity.AssetId = guid2;

            // guid was still empty
            Assert.That(identity.AssetId, Is.EqualTo(Guid.Empty));
        }

        [Test]
        public void SetClientOwner()
        {
            // SetClientOwner
            (_, NetworkConnection original) = PipedConnections();
            identity.SetClientOwner(original);
            Assert.That(identity.ConnectionToClient, Is.EqualTo(original));
        }

        [Test]
        public void SetOverrideClientOwner()
        {
            // SetClientOwner
            (_, NetworkConnection original) = PipedConnections();
            identity.SetClientOwner(original);

            // setting it when it's already set shouldn't overwrite the original
            (_, NetworkConnection overwrite) = PipedConnections();
            // will log a warning
            Assert.Throws<InvalidOperationException>(() =>
            {
                identity.SetClientOwner(overwrite);
            });

            Assert.That(identity.ConnectionToClient, Is.EqualTo(original));
        }

        [Test]
        public void RemoveObserverInternal()
        {
            // call OnStartServer so that observers dict is created
            identity.StartServer();

            // add an observer connection
            INetworkConnection connection = Substitute.For<INetworkConnection>();
            identity.observers.Add(connection);

            INetworkConnection connection2 = Substitute.For<INetworkConnection>();
            // RemoveObserverInternal with invalid connection should do nothing
            identity.RemoveObserverInternal(connection2);
            Assert.That(identity.observers, Is.EquivalentTo (new[] { connection }));

            // RemoveObserverInternal with existing connection should remove it
            identity.RemoveObserverInternal(connection);
            Assert.That(identity.observers, Is.Empty);
        }

        [Test]
        public void AssignSceneID()
        {
            // Awake will have assigned a random sceneId of format 0x00000000FFFFFFFF
            // -> make sure that one was assigned, and that the left part was
            //    left empty for scene hash
            Assert.That(identity.sceneId, !Is.Zero);
            Assert.That(identity.sceneId & 0xFFFFFFFF00000000, Is.EqualTo(0x0000000000000000));

            // make sure that Awake added it to sceneIds dict
            Assert.That(NetworkIdentity.GetSceneIdentity(identity.sceneId), !Is.Null);
        }

        [Test]
        public void SetSceneIdSceneHashPartInternal()
        {
            // Awake will have assigned a random sceneId of format 0x00000000FFFFFFFF
            // -> make sure that one was assigned, and that the left part was
            //    left empty for scene hash
            Assert.That(identity.sceneId, !Is.Zero);
            Assert.That(identity.sceneId & 0xFFFFFFFF00000000, Is.EqualTo(0x0000000000000000));
            ulong rightPart = identity.sceneId;

            // set scene hash
            identity.SetSceneIdSceneHashPartInternal();

            // make sure that the right part is still the random sceneid
            Assert.That(identity.sceneId & 0x00000000FFFFFFFF, Is.EqualTo(rightPart));

            // make sure that the left part is a scene hash now
            Assert.That(identity.sceneId & 0xFFFFFFFF00000000, !Is.Zero);
            ulong finished = identity.sceneId;

            // calling it again should said the exact same hash again
            identity.SetSceneIdSceneHashPartInternal();
            Assert.That(identity.sceneId, Is.EqualTo(finished));
        }

        [Test]
        public void OnValidateSetupIDsSetsEmptyAssetIDForSceneObject()
        {
            // OnValidate will have been called. make sure that assetId was set
            // to 0 empty and not anything else, because this is a scene object
            Assert.That(identity.AssetId, Is.EqualTo(Guid.Empty));
        }

        [Test]
        public void OnStartServerCallsComponentsAndCatchesExceptions()
        {
            // make a mock delegate
            UnityAction func = Substitute.For<UnityAction>();

            // add it to the listener
            identity.OnStartServer.AddListener(func);

            // Since we are testing that exceptions are not swallowed,
            // when the mock is invoked, throw an exception 
            func
                .When(f => f.Invoke())
                .Do(f => { throw new Exception("Some exception"); });

            // Make sure that the exception is not swallowed
            Assert.Throws<Exception>(() =>
            {
                identity.StartServer();
            });

            // ask the mock if it got invoked
            // if the mock is not invoked,  then this fails
            // This is a type of assert
            func.Received().Invoke();
        }

        [Test]
        public void OnStartClientCallsComponentsAndCatchesExceptions()
        {
            // add component
            UnityAction func = Substitute.For<UnityAction>();
            identity.OnStartClient.AddListener(func);

            func
                .When(f => f.Invoke())
                .Do(f => { throw new Exception("Some exception"); });

            // make sure exceptions are not swallowed
            Assert.Throws<Exception>(() =>
            {
                identity.StartClient();
            });
            func.Received().Invoke();

            // we have checks to make sure that it's only called once.
            Assert.DoesNotThrow(() =>
            {
                identity.StartClient();
            });
            func.Received(1).Invoke();
        }

        [Test]
        public void OnStartAuthorityCallsComponentsAndCatchesExceptions()
        {
            // add component
            UnityAction func = Substitute.For<UnityAction>();
            identity.OnStartAuthority.AddListener(func);

            func
                .When(f => f.Invoke())
                .Do(f => { throw new Exception("Some exception"); });

            // make sure exceptions are not swallowed
            Assert.Throws<Exception>(() =>
            {
                identity.StartAuthority();
            });
            func.Received(1).Invoke();
        }

        [Test]
        public void OnStopAuthorityCallsComponentsAndCatchesExceptions()
        {
            // add component
            UnityAction func = Substitute.For<UnityAction>();
            identity.OnStopAuthority.AddListener(func);

            func
                .When(f => f.Invoke())
                .Do(f => { throw new Exception("Some exception"); });

            // make sure exceptions are not swallowed
            Assert.Throws<Exception>(() =>
            {
                identity.StopAuthority();
            });
            func.Received(1).Invoke();
        }

        [Test]
        public void NotifyAuthorityCallsOnStartStopAuthority()
        {
            // add components
            UnityAction startAuthFunc = Substitute.For<UnityAction>();
            UnityAction stopAuthFunc = Substitute.For<UnityAction>();

            identity.OnStartAuthority.AddListener(startAuthFunc);
            identity.OnStopAuthority.AddListener(stopAuthFunc);

            // set authority from false to true, which should call OnStartAuthority
            identity.HasAuthority = true;
            identity.NotifyAuthority();
            // shouldn't be touched
            Assert.That(identity.HasAuthority, Is.True);
            // start should be called
            startAuthFunc.Received(1).Invoke();
            stopAuthFunc.Received(0).Invoke();

            // set it to true again, should do nothing because already true
            identity.HasAuthority = true;
            identity.NotifyAuthority();
            // shouldn't be touched
            Assert.That(identity.HasAuthority, Is.True);
            // same as before
            startAuthFunc.Received(1).Invoke();
            stopAuthFunc.Received(0).Invoke();

            // set it to false, should call OnStopAuthority
            identity.HasAuthority = false;
            identity.NotifyAuthority();
            // shouldn't be touched
            Assert.That(identity.HasAuthority, Is.False);
            // same as before
            startAuthFunc.Received(1).Invoke();
            stopAuthFunc.Received(1).Invoke();

            // set it to false again, should do nothing because already false
            identity.HasAuthority = false;
            identity.NotifyAuthority();
            // shouldn't be touched
            Assert.That(identity.HasAuthority, Is.False);
            // same as before
            startAuthFunc.Received(1).Invoke();
            stopAuthFunc.Received(1).Invoke();
        }

        [Test]
        public void OnSetHostVisibilityCallsComponentsAndCatchesExceptions()
        {
            // add component
            SetHostVisibilityExceptionNetworkBehaviour comp = gameObject.AddComponent<SetHostVisibilityExceptionNetworkBehaviour>();

            Assert.Throws<Exception>(() =>
            {
               identity.OnSetHostVisibility(true);
            });
        }

        [Test]
        public void OnCheckObserverCatchesException()
        {
            // add component
            CheckObserverExceptionNetworkBehaviour compExc = gameObject.AddComponent<CheckObserverExceptionNetworkBehaviour>();

            var connection = new NetworkConnection(null);

            // should catch the exception internally and not throw it
            Assert.Throws<Exception>(() =>
            {
                bool result = identity.OnCheckObserver(connection);
            });
        }

        [Test]
        public void OnCheckObserverTrue()
        {
            // create a networkidentity with a component that returns true
            // result should still be true.
            var gameObjectTrue = new GameObject();
            NetworkIdentity identityTrue = gameObjectTrue.AddComponent<NetworkIdentity>();
            CheckObserverTrueNetworkBehaviour compTrue = gameObjectTrue.AddComponent<CheckObserverTrueNetworkBehaviour>();
            var connection = new NetworkConnection(null);
            Assert.That(identityTrue.OnCheckObserver(connection), Is.True);
            Assert.That(compTrue.called, Is.EqualTo(1));
        }

        [Test]
        public void OnCheckObserverFalse()
        {
            // create a networkidentity with a component that returns true and
            // one component that returns false.
            // result should still be false if any one returns false.
            var gameObjectFalse = new GameObject();
            NetworkIdentity identityFalse = gameObjectFalse.AddComponent<NetworkIdentity>();
            CheckObserverFalseNetworkBehaviour compFalse = gameObjectFalse.AddComponent<CheckObserverFalseNetworkBehaviour>();
            var connection = new NetworkConnection(null);
            Assert.That(identityFalse.OnCheckObserver(connection), Is.False);
            Assert.That(compFalse.called, Is.EqualTo(1));
        }

        [Test]
        public void OnSerializeAndDeserializeAllSafely()
        {
            // create a networkidentity with our test components
            SerializeTest1NetworkBehaviour comp1 = gameObject.AddComponent<SerializeTest1NetworkBehaviour>();
            SerializeExceptionNetworkBehaviour compExc = gameObject.AddComponent<SerializeExceptionNetworkBehaviour>();
            SerializeTest2NetworkBehaviour comp2 = gameObject.AddComponent<SerializeTest2NetworkBehaviour>();

            // set some unique values to serialize
            comp1.value = 12345;
            comp1.syncMode = SyncMode.Observers;
            compExc.syncMode = SyncMode.Observers;
            comp2.value = "67890";
            comp2.syncMode = SyncMode.Owner;

            // serialize all
            var ownerWriter = new NetworkWriter();
            var observersWriter = new NetworkWriter();

            // serialize should propagate exceptions
            Assert.Throws<Exception>(() =>
            {
                identity.OnSerializeAllSafely(true, ownerWriter, observersWriter);
            });

            // reset component values
            comp1.value = 0;
            comp2.value = null;

            // deserialize all for owner - should work even if compExc throws an exception
            var reader = new NetworkReader(ownerWriter.ToArray());

            Assert.Throws<Exception>(() =>
            {
                identity.OnDeserializeAllSafely(reader, true);
            });

            // reset component values
            comp1.value = 0;
            comp2.value = null;

            // deserialize all for observers - should propagate exceptions
            reader = new NetworkReader(observersWriter.ToArray());
            Assert.Throws<Exception>(() =>
            {
                identity.OnDeserializeAllSafely(reader, true);
            });
        }

        // OnSerializeAllSafely supports at max 64 components, because our
        // dirty mask is ulong and can only handle so many bits.
        [Test]
        public void NoMoreThan64Components()
        {
            // add 65 components
            for (int i = 0; i < 65; ++i)
            {
                gameObject.AddComponent<SerializeTest1NetworkBehaviour>();
            }
            // ingore error from creating cache (has its own test)
            Assert.Throws<InvalidOperationException>(() =>
            {
                _ = identity.NetworkBehaviours;
            });
        }

        // OnDeserializeSafely should be able to detect and handle serialization
        // mismatches (= if compA writes 10 bytes but only reads 8 or 12, it
        // shouldn't break compB's serialization. otherwise we end up with
        // insane runtime errors like monsters that look like npcs. that's what
        // happened back in the day with UNET).
        [Test]
        public void OnDeserializeSafelyShouldDetectAndHandleDeSerializationMismatch()
        {
            // add components
            SerializeTest1NetworkBehaviour comp1 = gameObject.AddComponent<SerializeTest1NetworkBehaviour>();
            SerializeMismatchNetworkBehaviour compMiss = gameObject.AddComponent<SerializeMismatchNetworkBehaviour>();
            SerializeTest2NetworkBehaviour comp2 = gameObject.AddComponent<SerializeTest2NetworkBehaviour>();

            // set some unique values to serialize
            comp1.value = 12345;
            comp2.value = "67890";

            // serialize
            var ownerWriter = new NetworkWriter();
            var observersWriter = new NetworkWriter();
            identity.OnSerializeAllSafely(true, ownerWriter, observersWriter);

            // reset component values
            comp1.value = 0;
            comp2.value = null;

            // deserialize all
            var reader = new NetworkReader(ownerWriter.ToArray());
            Assert.Throws<InvalidMessageException>(() =>
            {
                identity.OnDeserializeAllSafely(reader, true);
            });
        }

        [Test]
        public void OnStartLocalPlayer()
        {
            // add components
            UnityAction funcEx = Substitute.For<UnityAction>();
            UnityAction func = Substitute.For<UnityAction>();

            identity.OnStartLocalPlayer.AddListener(funcEx);
            identity.OnStartLocalPlayer.AddListener(func);

            funcEx
                .When(f => f.Invoke())
                .Do(f => { throw new Exception("Some exception"); });


            // make sure that comp.OnStartServer was called
            // the exception was caught and not thrown in here.
            Assert.Throws<Exception>(() =>
            {
                identity.StartLocalPlayer();
            });

            funcEx.Received(1).Invoke();
            //Due to the order the listeners are added the one without exception is never called
            func.Received(0).Invoke();

            // we have checks to make sure that it's only called once.
            // let's see if they work.
            Assert.DoesNotThrow(() =>
            {
                identity.StartLocalPlayer();
            });
            // same as before?
            funcEx.Received(1).Invoke();
            //Due to the order the listeners are added the one without exception is never called
            func.Received(0).Invoke();
        }

        [Test]
        public void OnStopClient()
        {
            UnityAction mockCallback = Substitute.For<UnityAction>();
            identity.OnStopClient.AddListener(mockCallback);

            identity.StopClient();

            mockCallback.Received().Invoke();
        }

        [Test]
        public void OnStopServer()
        {
            UnityAction mockCallback = Substitute.For<UnityAction>();
            identity.OnStopServer.AddListener(mockCallback);

            identity.StopServer();

            mockCallback.Received().Invoke();
        }

        [Test]
        public void OnStopServerEx()
        {
            UnityAction mockCallback = Substitute.For<UnityAction>();
            mockCallback
                .When(f => f.Invoke())
                .Do(f => { throw new Exception("Some exception"); });

            identity.OnStopServer.AddListener(mockCallback);

            Assert.Throws<Exception>(() => {
                identity.StopServer();
            });
        }

        [Test]
        public void AddObserver()
        {

            identity.Server = server;
            // create some connections
            var connection1 = new NetworkConnection(null);
            var connection2 = new NetworkConnection(null);

            // call OnStartServer so that observers dict is created
            identity.StartServer();

            // call AddObservers
            identity.AddObserver(connection1);
            identity.AddObserver(connection2);
            Assert.That(identity.observers, Is.EquivalentTo(new[] { connection1, connection2 }));

            // adding a duplicate connectionId shouldn't overwrite the original
            identity.AddObserver(connection1);
            Assert.That(identity.observers, Is.EquivalentTo(new[] { connection1, connection2 }));
        }

        [Test]
        public void ClearObservers()
        {
            // call OnStartServer so that observers dict is created
            identity.StartServer();

            // add some observers
            identity.observers.Add(new NetworkConnection(null));
            identity.observers.Add(new NetworkConnection(null));

            // call ClearObservers
            identity.ClearObservers();
            Assert.That(identity.observers.Count, Is.EqualTo(0));
        }


        [Test]
        public void Reset()
        {
            // creates .observers and generates a netId
            identity.StartServer();
            identity.ConnectionToClient = new NetworkConnection(null);
            identity.ConnectionToServer = new NetworkConnection(null);
            identity.observers.Add(new NetworkConnection(null));

            // mark for reset and reset
            identity.Reset();
            Assert.That(identity.NetId, Is.EqualTo(0));
            Assert.That(identity.ConnectionToClient, Is.Null);
            Assert.That(identity.ConnectionToServer, Is.Null);
        }

        [Test]
        public void ResetNextNetworkIdTest()
        {
            //Generate some Ids
            NetworkIdentity.GetNextNetworkId();
            NetworkIdentity.GetNextNetworkId();
            NetworkIdentity.GetNextNetworkId();
            NetworkIdentity.GetNextNetworkId();

            uint cache = NetworkIdentity.GetNextNetworkId();
            Assert.That(cache, Is.GreaterThan(1));

            NetworkIdentity.ResetNextNetworkId();
            cache = NetworkIdentity.GetNextNetworkId();
            Assert.That(cache, Is.EqualTo(1));
        }

        [Test]
        public void GetNewObservers()
        {
            // add components
            RebuildObserversNetworkBehaviour comp = gameObject.AddComponent<RebuildObserversNetworkBehaviour>();
            comp.observer = new NetworkConnection(null);

            // get new observers
            var observers = new HashSet<INetworkConnection>();
            bool result = identity.GetNewObservers(observers, true);
            Assert.That(result, Is.True);
            Assert.That(observers.Count, Is.EqualTo(1));
            Assert.That(observers.Contains(comp.observer), Is.True);
        }

        [Test]
        public void GetNewObserversClearsHashSet()
        {
            // get new observers. no observer components so it should just clear
            // it and not do anything else
            var observers = new HashSet<INetworkConnection>
            {
                new NetworkConnection(null)
            };
            identity.GetNewObservers(observers, true);
            Assert.That(observers.Count, Is.EqualTo(0));
        }

        [Test]
        public void GetNewObserversFalseIfNoComponents()
        {
            // get new observers. no observer components so it should be false
            var observers = new HashSet<INetworkConnection>();
            bool result = identity.GetNewObservers(observers, true);
            Assert.That(result, Is.False);
        }

        [Test]
        public void AddAllReadyServerConnectionsToObservers()
        {
            var connection1 = new NetworkConnection(tconn42) { IsReady = true };
            var connection2 = new NetworkConnection(tconn43) { IsReady = false };
            // add some server connections
            server.connections.Add(connection1);
            server.connections.Add(connection2);

            // add a host connection
            (_, IConnection localConnection) = PipeConnection.CreatePipe();

            server.SetLocalConnection(client, localConnection);
            server.LocalConnection.IsReady = true;

            // call OnStartServer so that observers dict is created
            identity.StartServer();

            // add all to observers. should have the two ready connections then.
            identity.AddAllReadyServerConnectionsToObservers();
            Assert.That(identity.observers, Is.EquivalentTo(new[] { connection1, server.LocalConnection }));

            // clean up
            server.Disconnect();
        }

        // RebuildObservers should always add the own ready connection
        // (if any). fixes https://github.com/vis2k/Mirror/issues/692
        [Test]
        public void RebuildObserversAddsOwnReadyPlayer()
        {
            // add at least one observers component, otherwise it will just add
            // all server connections
            gameObject.AddComponent<RebuildEmptyObserversNetworkBehaviour>();

            // add own player connection
            (_, NetworkConnection connection) = PipedConnections();
            connection.IsReady = true;
            identity.ConnectionToClient = connection;

            // call OnStartServer so that observers dict is created
            identity.StartServer();

            // rebuild should at least add own ready player
            identity.RebuildObservers(true);
            Assert.That(identity.observers, Does.Contain(identity.ConnectionToClient));
        }

        // RebuildObservers should always add the own ready connection
        // (if any). fixes https://github.com/vis2k/Mirror/issues/692
        [Test]
        public void RebuildObserversOnlyAddsOwnPlayerIfReady()
        {
            // add at least one observers component, otherwise it will just add
            // all server connections
            gameObject.AddComponent<RebuildEmptyObserversNetworkBehaviour>();

            // add own player connection that isn't ready
            (_, NetworkConnection connection) = PipedConnections();
            identity.ConnectionToClient = connection;

            // call OnStartServer so that observers dict is created
            identity.StartServer();

            // rebuild shouldn't add own player because conn wasn't set ready
            identity.RebuildObservers(true);
            Assert.That(identity.observers, Does.Not.Contains(identity.ConnectionToClient));
        }

        [Test]
        public void RebuildObserversAddsReadyConnectionsIfImplemented() { 

            // add a proximity checker
            // one with a ready connection, one with no ready connection, one with null connection
            RebuildObserversNetworkBehaviour comp = gameObject.AddComponent<RebuildObserversNetworkBehaviour>();
            comp.observer = Substitute.For<INetworkConnection>();
            comp.observer.IsReady.Returns(true);

            // rebuild observers should add all component's ready observers
            identity.RebuildObservers(true);
            Assert.That(identity.observers, Is.EquivalentTo( new[] { comp.observer }));
        }


        [Test]
        public void RebuildObserversDoesntAddNotReadyConnectionsIfImplemented()
        {
            // add a proximity checker
            // one with a ready connection, one with no ready connection, one with null connection
            RebuildObserversNetworkBehaviour comp = gameObject.AddComponent<RebuildObserversNetworkBehaviour>();
            comp.observer = Substitute.For<INetworkConnection>();
            comp.observer.IsReady.Returns(false);

            // rebuild observers should add all component's ready observers
            identity.RebuildObservers(true);
            Assert.That(identity.observers, Is.Empty);
        }

        [Test]
        public void RebuildObserversAddsReadyServerConnectionsIfNotImplemented()
        {
            INetworkConnection readyConnection = Substitute.For<INetworkConnection>();
            readyConnection.IsReady.Returns(true);
            INetworkConnection notReadyConnection = Substitute.For<INetworkConnection>();
            notReadyConnection.IsReady.Returns(false);

            // add some server connections
            server.connections.Add(readyConnection);
            server.connections.Add(notReadyConnection);

            // rebuild observers should add all ready server connections
            // because no component implements OnRebuildObservers
            identity.RebuildObservers(true);
            Assert.That(identity.observers, Is.EquivalentTo(new[] { readyConnection }));
        }

        [Test]
        public void OnSetHostVisibilityBaseTest()
        {
            SpriteRenderer renderer;

            renderer = gameObject.AddComponent<SpriteRenderer>();
            SetHostVisibilityNetworkBehaviour comp = gameObject.AddComponent<SetHostVisibilityNetworkBehaviour>();
            comp.OnSetHostVisibility(false);

            Assert.That(comp.called, Is.EqualTo(1));
            Assert.That(renderer.enabled, Is.False);
        }
    }
}<|MERGE_RESOLUTION|>--- conflicted
+++ resolved
@@ -237,11 +237,6 @@
             {
                identity.AssetId = guid2;
             });
-<<<<<<< HEAD
-
-            Assert.That(exception.Message, Is.EqualTo($"Can not Set AssetId on NetworkIdentity '{identity.name}' becasue it already had an assetId, current assetId '{guid1.ToString("N")}', attempted new assetId '{guid2.ToString("N")}'"));
-=======
->>>>>>> 5af65c8a
 
             Assert.That(exception.Message, Is.EqualTo($"Can not Set AssetId on NetworkIdentity '{identity.name}' becasue it already had an assetId, current assetId '{guid1.ToString("N")}', attempted new assetId '{guid2.ToString("N")}'"));
             // guid was changed
@@ -260,11 +255,6 @@
             {
                 identity.AssetId = guid2;
             });
-<<<<<<< HEAD
-
-            Assert.That(exception.Message, Is.EqualTo($"Can not set AssetId to empty guid on NetworkIdentity '{identity.name}', old assetId '{guid1.ToString("N")}'"));
-=======
->>>>>>> 5af65c8a
 
             Assert.That(exception.Message, Is.EqualTo($"Can not set AssetId to empty guid on NetworkIdentity '{identity.name}', old assetId '{guid1.ToString("N")}'"));
             // guid was NOT changed
