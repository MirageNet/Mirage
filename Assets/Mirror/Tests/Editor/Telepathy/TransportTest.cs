--- conflicted
+++ resolved
@@ -9,11 +9,7 @@
 namespace Telepathy.Tests
 {
     [TestFixture]
-<<<<<<< HEAD
-    [Ignore("Telepathy tests are flaky")]
-=======
     [Ignore("Flaky telepathy tests")]
->>>>>>> 738932e3
     public class TransportTest
     {
         // just a random port that will hopefully not be taken
