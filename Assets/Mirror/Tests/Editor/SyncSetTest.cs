--- conflicted
+++ resolved
@@ -137,36 +137,7 @@
         {
             Assert.That(serverSyncSet.Count, Is.EqualTo(3));
         }
-<<<<<<< HEAD
-
-        [Test]
-        public void ReadOnlyTest()
-        {
-            Assert.That(serverSyncSet.IsReadOnly, Is.False);
-        }
-
-        [Test]
-        public void ReadonlyTest()
-        {
-            var serverList = new SyncSetString();
-            var clientList = new SyncSetString();
-
-            // data has been flushed,  should go back to clear
-            Assert.That(clientList.IsReadOnly, Is.False);
-
-            serverList.Add("1");
-            serverList.Add("2");
-            serverList.Add("3");
-            SerializeDeltaTo(serverList, clientList);
-
-            // client list should now lock itself,  trying to modify it
-            // should produce an InvalidOperationException
-            Assert.That(clientList.IsReadOnly, Is.True);
-            Assert.Throws<InvalidOperationException>(() => { clientList.Add("5"); });
-        }
-
-=======
->>>>>>> 2cf0fc71
+
         [Test]
         public void TestExceptWith()
         {
@@ -323,7 +294,7 @@
         {
             serverSyncSet.Reset();
 
-            Assert.That(serverSyncSet.GetChangeCount(), Is.Zero);
+            Assert.That(serverSyncSet.ChangeCount, Is.Zero);
         }
 
         [Test]
