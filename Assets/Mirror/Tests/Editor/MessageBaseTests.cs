using NUnit.Framework;

namespace Mirror.Tests
{
    struct TestMessage : IMessageBase
    {
        public int IntValue;
        public string StringValue;
        public double DoubleValue;

        public TestMessage(int i, string s, double d)
        {
            IntValue = i;
            StringValue = s;
            DoubleValue = d;
        }

        public void Deserialize(NetworkReader reader)
        {
            IntValue = reader.ReadInt32();
            StringValue = reader.ReadString();
            DoubleValue = reader.ReadDouble();
        }

        public void Serialize(NetworkWriter writer)
        {
            writer.WriteInt32(IntValue);
            writer.WriteString(StringValue);
            writer.WriteDouble(DoubleValue);
        }
    }

    struct WovenTestMessage : IMessageBase
    {
        public int IntValue;
        public string StringValue;
        public double DoubleValue;

        public void Deserialize(NetworkReader reader) { }
        public void Serialize(NetworkWriter writer) { }
    }

    [TestFixture]
    public class MessageBaseTests
    {
        [Test]
        public void Roundtrip()
        {
<<<<<<< HEAD
            var w = new NetworkWriter();
            w.WriteMessage(new TestMessage(1, "2", 3.3));

            byte[] arr = w.ToArray();

            var r = new NetworkReader(arr);
            var t = new TestMessage();
            t.Deserialize(r);
=======
            byte[] arr = MessagePacker.Pack(new TestMessage(1, "2", 3.3));
            TestMessage t = MessagePacker.Unpack<TestMessage>(arr);
>>>>>>> e8c9d795

            Assert.AreEqual(1, t.IntValue);
        }

        [Test]
        public void WovenSerializationBodyRoundtrip()
        {
<<<<<<< HEAD
            var w = new NetworkWriter();
            w.WriteMessage(new WovenTestMessage { IntValue = 1, StringValue = "2", DoubleValue = 3.3 });

            byte[] arr = w.ToArray();

            var r = new NetworkReader(arr);
            var t = new WovenTestMessage();
            t.Deserialize(r);
=======
            byte[] arr = MessagePacker.Pack(new WovenTestMessage { IntValue = 1, StringValue = "2", DoubleValue = 3.3 });
            WovenTestMessage t = MessagePacker.Unpack<WovenTestMessage>(arr);
>>>>>>> e8c9d795

            Assert.AreEqual(1, t.IntValue);
            Assert.AreEqual("2", t.StringValue);
            Assert.AreEqual(3.3, t.DoubleValue);
        }
    }
}<|MERGE_RESOLUTION|>--- conflicted
+++ resolved
@@ -46,19 +46,8 @@
         [Test]
         public void Roundtrip()
         {
-<<<<<<< HEAD
-            var w = new NetworkWriter();
-            w.WriteMessage(new TestMessage(1, "2", 3.3));
-
-            byte[] arr = w.ToArray();
-
-            var r = new NetworkReader(arr);
-            var t = new TestMessage();
-            t.Deserialize(r);
-=======
             byte[] arr = MessagePacker.Pack(new TestMessage(1, "2", 3.3));
             TestMessage t = MessagePacker.Unpack<TestMessage>(arr);
->>>>>>> e8c9d795
 
             Assert.AreEqual(1, t.IntValue);
         }
@@ -66,19 +55,8 @@
         [Test]
         public void WovenSerializationBodyRoundtrip()
         {
-<<<<<<< HEAD
-            var w = new NetworkWriter();
-            w.WriteMessage(new WovenTestMessage { IntValue = 1, StringValue = "2", DoubleValue = 3.3 });
-
-            byte[] arr = w.ToArray();
-
-            var r = new NetworkReader(arr);
-            var t = new WovenTestMessage();
-            t.Deserialize(r);
-=======
             byte[] arr = MessagePacker.Pack(new WovenTestMessage { IntValue = 1, StringValue = "2", DoubleValue = 3.3 });
             WovenTestMessage t = MessagePacker.Unpack<WovenTestMessage>(arr);
->>>>>>> e8c9d795
 
             Assert.AreEqual(1, t.IntValue);
             Assert.AreEqual("2", t.StringValue);
