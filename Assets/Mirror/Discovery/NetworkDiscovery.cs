--- conflicted
+++ resolved
@@ -19,13 +19,10 @@
 
         public long ServerId { get; private set; }
 
-<<<<<<< HEAD
         [Tooltip("Transport used for discovery")]
         public Transport transport;
 
         [Tooltip("Event handler to invoke when a server is found")]
-=======
->>>>>>> 0bb46a0a
         public ServerFoundUnityEvent ServerFound;
 
         public void Start()
