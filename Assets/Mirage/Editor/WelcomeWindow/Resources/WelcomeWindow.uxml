--- conflicted
+++ resolved
@@ -23,22 +23,12 @@
                 <ui:VisualElement name="Spacer" />
                 <ui:Button name="Redirect" text="Open Documentation" class="redirect" />
             </ui:VisualElement>
-<<<<<<< HEAD
-            <ui:ScrollView name="ChangeLog" style="display: none; flex-grow: 1;">
+            <ui:ScrollView name="ChangeLog" class="screen" style="display: none;">
                 <ui:Label name="Header" text="Change Log" />
                 <ui:Label text="Version 00.0.0" name="ChangeLogVersion" style="padding-left: 10px; padding-right: 10px; padding-bottom: 5px; font-size: 15px; -unity-text-align: upper-left; -unity-font-style: bold;" />
                 <ui:Label name="ChangeLogText" style="padding-left: 10px; padding-right: 10px; padding-bottom: 15px;" />
             </ui:ScrollView>
-            <ui:VisualElement name="QuickStart" style="flex-grow: 0; width: 100%; height: 100%; display: none;">
-=======
-            <ui:VisualElement name="ChangeLog" class="screen" style="display: none;">
-                <ui:Label name="Header" text="Change Log" />
-                <ui:Label name="Description" text="The Change Log is a list of changes made to Mirage. Sometimes these changes can cause your game to break." style="-unity-text-align: upper-left;" />
-                <ui:VisualElement name="Spacer" />
-                <ui:Button name="Redirect" text="Open Change Log" class="redirect" />
-            </ui:VisualElement>
             <ui:VisualElement name="QuickStart" class="screen" style="display: none;">
->>>>>>> 2bceedb0
                 <ui:Label name="Header" text="Quick Start Guide" />
                 <ui:Label name="Description" text="The Quick Start Guide is meant for people who just started using Mirage. The Quick Start Guide will help new users learn how to accomplish important tasks. It is highly recommended that you complete the guide." style="-unity-text-align: upper-left;" />
                 <ui:VisualElement name="Spacer" />
