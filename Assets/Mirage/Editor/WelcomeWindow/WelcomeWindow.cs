--- conflicted
+++ resolved
@@ -156,12 +156,7 @@
             ConfigureTab("DiscordButton", "Discord", DiscordInviteUrl);
             ConfigureModulesTab();
 
-<<<<<<< HEAD
             ShowTab(EditorPrefs.GetString(screenToOpenKey, "Welcome"));
-=======
-            ShowTab(ShowChangeLog ? "ChangeLog" : "Welcome");
-
->>>>>>> 9d7a2ee7
             #endregion
         }
 
@@ -210,7 +205,22 @@
             }
         }
 
-<<<<<<< HEAD
+        private void ToggleMenuButtonColor(Button button, bool toggle)
+        {
+            if(button == null) { return; }
+
+            if(toggle)
+            {
+                button.style.backgroundColor = button.resolvedStyle.backgroundColor;
+                button.style.borderBottomColor = button.style.borderTopColor = button.style.borderLeftColor = button.style.borderRightColor = button.resolvedStyle.borderBottomColor;
+            }
+            else
+            {
+                button.style.backgroundColor = defaultButtonBackgroundColor;
+                button.style.borderBottomColor = button.style.borderTopColor = button.style.borderLeftColor = button.style.borderRightColor = defaultButtonBorderColor;
+            }
+        }
+
         #region Modules
 
         //configure the module tab when the tab button is pressed
@@ -351,24 +361,6 @@
 
         #endregion
 
-=======
-        private void ToggleMenuButtonColor(Button button, bool toggle)
-        {
-            if(button == null) { return; }
-
-            if(toggle)
-            {
-                button.style.backgroundColor = button.resolvedStyle.backgroundColor;
-                button.style.borderBottomColor = button.style.borderTopColor = button.style.borderLeftColor = button.style.borderRightColor = button.resolvedStyle.borderBottomColor;
-            }
-            else
-            {
-                button.style.backgroundColor = defaultButtonBackgroundColor;
-                button.style.borderBottomColor = button.style.borderTopColor = button.style.borderLeftColor = button.style.borderRightColor = defaultButtonBorderColor;
-            }
-        }
-
->>>>>>> 9d7a2ee7
         #endregion
     }
 
