using UnityEditor;
using UnityEngine;
using UnityEngine.UIElements;
using UnityEditor.PackageManager;
using UnityEditor.PackageManager.Requests;
using System.Collections.Generic;

/**
 * Docs used:
 * UXML: https://docs.unity3d.com/Manual/UIE-UXML.html
 * USS: https://docs.unity3d.com/Manual/UIE-USS-SupportedProperties.html
 * Unity Guide: https://learn.unity.com/tutorial/uielements-first-steps/?tab=overview#5cd19ef9edbc2a1156524842
 * External Guide: https://www.raywenderlich.com/6452218-uielements-tutorial-for-unity-getting-started#toc-anchor-010
 */

namespace Mirage
{
    //this script handles the functionality of the UI
    [InitializeOnLoad]
    public class WelcomeWindow : EditorWindow
    {
        private Button lastClickedTab;
        private StyleColor defaultButtonBackgroundColor;
        private StyleColor defaultButtonBorderColor;

        #region Setup

        #region Urls

        private const string WelcomePageUrl = "https://miragenet.github.io/Mirage/index.html";
        private const string QuickStartUrl = "https://miragenet.github.io/Mirage/Articles/Guides/CommunityGuides/MirageQuickStartGuide/index.html";
        private const string ChangelogUrl = "https://github.com/MirageNet/Mirage/blob/master/Assets/Mirage/CHANGELOG.md";
        private const string BestPracticesUrl = "https://miragenet.github.io/Mirage/Articles/Guides/BestPractices.html";
        private const string FaqUrl = "https://miragenet.github.io/Mirage/Articles/Guides/FAQ.html";
        private const string SponsorUrl = "";
        private const string DiscordInviteUrl = "https://discord.gg/DTBPBYvexy";

        private readonly List<Package> Packages = new List<Package>()
        {
            new Package { displayName = "LAN Discovery", packageName = "com.miragenet.discovery", gitUrl = "https://github.com/MirageNet/Discovery.git?path=/Assets/Discovery"},
            new Package { displayName = "Steam (Facepunch)", packageName = "com.miragenet.steamyface", gitUrl = "https://github.com/MirageNet/SteamyFaceNG.git?path=/Assets/Mirage/Runtime/Transport/SteamyFaceMirror" },
            new Package { displayName = "Steam (Steamworks.NET)", packageName = "com.miragenet.steamy", gitUrl = "https://github.com/MirageNet/FizzySteamyMirror.git?path=/Assets/Mirage/Runtime/Transport/FizzySteamyMirror" },
        };

        #endregion

        //request for the module install
        private static AddRequest installRequest;
        private static RemoveRequest uninstallRequest;
        private static ListRequest listRequest;

        private static WelcomeWindow currentWindow;

        //window size of the welcome screen
        private static Vector2 windowSize = new Vector2(500, 415);
        private static string screenToOpenKey = "MirageScreenToOpen";

        //editorprefs keys
        private static string firstStartUpKey = string.Empty;
        private const string firstTimeMirageKey = "MirageWelcome";

        private static string GetVersion()
        {
            return typeof(NetworkIdentity).Assembly.GetName().Version.ToString();
        }

        #region Handle visibility

        private static bool ShowChangeLog
        {
            get
            {
                if (!EditorPrefs.GetBool(firstTimeMirageKey, false) && !EditorPrefs.GetBool(firstStartUpKey, false) && firstStartUpKey != "MirageUnknown")
                {
                    return false;
                }
                else if (EditorPrefs.GetBool(firstTimeMirageKey, false) && !EditorPrefs.GetBool(firstStartUpKey, false) && firstStartUpKey != "MirageUnknown")
                {
                    return true;
                }

                return false;
            }
        }

        //constructor (called by InitializeOnLoad)
        static WelcomeWindow()
        {
            EditorApplication.update += ShowWindowOnFirstStart;
        }

        private static void ShowWindowOnFirstStart()
        {
            EditorApplication.update -= ShowWindowOnFirstStart;
            firstStartUpKey = GetVersion();

            if ((!EditorPrefs.GetBool(firstTimeMirageKey, false) || !EditorPrefs.GetBool(firstStartUpKey, false)) && firstStartUpKey != "MirageUnknown")
            {
                EditorPrefs.SetString(screenToOpenKey, ShowChangeLog ? "ChangeLog" : "Welcome");

                OpenWindow();
            }
        }

        //open the window (also openable through the path below)
        [MenuItem("Window/Mirage/Welcome")]
        public static void OpenWindow()
        {
            //create the window
            currentWindow = GetWindow<WelcomeWindow>("Mirage Welcome Page");
            //set the position and size
            currentWindow.position = new Rect(new Vector2(100, 100), windowSize);
            //set min and max sizes so we cant readjust window size
            currentWindow.maxSize = windowSize;
            currentWindow.minSize = windowSize;
        }

        #endregion

        #endregion

        #region Displaying UI

        //the code to handle display and button clicking
        private void OnEnable()
        {
            //Load the UI
            //Each editor window contains a root VisualElement object
            VisualElement root = rootVisualElement;
            VisualTreeAsset uxml = Resources.Load<VisualTreeAsset>("WelcomeWindow");
            StyleSheet uss = Resources.Load<StyleSheet>("WelcomeWindow");

            uxml.CloneTree(root);
            root.styleSheets.Add(uss);

            //set the version text
            Label versionText = root.Q<Label>("VersionText");
            versionText.text = "v" + GetVersion();

            //set button default colors (used in page nav)
            IStyle sampleStyle = rootVisualElement.Q<Button>("WelcomeButton").style;
            defaultButtonBackgroundColor = sampleStyle.backgroundColor;
            defaultButtonBorderColor = sampleStyle.borderTopColor;

            #region Page buttons

            ConfigureTab("WelcomeButton", "Welcome", WelcomePageUrl);
            ConfigureTab("ChangeLogButton", "ChangeLog", ChangelogUrl);
            ConfigureTab("QuickStartButton", "QuickStart", QuickStartUrl);
            ConfigureTab("BestPracticesButton", "BestPractices", BestPracticesUrl);
            ConfigureTab("FaqButton", "Faq", FaqUrl);
            ConfigureTab("SponsorButton", "Sponsor", SponsorUrl);
            ConfigureTab("DiscordButton", "Discord", DiscordInviteUrl);
            ConfigurePackagesTab();

            ShowTab(EditorPrefs.GetString(screenToOpenKey, "Welcome"));

            //set the screen's button to be tinted when welcome window is opened
            Button openedButton = rootVisualElement.Q<Button>(EditorPrefs.GetString(screenToOpenKey, "Welcome") + "Button");
            ToggleMenuButtonColor(openedButton, true);
            lastClickedTab = openedButton;

            #endregion
        }

        private void OnDisable()
        {
            //now that we have seen the welcome window, 
            //set this this to true so we don't load the window every time we recompile (for the current version)
            EditorPrefs.SetBool(firstStartUpKey, true);
            EditorPrefs.SetBool(firstTimeMirageKey, true);
        }

        //menu button setup
        private void ConfigureTab(string tabButtonName, string tab, string url)
        {
            Button tabButton = rootVisualElement.Q<Button>(tabButtonName);
<<<<<<< HEAD
            tabButton.clicked += () =>
=======

            tabButton.EnableInClassList("dark-selected-tab", false);
            tabButton.EnableInClassList("light-selected-tab", false);

            tabButton.clicked += () => 
>>>>>>> f6cae984
            {
                ToggleMenuButtonColor(tabButton, true);
                ToggleMenuButtonColor(lastClickedTab, false);
                ShowTab(tab);

                lastClickedTab = tabButton;
                EditorPrefs.SetString(screenToOpenKey, tab);
            };

            Button redirectButton = rootVisualElement.Q<VisualElement>(tab).Q<Button>("Redirect");
            redirectButton.clicked += () => Application.OpenURL(url);
        }

        //switch between content
        private void ShowTab(string screen)
        {
            VisualElement rightColumn = rootVisualElement.Q<VisualElement>("RightColumnBox");

            foreach (VisualElement tab in rightColumn.Children())
            {
                if (tab.name == screen)
                {
                    if (tab.name == "ChangeLog" && ShowChangeLog)
                    {
                        tab.Q<Label>("Header").text = "Change Log (updated)";
                    }

                    tab.style.display = DisplayStyle.Flex;
                }
                else
                {
                    tab.style.display = DisplayStyle.None;
                }
            }
        }

        //changes the background and border color of the button
        //if toggle == true, keep the button tinted
        //otherwise, return the button to the default, not active, colors
        private void ToggleMenuButtonColor(Button button, bool toggle)
        {
            if (button == null) { return; }

<<<<<<< HEAD
            if (toggle)
            {
                button.style.backgroundColor = button.resolvedStyle.backgroundColor;
                button.style.borderBottomColor = button.style.borderTopColor = button.style.borderLeftColor = button.style.borderRightColor = button.resolvedStyle.borderBottomColor;
                
                EditorPrefs.SetFloat("buttonClickedColor", button.resolvedStyle.backgroundColor.r);
                EditorPrefs.SetFloat("buttonClickedBorderColor", button.resolvedStyle.borderBottomColor.r);
=======
            //dark mode
            if (EditorGUIUtility.isProSkin)
            {
                button.EnableInClassList("dark-selected-tab", toggle);
>>>>>>> f6cae984
            }
            //light mode
            else
            {
                button.EnableInClassList("light-selected-tab", toggle);
            }
        }

        #region Packages

        //configure the package tab when the tab button is pressed
        private void ConfigurePackagesTab()
        {
            Button tabButton = rootVisualElement.Q<Button>("PackagesButton");
            tabButton.clicked += () =>
            {
                ToggleMenuButtonColor(tabButton, true);
                ToggleMenuButtonColor(lastClickedTab, false);
                ShowTab("Packages");

                lastClickedTab = tabButton;
            };

            listRequest = UnityEditor.PackageManager.Client.List(true, false);

            //subscribe to ListPackageProgress for updates
            EditorApplication.update += ListPackageProgress;
        }

        //install the package
        private void InstallPackage(string packageName)
        {
            installRequest = UnityEditor.PackageManager.Client.Add(Packages.Find((x) => x.displayName == packageName).gitUrl);

            //subscribe to InstallPackageProgress for updates
            EditorApplication.update += InstallPackageProgress;
        }

        //uninstall the package
        private void UninstallPackage(string packageName)
        {
            uninstallRequest = UnityEditor.PackageManager.Client.Remove(Packages.Find((x) => x.displayName == packageName).packageName);

            //subscribe to UninstallPackageProgress for updates
            EditorApplication.update += UninstallPackageProgress;
        }

        //keeps track of the package install progress
        private void InstallPackageProgress()
        {
            if (installRequest.IsCompleted)
            {
                //log results
                if (installRequest.Status == StatusCode.Success)
                {
                    Debug.Log("Package install successful.");
                }
                else if (installRequest.Status == StatusCode.Failure)
                {
                    Debug.LogError("Package install was unsuccessful. \n Error Code: " + installRequest.Error.errorCode + "\n Error Message: " + installRequest.Error.message);
                }

                EditorApplication.update -= InstallPackageProgress;

                //refresh the package tab
                currentWindow?.Close();
                OpenWindow();
            }
        }

        private void UninstallPackageProgress()
        {
            if (uninstallRequest.IsCompleted)
            {
                //log results
                EditorApplication.update -= UninstallPackageProgress;

                if (uninstallRequest.Status == StatusCode.Success)
                {
                    Debug.Log("Package uninstall successful.");
                }
                else if (uninstallRequest.Status == StatusCode.Failure)
                {
                    Debug.LogError("Package uninstall was unsuccessful. \n Error Code: " + uninstallRequest.Error.errorCode + "\n Error Message: " + uninstallRequest.Error.message);
                }

                //refresh the package tab
                currentWindow?.Close();
                OpenWindow();
            }
        }

        private void ListPackageProgress()
        {
            if (listRequest.IsCompleted)
            {
                EditorApplication.update -= ListPackageProgress;

                if (listRequest.Status == StatusCode.Success)
                {
                    List<string> installedPackages = new List<string>();

                    //populate installedPackages
                    foreach (var package in listRequest.Result)
                    {
                        Package? miragePackage = Packages.Find((x) => x.packageName == package.name);
                        if (miragePackage != null)
                        {
                            installedPackages.Add(miragePackage.Value.displayName);
                        }
                    }

                    ConfigureInstallButtons(installedPackages);
                }
                //log error
                else if (listRequest.Status == StatusCode.Failure)
                {
                    Debug.LogError("There was an issue finding packages. \n Error Code: " + listRequest.Error.errorCode + "\n Error Message: " + listRequest.Error.message);
                }
            }
        }

        //configures the install button
        //changes text and functionality after button press
        private void ConfigureInstallButtons(List<string> installedPackages)
        {
            //get all the packages
            foreach (VisualElement package in rootVisualElement.Q<VisualElement>("ModulesList").Children())
            {
                //get the button and name of the package
                Button installButton = package.Q<Button>("InstallButton");
                string packageName = package.Q<Label>("Name").text;
                bool foundInInstalledPackages = installedPackages.Contains(packageName);

                //set text
                installButton.text = !foundInInstalledPackages ? "Install" : "Uninstall";
                
                //set functionality
                if (!foundInInstalledPackages)
                {
                    installButton.clicked += () => 
                    { 
                        InstallPackage(packageName);
                        installButton.text = "Installing";
                    };
                }
                else
                {
                    installButton.clicked += () => 
                    { 
                        UninstallPackage(packageName);
                        installButton.text = "Uninstalling";
                    };
                }
            }
        }

        #endregion

        #endregion
    }

    //module data type
    public struct Package
    {
        public string displayName;
        public string packageName;
        public string gitUrl;
    }
}<|MERGE_RESOLUTION|>--- conflicted
+++ resolved
@@ -175,15 +175,11 @@
         private void ConfigureTab(string tabButtonName, string tab, string url)
         {
             Button tabButton = rootVisualElement.Q<Button>(tabButtonName);
-<<<<<<< HEAD
-            tabButton.clicked += () =>
-=======
 
             tabButton.EnableInClassList("dark-selected-tab", false);
             tabButton.EnableInClassList("light-selected-tab", false);
 
             tabButton.clicked += () => 
->>>>>>> f6cae984
             {
                 ToggleMenuButtonColor(tabButton, true);
                 ToggleMenuButtonColor(lastClickedTab, false);
@@ -227,20 +223,10 @@
         {
             if (button == null) { return; }
 
-<<<<<<< HEAD
-            if (toggle)
-            {
-                button.style.backgroundColor = button.resolvedStyle.backgroundColor;
-                button.style.borderBottomColor = button.style.borderTopColor = button.style.borderLeftColor = button.style.borderRightColor = button.resolvedStyle.borderBottomColor;
-                
-                EditorPrefs.SetFloat("buttonClickedColor", button.resolvedStyle.backgroundColor.r);
-                EditorPrefs.SetFloat("buttonClickedBorderColor", button.resolvedStyle.borderBottomColor.r);
-=======
             //dark mode
             if (EditorGUIUtility.isProSkin)
             {
                 button.EnableInClassList("dark-selected-tab", toggle);
->>>>>>> f6cae984
             }
             //light mode
             else
