--- conflicted
+++ resolved
@@ -135,7 +135,6 @@
             ConfigureTab("SponsorButton", "Sponsor", SponsorUrl);
             ConfigureTab("DiscordButton", "Discord", DiscordInviteUrl);
 
-<<<<<<< HEAD
             ShowTab(EditorPrefs.GetString(screenToOpenKey, "Welcome"));
 
             //set the screen's button to be tinted when welcome window is opened
@@ -144,9 +143,6 @@
             Button openedButton = rootVisualElement.Q<Button>(EditorPrefs.GetString(screenToOpenKey, "Welcome") + "Button");
             openedButton.style.backgroundColor = new StyleColor(new Color(color, color, color));
             openedButton.style.borderBottomColor = openedButton.style.borderTopColor = openedButton.style.borderLeftColor = openedButton.style.borderRightColor = new StyleColor(new Color(borderColor, borderColor, borderColor));
-=======
-            ShowTab(ShowChangeLog ? "ChangeLog" : "Welcome");
->>>>>>> 96384715
 
             #endregion
         }
@@ -162,19 +158,13 @@
         private void ConfigureTab(string tabButtonName, string tab, string url)
         {
             Button tabButton = rootVisualElement.Q<Button>(tabButtonName);
-<<<<<<< HEAD
-            tabButton.clicked += () =>
-            {
-                ShowTab(tab);
-                EditorPrefs.SetString(screenToOpenKey, tab);
-=======
             tabButton.clicked += () => 
             {
                 ToggleMenuButtonColor(tabButton, true);
                 ToggleMenuButtonColor(lastClickedTab, false);
                 ShowTab(tab);
                 lastClickedTab = tabButton;
->>>>>>> 96384715
+                EditorPrefs.SetString(screenToOpenKey, tab);
             };
 
             Button redirectButton = rootVisualElement.Q<VisualElement>(tab).Q<Button>("Redirect");
