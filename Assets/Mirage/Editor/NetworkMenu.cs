using System;
using Mirage.KCP;
using Mirage.Logging;
using UnityEditor;
using UnityEngine;

namespace Mirage
{

    public static class NetworkMenu
    {
        // Start is called before the first frame update
        [MenuItem("GameObject/Network/NetworkManager", priority = 7)]
        public static GameObject CreateNetworkManager()
        {
<<<<<<< HEAD
            var go = new GameObject("NetworkManager", typeof(NetworkManager), typeof(NetworkServer), typeof(NetworkClient), typeof(NetworkSceneManager), typeof(ServerObjectManager), typeof(ClientObjectManager), typeof(CharacterSpawner), typeof(KcpTransport));
=======
            var components = new Type[]
            {
                typeof(NetworkManager),
                typeof(NetworkServer),
                typeof(NetworkClient),
                typeof(NetworkSceneManager),
                typeof(ServerObjectManager),
                typeof(ClientObjectManager),
                typeof(CharacterSpawner),
                typeof(KcpTransport),
                typeof(LogSettings)
            };
            var go = new GameObject("NetworkManager", components);
>>>>>>> d4675b78

            KcpTransport transport = go.GetComponent<KcpTransport>();
            NetworkSceneManager nsm = go.GetComponent<NetworkSceneManager>();

            NetworkClient networkClient = go.GetComponent<NetworkClient>();
            networkClient.Transport = transport;

            NetworkServer networkServer = go.GetComponent<NetworkServer>();
            networkServer.Transport = transport;

            ServerObjectManager serverObjectManager = go.GetComponent<ServerObjectManager>();
            serverObjectManager.Server = networkServer;
            serverObjectManager.NetworkSceneManager = nsm;

            ClientObjectManager clientObjectManager = go.GetComponent<ClientObjectManager>();
            clientObjectManager.Client = networkClient;
            clientObjectManager.NetworkSceneManager = nsm;

            NetworkManager networkManager = go.GetComponent<NetworkManager>();
            networkManager.Client = networkClient;
            networkManager.Server = networkServer;
            networkManager.ServerObjectManager = serverObjectManager;
            networkManager.ClientObjectManager = clientObjectManager;
            networkManager.NetworkSceneManager = nsm;

            CharacterSpawner playerSpawner = go.GetComponent<CharacterSpawner>();
            playerSpawner.Client = networkClient;
            playerSpawner.Server = networkServer;
            playerSpawner.SceneManager = nsm;
            playerSpawner.ServerObjectManager = serverObjectManager;
            playerSpawner.ClientObjectManager = clientObjectManager;

            nsm.Client = networkClient;
            nsm.Server = networkServer;
            return go;
        }
    }
}<|MERGE_RESOLUTION|>--- conflicted
+++ resolved
@@ -13,9 +13,6 @@
         [MenuItem("GameObject/Network/NetworkManager", priority = 7)]
         public static GameObject CreateNetworkManager()
         {
-<<<<<<< HEAD
-            var go = new GameObject("NetworkManager", typeof(NetworkManager), typeof(NetworkServer), typeof(NetworkClient), typeof(NetworkSceneManager), typeof(ServerObjectManager), typeof(ClientObjectManager), typeof(CharacterSpawner), typeof(KcpTransport));
-=======
             var components = new Type[]
             {
                 typeof(NetworkManager),
@@ -25,11 +22,9 @@
                 typeof(ServerObjectManager),
                 typeof(ClientObjectManager),
                 typeof(CharacterSpawner),
-                typeof(KcpTransport),
-                typeof(LogSettings)
+                typeof(KcpTransport)
             };
             var go = new GameObject("NetworkManager", components);
->>>>>>> d4675b78
 
             KcpTransport transport = go.GetComponent<KcpTransport>();
             NetworkSceneManager nsm = go.GetComponent<NetworkSceneManager>();
