<<<<<<< HEAD
using System;
using UnityEngine;
=======
using Cysharp.Threading.Tasks;
>>>>>>> 1ac94e5a

namespace Mirage
{
    public interface INetworkClient
    {
        void Disconnect();

        void Send<T>(T message, int channelId = Channel.Reliable);
    }
}<|MERGE_RESOLUTION|>--- conflicted
+++ resolved
@@ -1,9 +1,5 @@
-<<<<<<< HEAD
 using System;
 using UnityEngine;
-=======
-using Cysharp.Threading.Tasks;
->>>>>>> 1ac94e5a
 
 namespace Mirage
 {
