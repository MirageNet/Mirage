using Cysharp.Threading.Tasks;
<<<<<<< HEAD
using UnityEngine.Events;
=======
>>>>>>> d2b07ea4

namespace Mirage
{
    public interface INetworkClient
    {
<<<<<<< HEAD
        /// <summary>
        /// Event fires once the Client has connected its Server.
        /// </summary>
        NetworkConnectionEvent Connected { get; }

        /// <summary>
        /// Event fires after the Client connection has sucessfully been authenticated with its Server.
        /// </summary>
        NetworkConnectionEvent Authenticated { get; }

        /// <summary>
        /// Event fires after the Client has disconnected from its Server and Cleanup has been called.
        /// </summary>
        UnityEvent Disconnected { get; }

=======
>>>>>>> d2b07ea4
        void Disconnect();

        void Send<T>(T message, int channelId = Channel.Reliable);

        UniTask SendAsync<T>(T message, int channelId = Channel.Reliable);
    }
}<|MERGE_RESOLUTION|>--- conflicted
+++ resolved
@@ -1,14 +1,11 @@
 using Cysharp.Threading.Tasks;
-<<<<<<< HEAD
 using UnityEngine.Events;
-=======
->>>>>>> d2b07ea4
 
 namespace Mirage
 {
     public interface INetworkClient
     {
-<<<<<<< HEAD
+      
         /// <summary>
         /// Event fires once the Client has connected its Server.
         /// </summary>
@@ -24,8 +21,6 @@
         /// </summary>
         UnityEvent Disconnected { get; }
 
-=======
->>>>>>> d2b07ea4
         void Disconnect();
 
         void Send<T>(T message, int channelId = Channel.Reliable);
