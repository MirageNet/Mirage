<<<<<<< HEAD
using System;
using UnityEngine;
=======
using Cysharp.Threading.Tasks;
using UnityEngine.Events;
>>>>>>> 4b1560e1

namespace Mirage
{
    public interface INetworkClient
    {
      
        /// <summary>
        /// Event fires once the Client has connected its Server.
        /// </summary>
        NetworkConnectionEvent Connected { get; }

        /// <summary>
        /// Event fires after the Client connection has sucessfully been authenticated with its Server.
        /// </summary>
        NetworkConnectionEvent Authenticated { get; }

        /// <summary>
        /// Event fires after the Client has disconnected from its Server and Cleanup has been called.
        /// </summary>
        UnityEvent Disconnected { get; }

        /// <summary>
        /// The NetworkConnection object this client is using.
        /// </summary>
        INetworkConnection Connection { get; }

        /// <summary>
        /// NetworkIdentity of the localPlayer
        /// </summary>
        NetworkIdentity LocalPlayer { get; }

        /// <summary>
        /// active is true while a client is connecting/connected
        /// (= while the network is active)
        /// </summary>
        bool Active { get; }

        /// <summary>
        /// NetworkClient can connect to local server in host mode too
        /// </summary>
        bool IsLocalClient { get; }

        void Disconnect();

        void Send<T>(T message, int channelId = Channel.Reliable);
    }
}<|MERGE_RESOLUTION|>--- conflicted
+++ resolved
@@ -1,10 +1,6 @@
-<<<<<<< HEAD
 using System;
 using UnityEngine;
-=======
-using Cysharp.Threading.Tasks;
 using UnityEngine.Events;
->>>>>>> 4b1560e1
 
 namespace Mirage
 {
