using System;
using UnityEngine;

namespace Mirage
{
    public interface IServerObjectManager
    {
        void AddCharacter(INetworkPlayer player, GameObject character);

        void AddCharacter(INetworkPlayer player, GameObject character, Guid assetId);

<<<<<<< HEAD
        void ReplaceCharacter(INetworkPlayer player, INetworkClient client, GameObject character, bool keepAuthority = false);

        void ReplaceCharacter(INetworkPlayer player, INetworkClient client, GameObject character, Guid assetId, bool keepAuthority = false);
=======
        bool ReplaceCharacter(INetworkPlayer player, GameObject character, bool keepAuthority = false);

        bool ReplaceCharacter(INetworkPlayer player, GameObject character, Guid assetId, bool keepAuthority = false);
>>>>>>> fb3472b3

        void Spawn(GameObject obj, GameObject owner);

        void Spawn(GameObject obj, INetworkPlayer owner = null);

        void Spawn(GameObject obj, Guid assetId, INetworkPlayer owner = null);

        void Destroy(GameObject obj);

        void UnSpawn(GameObject obj);

        void SpawnObjects();
    }
}<|MERGE_RESOLUTION|>--- conflicted
+++ resolved
@@ -9,15 +9,9 @@
 
         void AddCharacter(INetworkPlayer player, GameObject character, Guid assetId);
 
-<<<<<<< HEAD
-        void ReplaceCharacter(INetworkPlayer player, INetworkClient client, GameObject character, bool keepAuthority = false);
+        void ReplaceCharacter(INetworkPlayer player, GameObject character, bool keepAuthority = false);
 
-        void ReplaceCharacter(INetworkPlayer player, INetworkClient client, GameObject character, Guid assetId, bool keepAuthority = false);
-=======
-        bool ReplaceCharacter(INetworkPlayer player, GameObject character, bool keepAuthority = false);
-
-        bool ReplaceCharacter(INetworkPlayer player, GameObject character, Guid assetId, bool keepAuthority = false);
->>>>>>> fb3472b3
+        void ReplaceCharacter(INetworkPlayer player, GameObject character, Guid assetId, bool keepAuthority = false);
 
         void Spawn(GameObject obj, GameObject owner);
 
