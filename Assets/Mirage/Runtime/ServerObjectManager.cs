using System;
using System.Collections.Generic;
using System.Linq;
using Mirage.InterestManagement;
using Mirage.Logging;
using Mirage.RemoteCalls;
using Mirage.Serialization;
using UnityEngine;
using UnityEngine.Serialization;

namespace Mirage
{
    public static class GameobjectExtension
    {
        /// <summary>
        /// Gets <see cref="NetworkIdentity"/> on a <see cref="GameObject"/> and throws <see cref="InvalidOperationException"/> if the GameObject does not have one.
        /// </summary>
        /// <param name="gameObject"></param>
        /// <returns>attached NetworkIdentity</returns>
        /// <exception cref="InvalidOperationException">Throws when <paramref name="gameObject"/> does not have a NetworkIdentity attached</exception>
        public static NetworkIdentity GetNetworkIdentity(this GameObject gameObject)
        {
            if (!gameObject.TryGetComponent(out NetworkIdentity identity))
            {
                throw new InvalidOperationException($"Gameobject {gameObject.name} doesn't have NetworkIdentity.");
            }
            return identity;
        }
    }

    /// <summary>
    /// The ServerObjectManager.
    /// </summary>
    /// <remarks>
    /// <para>The set of networked objects that have been spawned is managed by ServerObjectManager.
    /// Objects are spawned with ServerObjectManager.Spawn() which adds them to this set, and makes them be created on clients.
    /// Spawned objects are removed automatically when they are destroyed, or than they can be removed from the spawned set by calling ServerObjectManager.UnSpawn() - this does not destroy the object.</para>
    /// </remarks>
    [AddComponentMenu("Network/ServerObjectManager")]
    [DisallowMultipleComponent]
    public class ServerObjectManager : MonoBehaviour, IServerObjectManager
    {
        static readonly ILogger logger = LogFactory.GetLogger(typeof(ServerObjectManager));

        [FormerlySerializedAs("server")]
        public NetworkServer Server;
        [FormerlySerializedAs("networkSceneManager")]
        public NetworkSceneManager NetworkSceneManager;

        uint nextNetworkId = 1;
        uint GetNextNetworkId() => checked(nextNetworkId++);

        public InterestManager InterestManager { get; private set; }

        public void Start()
        {
            if (Server != null)
            {
                Server.Started.AddListener(OnServerStarted);
                Server.OnStartHost.AddListener(StartedHost);
                Server.Stopped.AddListener(OnServerStopped);

                if (NetworkSceneManager != null)
                {
                    NetworkSceneManager.OnServerStartedSceneChange.AddListener(OnStartedSceneChange);
                    NetworkSceneManager.OnServerFinishedSceneChange.AddListener(OnFinishedSceneChange);
                }
            }
        }

        internal void RegisterMessageHandlers()
        {
            Server.MessageHandler.RegisterHandler<ReadyMessage>(OnClientReadyMessage);
            Server.MessageHandler.RegisterHandler<ServerRpcMessage>(OnServerRpcMessage);
        }

        void OnServerStarted()
        {
            RegisterMessageHandlers();
            SpawnOrActivate();

            InterestManager = new InterestManager(this);
        }

        void OnServerStopped()
        {
            // todo dont send messages on server stop, only reset NI
            foreach (NetworkIdentity obj in Server.World.SpawnedIdentities.Reverse())
            {
                // Unspawn all, but only destroy non-scene objects on server
                DestroyObject(obj, obj.sceneId == 0);
            }

            Server.World.ClearSpawnedObjects();
            // reset so ids stay small in each session
            nextNetworkId = 1;

            InterestManager = null;
        }

        void OnStartedSceneChange(string scenePath, SceneOperation sceneOperation)
        {
            SetAllClientsNotReady();
        }

        void OnFinishedSceneChange(string scenePath, SceneOperation sceneOperation)
        {
            SpawnOrActivate();
        }

        void SpawnOrActivate()
        {
            if (Server && Server.Active)
            {
                SpawnObjects();

                // host mode?
                if (Server.LocalClientActive)
                {
                    StartHostClientObjects();
                }
            }
        }

        /// <summary>
        /// Loops spawned collection for NetworkIdentities that are not IsClient and calls StartClient().
        /// </summary>
        void StartHostClientObjects()
        {
            foreach (NetworkIdentity identity in Server.World.SpawnedIdentities)
            {
                if (!identity.IsClient)
                {
                    if (logger.LogEnabled()) logger.Log("ActivateHostScene " + identity.NetId + " " + identity);

                    identity.StartClient();
                }
            }
        }

        void StartedHost()
        {
            if (TryGetComponent(out ClientObjectManager ClientObjectManager))
            {
                ClientObjectManager.ServerObjectManager = this;
            }
        }

        /// <summary>
        /// This replaces the player object for a connection with a different player object. The old player object is not destroyed.
        /// <para>If a connection already has a player object, this can be used to replace that object with a different player object. This does NOT change the ready state of the connection, so it can safely be used while changing scenes.</para>
        /// </summary>
        /// <param name="player">Connection which is adding the player.</param>
        /// <param name="character">Player object spawned for the player.</param>
        /// <param name="assetId"></param>
        /// <param name="keepAuthority">Does the previous player remain attached to this connection?</param>
        /// <returns></returns>
        public void ReplaceCharacter(INetworkPlayer player, GameObject character, Guid assetId, bool keepAuthority = false)
        {
            NetworkIdentity identity = character.GetNetworkIdentity();
            identity.AssetId = assetId;
            ReplaceCharacter(player, identity, keepAuthority);
        }

        /// <summary>
        /// This replaces the player object for a connection with a different player object. The old player object is not destroyed.
        /// <para>If a connection already has a player object, this can be used to replace that object with a different player object. This does NOT change the ready state of the connection, so it can safely be used while changing scenes.</para>
        /// </summary>
        /// <param name="player">Connection which is adding the player.</param>
        /// <param name="character">Player object spawned for the player.</param>
        /// <param name="keepAuthority">Does the previous player remain attached to this connection?</param>
        /// <returns></returns>
        public void ReplaceCharacter(INetworkPlayer player, GameObject character, bool keepAuthority = false)
        {
            NetworkIdentity identity = character.GetNetworkIdentity();
            ReplaceCharacter(player, identity, keepAuthority);
        }

        /// <summary>
        /// This replaces the player object for a connection with a different player object. The old player object is not destroyed.
        /// <para>If a connection already has a player object, this can be used to replace that object with a different player object. This does NOT change the ready state of the connection, so it can safely be used while changing scenes.</para>
        /// </summary>
        /// <param name="player">Connection which is adding the player.</param>
        /// <param name="identity">Player object spawned for the player.</param>
        /// <param name="keepAuthority">Does the previous player remain attached to this connection?</param>
        /// <returns></returns>
        public void ReplaceCharacter(INetworkPlayer player, NetworkIdentity identity, bool keepAuthority = false)
        {
            if (identity.ConnectionToClient != null && identity.ConnectionToClient != player)
            {
                throw new ArgumentException($"Cannot replace player for connection. New player is already owned by a different connection {identity}");
            }

            //NOTE: there can be an existing player
            logger.Log("NetworkServer ReplacePlayer");

            NetworkIdentity previousPlayer = player.Identity;

            player.Identity = identity;

            // Set the connection on the NetworkIdentity on the server, NetworkIdentity.SetLocalPlayer is not called on the server (it is on clients)
            identity.SetClientOwner(player);

            // special case,  we are in host mode,  set hasAuthority to true so that all overrides see it
            if (player == Server.LocalPlayer)
            {
                identity.HasAuthority = true;
                Server.LocalClient.Player.Identity = identity;
            }

            if (logger.LogEnabled()) logger.Log($"Replacing playerGameObject object netId: {identity.NetId} asset ID {identity.AssetId}");

            Respawn(identity);

            if (!keepAuthority)
                previousPlayer.RemoveClientAuthority();
        }

<<<<<<< HEAD
=======
        void SpawnObserversForConnection(INetworkPlayer player)
        {
            if (logger.LogEnabled()) logger.Log($"Checking Observers on {Server.World.SpawnedIdentities.Count} objects for player: {player}");

            if (!player.SceneIsReady)
            {
                // client needs to finish initializing before we can spawn objects
                // otherwise it would not find them.
                return;
            }

            // add connection to each nearby NetworkIdentity's observers, which
            // internally sends a spawn message for each one to the connection.
            foreach (NetworkIdentity identity in Server.World.SpawnedIdentities)
            {
                if (identity.gameObject.activeSelf)
                {
                    if (logger.LogEnabled()) logger.Log($"Checking Observers on server objects name='{identity.name}' netId={identity.NetId} sceneId={identity.sceneId}");

                    bool visible = identity.OnCheckObserver(player);
                    if (visible)
                    {
                        identity.AddObserver(player);
                    }
                }
            }
        }

>>>>>>> 65d10341
        /// <summary>
        /// <para>When an <see cref="AddCharacterMessage"/> message handler has received a request from a player, the server calls this to associate the player object with the connection.</para>
        /// <para>When a player is added for a connection, the client for that connection is made ready automatically. The player object is automatically spawned, so you do not need to call NetworkServer.Spawn for that object. This function is used for "adding" a player, not for "replacing" the player on a connection. If there is already a player on this playerControllerId for this connection, this will fail.</para>
        /// </summary>
        /// <param name="player">Connection which is adding the player.</param>
        /// <param name="character">Player object spawned for the player.</param>
        /// <param name="assetId"></param>
        /// <returns></returns>
        public void AddCharacter(INetworkPlayer player, GameObject character, Guid assetId)
        {
            NetworkIdentity identity = character.GetNetworkIdentity();
            identity.AssetId = assetId;
            AddCharacter(player, identity);
        }

        /// <summary>
        /// <para>When an <see cref="AddCharacterMessage"/> message handler has received a request from a player, the server calls this to associate the player object with the connection.</para>
        /// <para>When a player is added for a connection, the client for that connection is made ready automatically. The player object is automatically spawned, so you do not need to call NetworkServer.Spawn for that object. This function is used for "adding" a player, not for "replacing" the player on a connection. If there is already a player on this playerControllerId for this connection, this will fail.</para>
        /// </summary>
        /// <param name="player">Connection which is adding the player.</param>
        /// <param name="character">Player object spawned for the player.</param>
        /// <exception cref="ArgumentException">NetworkIdentity must not be null.</exception>
        public void AddCharacter(INetworkPlayer player, GameObject character)
        {
            NetworkIdentity identity = character.GetNetworkIdentity();
            AddCharacter(player, identity);
        }

        /// <summary>
        /// <para>When an <see cref="AddCharacterMessage"/> message handler has received a request from a player, the server calls this to associate the player object with the connection.</para>
        /// <para>When a player is added for a connection, the client for that connection is made ready automatically. The player object is automatically spawned, so you do not need to call NetworkServer.Spawn for that object. This function is used for "adding" a player, not for "replacing" the player on a connection. If there is already a player on this playerControllerId for this connection, this will fail.</para>
        /// </summary>
        /// <param name="player">Connection which is adding the player.</param>
        /// <param name="identity">Player object spawned for the player.</param>
        /// <exception cref="ArgumentException">NetworkIdentity must not be null.</exception>
        public void AddCharacter(INetworkPlayer player, NetworkIdentity identity)
        {
            // cannot have an existing player object while trying to Add another.
            if (player.Identity != null)
            {
                throw new ArgumentException("AddPlayer: player object already exists");
            }

            // make sure we have a controller before we call SetClientReady
            // because the observers will be rebuilt only if we have a controller
            player.Identity = identity;

            identity.SetServerValues(Server, this);

            // Set the connection on the NetworkIdentity on the server, NetworkIdentity.SetLocalPlayer is not called on the server (it is on clients)
            identity.SetClientOwner(player);

            // special case,  we are in host mode,  set hasAuthority to true so that all overrides see it
            if (player == Server.LocalPlayer)
            {
                identity.HasAuthority = true;
                Server.LocalClient.Player.Identity = identity;
            }

            // set ready if not set yet
            SetClientReady(player);

            if (logger.LogEnabled()) logger.Log("Adding new playerGameObject object netId: " + identity.NetId + " asset ID " + identity.AssetId);

            Respawn(identity);
        }

        void Respawn(NetworkIdentity identity)
        {
            if (identity.NetId == 0)
            {
                // If the object has not been spawned, then do a full spawn and update observers
                Spawn(identity.gameObject, identity.ConnectionToClient);
            }
            else
            {
                // otherwise just replace his data
                SendSpawnMessage(identity, identity.ConnectionToClient);
            }
        }

        public void ShowForConnection(NetworkIdentity identity, INetworkPlayer player)
        {
<<<<<<< HEAD
            SendSpawnMessage(identity, player);
=======
            if (player.SceneIsReady)
                SendSpawnMessage(identity, player);
>>>>>>> 65d10341
        }

        public void HideForConnection(NetworkIdentity identity, INetworkPlayer player)
        {
            player.Send(new ObjectHideMessage { netId = identity.NetId });
        }

        /// <summary>
        /// Removes the player object from the connection
        /// </summary>
        /// <param name="player">The connection of the client to remove from</param>
        /// <param name="destroyServerObject">Indicates whether the server object should be destroyed</param>
        /// <exception cref="InvalidOperationException">Received remove player message but connection has no player</exception>
        public void RemovePlayerForConnection(INetworkPlayer player, bool destroyServerObject = false)
        {
            if (player.Identity != null)
            {
                Destroy(player.Identity.gameObject, destroyServerObject);
                player.Identity = null;
            }
            else
            {
                throw new InvalidOperationException("Received remove player message but connection has no player");
            }
        }

        /// <summary>
        /// Handle ServerRpc from specific player, this could be one of multiple players on a single client
        /// </summary>
        /// <param name="player"></param>
        /// <param name="msg"></param>
        void OnServerRpcMessage(INetworkPlayer player, ServerRpcMessage msg)
        {
            if (!Server.World.TryGetIdentity(msg.netId, out NetworkIdentity identity))
            {
                if (logger.WarnEnabled()) logger.LogWarning("Spawned object not found when handling ServerRpc message [netId=" + msg.netId + "]");
                return;
            }
            Skeleton skeleton = RemoteCallHelper.GetSkeleton(msg.functionHash);

            if (skeleton.invokeType != RpcInvokeType.ServerRpc)
            {
                throw new MethodInvocationException($"Invalid ServerRpc for id {msg.functionHash}");
            }

            // ServerRpcs can be for player objects, OR other objects with client-authority
            // -> so if this connection's controller has a different netId then
            //    only allow the ServerRpc if clientAuthorityOwner
            if (skeleton.cmdRequireAuthority && identity.ConnectionToClient != player)
            {
                if (logger.WarnEnabled()) logger.LogWarning("ServerRpc for object without authority [netId=" + msg.netId + "]");
                return;
            }

            if (logger.LogEnabled()) logger.Log("OnServerRpcMessage for netId=" + msg.netId + " conn=" + player);

            using (PooledNetworkReader networkReader = NetworkReaderPool.GetReader(msg.payload))
            {
                networkReader.ObjectLocator = Server.World;
                identity.HandleRemoteCall(skeleton, msg.componentIndex, networkReader, player, msg.replyId.GetValueOrDefault());
            }
        }

        /// <summary>
        /// Spawns the <paramref name="identity"/> and settings its owner to the player that owns <paramref name="ownerObject"/>
        /// </summary>
        /// <param name="ownerObject">An object owned by a player</param>
        public void Spawn(GameObject obj, GameObject ownerObject)
        {
            NetworkIdentity ownerIdentity = ownerObject.GetNetworkIdentity();

            if (ownerIdentity.ConnectionToClient == null)
            {
                throw new InvalidOperationException("Player object is not a player in the connection");
            }

            Spawn(obj, ownerIdentity.ConnectionToClient);
        }

        /// <summary>
        /// Assigns <paramref name="assetId"/> to the <paramref name="obj"/> and then it with <paramref name="owner"/>
        /// <para>
        ///     <see cref="NetworkIdentity.AssetId"/> can only be set on an identity if the current value is Empty
        /// </para>
        /// <para>
        ///     This method is useful if you are creating network objects at runtime and both server and client know what <see cref="Guid"/> to set on an object
        /// </para>
        /// </summary>
        /// <param name="obj">The object to spawn.</param>
        /// <param name="assetId">The assetId of the object to spawn. Used for custom spawn handlers.</param>
        /// <param name="owner">The connection that has authority over the object</param>
        public void Spawn(GameObject obj, Guid assetId, INetworkPlayer owner = null)
        {
            // check first before setting AssetId
            ThrowIfPrefab(obj);

            NetworkIdentity identity = obj.GetNetworkIdentity();
            identity.AssetId = assetId;
            Spawn(identity, owner);
        }

        /// <summary>
        /// Spawns the <paramref name="identity"/> and settings its owner to <paramref name="owner"/>
        /// </summary>
        public void Spawn(GameObject obj, INetworkPlayer owner = null)
        {
            NetworkIdentity identity = obj.GetNetworkIdentity();
            Spawn(identity, owner);
        }

        /// <summary>
        /// Spawns the <paramref name="identity"/> and keeping owner as <see cref="NetworkIdentity.ConnectionToClient"/>
        /// </summary>
        public void Spawn(NetworkIdentity identity)
        {
            Spawn(identity, identity.ConnectionToClient);
        }

        /// <summary>
        /// Spawns the <paramref name="identity"/> and assigns <paramref name="owner"/> to be it's owner
        /// </summary>
        public void Spawn(NetworkIdentity identity, INetworkPlayer owner)
        {
            if (!Server || !Server.Active)
            {
                throw new InvalidOperationException("NetworkServer is not active. Cannot spawn objects without an active server.");
            }

            ThrowIfPrefab(identity.gameObject);

            identity.ConnectionToClient = owner;

            identity.SetServerValues(Server, this);

            // special case to make sure hasAuthority is set
            // on start server in host mode
            if (owner == Server.LocalPlayer)
                identity.HasAuthority = true;

            if (identity.NetId == 0)
            {
                // the object has not been spawned yet
                identity.NetId = GetNextNetworkId();
                identity.StartServer();
                Server.World.AddIdentity(identity.NetId, identity);
            }

            if (logger.LogEnabled()) logger.Log("SpawnObject instance ID " + identity.NetId + " asset ID " + identity.AssetId);
        }

        internal void SendSpawnMessage(NetworkIdentity identity, INetworkPlayer player)
        {
            // for easier debugging
            if (logger.LogEnabled()) logger.Log("Server SendSpawnMessage: name=" + identity.name + " sceneId=" + identity.sceneId.ToString("X") + " netId=" + identity.NetId);

            // one writer for owner, one for observers
            using (PooledNetworkWriter ownerWriter = NetworkWriterPool.GetWriter(), observersWriter = NetworkWriterPool.GetWriter())
            {
                bool isOwner = identity.ConnectionToClient == player;

                ArraySegment<byte> payload = CreateSpawnMessagePayload(isOwner, identity, ownerWriter, observersWriter);

                player.Send(new SpawnMessage
                {
                    netId = identity.NetId,
                    isLocalPlayer = player.Identity == identity,
                    isOwner = isOwner,
                    sceneId = identity.sceneId,
                    assetId = identity.AssetId,
                    // use local values for VR support
                    position = identity.transform.localPosition,
                    rotation = identity.transform.localRotation,
                    scale = identity.transform.localScale,

                    payload = payload,
                });
            }
        }

        static ArraySegment<byte> CreateSpawnMessagePayload(bool isOwner, NetworkIdentity identity, PooledNetworkWriter ownerWriter, PooledNetworkWriter observersWriter)
        {
            // Only call OnSerializeAllSafely if there are NetworkBehaviours
            if (identity.NetworkBehaviours.Length == 0)
            {
                return default;
            }

            // serialize all components with initialState = true
            // (can be null if has none)
            identity.OnSerializeAll(true, ownerWriter, observersWriter);

            // use owner segment if 'conn' owns this identity, otherwise
            // use observers segment
            ArraySegment<byte> payload = isOwner ?
                ownerWriter.ToArraySegment() :
                observersWriter.ToArraySegment();

            return payload;
        }

        /// <summary>
        /// Prefabs are not allowed to be spawned, they most be instantiated first
        /// <para>This check does nothing in builds</para>
        /// </summary>
        /// <exception cref="InvalidOperationException">Throws in the editor if object is part of a prefab</exception>
        static void ThrowIfPrefab(GameObject obj)
        {
#if UNITY_EDITOR
            if (UnityEditor.PrefabUtility.IsPartOfPrefabAsset(obj))
            {
                throw new InvalidOperationException($"GameObject {obj.name} is a prefab, it can't be spawned.");
            }
#endif
        }

        /// <summary>
        /// Destroys this object and corresponding objects on all clients.
        /// <param name="gameObject">Game object to destroy.</param>
        /// <param name="destroyServerObject">Sets if server object will also be destroyed</param>
        /// </summary>
        public void Destroy(GameObject gameObject, bool destroyServerObject = true)
        {
            if (gameObject == null)
            {
                logger.Log("NetworkServer DestroyObject is null");
                return;
            }

            NetworkIdentity identity = gameObject.GetNetworkIdentity();
            DestroyObject(identity, destroyServerObject);
        }

        /// <summary>
        /// Destroys this object and corresponding objects on all clients.
        /// <param name="identity">Game object to destroy.</param>
        /// <param name="destroyServerObject">Sets if server object will also be destroyed</param>
        /// </summary>
        public void Destroy(NetworkIdentity identity, bool destroyServerObject = true)
        {
            if (identity == null)
            {
                logger.Log("NetworkServer DestroyObject is null");
                return;
            }

            DestroyObject(identity, destroyServerObject);
        }

        void DestroyObject(NetworkIdentity identity, bool destroyServerObject)
        {
            if (logger.LogEnabled()) logger.Log("DestroyObject instance:" + identity.NetId);

            Server.World.RemoveIdentity(identity);
            identity.ConnectionToClient?.RemoveOwnedObject(identity);

            if (InterestManager == null)
                Server.SendToAll(new ObjectDestroyMessage { netId = identity.NetId });
            else
            {
                InterestManager.Send(identity, new ObjectDestroyMessage { netId = identity.NetId });
            }

            if (Server.LocalClientActive)
            {
                identity.StopClient();
            }

            identity.StopServer();

            identity.Reset();
            // when unspawning, dont destroy the server's object
            if (destroyServerObject)
            {
                UnityEngine.Object.Destroy(identity.gameObject);
            }
        }

        internal bool ValidateSceneObject(NetworkIdentity identity)
        {
            if (identity.gameObject.hideFlags == HideFlags.NotEditable ||
                identity.gameObject.hideFlags == HideFlags.HideAndDontSave)
                return false;

#if UNITY_EDITOR
            if (UnityEditor.EditorUtility.IsPersistent(identity.gameObject))
                return false;
#endif

            // If not a scene object
            return identity.sceneId != 0;
        }

        private class NetworkIdentityComparer : IComparer<NetworkIdentity>
        {
            public int Compare(NetworkIdentity x, NetworkIdentity y)
            {
                return x.NetId.CompareTo(y.NetId);
            }
        }

        /// <summary>
        /// This causes NetworkIdentity objects in a scene to be spawned on a server.
        /// <para>
        ///     Calling SpawnObjects() causes all scene objects to be spawned.
        ///     It is like calling NetworkServer.Spawn() for each of them.
        /// </para>
        /// </summary>
        /// <exception cref="InvalidOperationException">Thrown when server is not active</exception>
        public void SpawnObjects()
        {
            // only if server active
            if (!Server || !Server.Active)
                throw new InvalidOperationException("Server was not active");

            NetworkIdentity[] identities = Resources.FindObjectsOfTypeAll<NetworkIdentity>();
            Array.Sort(identities, new NetworkIdentityComparer());

            foreach (NetworkIdentity identity in identities)
            {
                if (ValidateSceneObject(identity))
                {
                    if (logger.LogEnabled()) logger.Log("SpawnObjects sceneId:" + identity.sceneId.ToString("X") + " name:" + identity.gameObject.name);

                    Spawn(identity.gameObject);
                }
            }
        }

        /// <summary>
        /// Sets the client to be ready.
        /// <para>When a client has signaled that it is ready, this method tells the server that the client is ready to receive spawned objects and state synchronization updates. This is usually called in a handler for the SYSTEM_READY message. If there is not specific action a game needs to take for this message, relying on the default ready handler function is probably fine, so this call wont be needed.</para>
        /// </summary>
        /// <param name="player">The connection of the client to make ready.</param>
        public void SetClientReady(INetworkPlayer player)
        {
            if (logger.LogEnabled()) logger.Log("SetClientReadyInternal for conn:" + player);

            // set ready
<<<<<<< HEAD
            player.IsReady = true;
=======
            player.SceneIsReady = true;

            // client is ready to start spawning objects
            if (player.Identity != null)
                SpawnObserversForConnection(player);
>>>>>>> 65d10341
        }

        /// <summary>
        /// Marks all connected clients as no longer ready.
        /// <para>All clients will no longer be sent state synchronization updates. The player's clients can call ClientManager.Ready() again to re-enter the ready state. This is useful when switching scenes.</para>
        /// </summary>
        public void SetAllClientsNotReady()
        {
            foreach (INetworkPlayer player in Server.Players)
            {
                SetClientNotReady(player);
            }
        }

        /// <summary>
        /// Sets the client of the connection to be not-ready.
        /// <para>Clients that are not ready do not receive spawned objects or state synchronization updates. They client can be made ready again by calling SetClientReady().</para>
        /// </summary>
        /// <param name="player">The connection of the client to make not ready.</param>
        public void SetClientNotReady(INetworkPlayer player)
        {
            if (player.SceneIsReady)
            {
                if (logger.LogEnabled()) logger.Log("PlayerNotReady " + player);
<<<<<<< HEAD
                player.IsReady = false;
=======
                player.SceneIsReady = false;
                player.RemoveObservers();
>>>>>>> 65d10341

                player.Send(new NotReadyMessage());
            }
        }

        /// <summary>
        /// default ready handler. 
        /// </summary>
        /// <param name="player"></param>
        /// <param name="msg"></param>
        void OnClientReadyMessage(INetworkPlayer player, ReadyMessage msg)
        {
            if (logger.LogEnabled()) logger.Log("Default handler for ready message from " + player);
            SetClientReady(player);
        }
    }
}<|MERGE_RESOLUTION|>--- conflicted
+++ resolved
@@ -216,37 +216,6 @@
                 previousPlayer.RemoveClientAuthority();
         }
 
-<<<<<<< HEAD
-=======
-        void SpawnObserversForConnection(INetworkPlayer player)
-        {
-            if (logger.LogEnabled()) logger.Log($"Checking Observers on {Server.World.SpawnedIdentities.Count} objects for player: {player}");
-
-            if (!player.SceneIsReady)
-            {
-                // client needs to finish initializing before we can spawn objects
-                // otherwise it would not find them.
-                return;
-            }
-
-            // add connection to each nearby NetworkIdentity's observers, which
-            // internally sends a spawn message for each one to the connection.
-            foreach (NetworkIdentity identity in Server.World.SpawnedIdentities)
-            {
-                if (identity.gameObject.activeSelf)
-                {
-                    if (logger.LogEnabled()) logger.Log($"Checking Observers on server objects name='{identity.name}' netId={identity.NetId} sceneId={identity.sceneId}");
-
-                    bool visible = identity.OnCheckObserver(player);
-                    if (visible)
-                    {
-                        identity.AddObserver(player);
-                    }
-                }
-            }
-        }
-
->>>>>>> 65d10341
         /// <summary>
         /// <para>When an <see cref="AddCharacterMessage"/> message handler has received a request from a player, the server calls this to associate the player object with the connection.</para>
         /// <para>When a player is added for a connection, the client for that connection is made ready automatically. The player object is automatically spawned, so you do not need to call NetworkServer.Spawn for that object. This function is used for "adding" a player, not for "replacing" the player on a connection. If there is already a player on this playerControllerId for this connection, this will fail.</para>
@@ -330,12 +299,7 @@
 
         public void ShowForConnection(NetworkIdentity identity, INetworkPlayer player)
         {
-<<<<<<< HEAD
             SendSpawnMessage(identity, player);
-=======
-            if (player.SceneIsReady)
-                SendSpawnMessage(identity, player);
->>>>>>> 65d10341
         }
 
         public void HideForConnection(NetworkIdentity identity, INetworkPlayer player)
@@ -674,15 +638,7 @@
             if (logger.LogEnabled()) logger.Log("SetClientReadyInternal for conn:" + player);
 
             // set ready
-<<<<<<< HEAD
-            player.IsReady = true;
-=======
             player.SceneIsReady = true;
-
-            // client is ready to start spawning objects
-            if (player.Identity != null)
-                SpawnObserversForConnection(player);
->>>>>>> 65d10341
         }
 
         /// <summary>
@@ -707,12 +663,7 @@
             if (player.SceneIsReady)
             {
                 if (logger.LogEnabled()) logger.Log("PlayerNotReady " + player);
-<<<<<<< HEAD
-                player.IsReady = false;
-=======
                 player.SceneIsReady = false;
-                player.RemoveObservers();
->>>>>>> 65d10341
 
                 player.Send(new NotReadyMessage());
             }
