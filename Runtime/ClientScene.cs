--- conflicted
+++ resolved
@@ -450,23 +450,6 @@
             NetworkIdentity.spawned.Clear();
         }
 
-<<<<<<< HEAD
-=======
-        // Deprecated 01/15/2019
-        /// <summary>
-        /// Obsolete: Use <see cref="NetworkIdentity.spawned"/> instead.
-        /// </summary>
-        [EditorBrowsable(EditorBrowsableState.Never), Obsolete("Use NetworkIdentity.spawned[netId] instead.")]
-        public static GameObject FindLocalObject(uint netId)
-        {
-            if (NetworkIdentity.spawned.TryGetValue(netId, out NetworkIdentity identity))
-            {
-                return identity.gameObject;
-            }
-            return null;
-        }
-
->>>>>>> 906fd238
         static void ApplySpawnPayload(NetworkIdentity identity, SpawnMessage msg)
         {
             identity.Reset();
