using System;
using System.Collections.Generic;
using UnityEngine;

namespace Mirror
{
    sealed class LocalClient : NetworkClient
    {
        // local client in host mode might call Cmds/Rpcs during Update, but we
        // want to apply them in LateUpdate like all other Transport messages
        // to avoid race conditions. keep packets in Queue until LateUpdate.
        internal Queue<byte[]> packetQueue = new Queue<byte[]>();

        internal void InternalConnectLocalServer()
        {
            connection = new ULocalConnectionToServer();
            SetHandlers(connection);
            connection.connectionId = NetworkServer.AddLocalClient(this);
            connectState = ConnectState.Connected;

            active = true;
            RegisterSystemHandlers(true);

            packetQueue.Enqueue(Protocol.PackMessage((ushort)MsgType.Connect, new EmptyMessage()));
        }

        public override void Disconnect()
        {
            connectState = ConnectState.Disconnected;
            ClientScene.HandleClientDisconnect(connection);
            if (isConnected)
            {
                packetQueue.Enqueue(Protocol.PackMessage((ushort)MsgType.Disconnect, new EmptyMessage()));
            }
            NetworkServer.RemoveLocalClient();
        }

        internal override void Update()
        {
            // process internal messages so they are applied at the correct time
            while (packetQueue.Count > 0)
            {
                byte[] packet = packetQueue.Dequeue();
                OnDataReceived(packet);
            }
        }

        // Called by the server to set the LocalClient's LocalPlayer object during NetworkServer.AddPlayer()
        internal void AddLocalPlayer(NetworkIdentity localPlayer)
        {
            if (LogFilter.Debug) Debug.Log("Local client AddLocalPlayer " + localPlayer.gameObject.name + " conn=" + connection.connectionId);
            connection.isReady = true;
            connection.SetPlayerController(localPlayer);
            if (localPlayer != null)
            {
                localPlayer.EnableIsClient();
                NetworkIdentity.spawned[localPlayer.netId] = localPlayer;
                localPlayer.SetConnectionToServer(connection);
            }
            // there is no SystemOwnerMessage for local client. add to ClientScene here instead
            ClientScene.InternalAddPlayer(localPlayer);
        }
<<<<<<< HEAD

        void PostInternalMessage(short msgType, NetworkReader content)
        {
            NetworkMessage msg = new NetworkMessage
            {
                msgType = msgType,
                reader = content,
                conn = connection
            };
            m_InternalMsgs.Enqueue(msg);
        }

        void PostInternalMessage(short msgType)
        {
            // call PostInternalMessage with empty content array if we just want to call a message like Connect
            // -> original NetworkTransport used empty [] and not null array for those messages too
            PostInternalMessage(msgType, new NetworkReader(new byte[0]));
        }

        void ProcessInternalMessages()
        {
            while (m_InternalMsgs.Count > 0)
            {
                NetworkMessage internalMessage = m_InternalMsgs.Dequeue();
                m_Connection.InvokeHandler(internalMessage);
                connection.lastMessageTime = Time.time;
            }
        }

        // called by the server, to bypass network
        internal void InvokeBytesOnClient(byte[] buffer)
        {
            NetworkReader reader = new NetworkReader(buffer);

            // unpack message and post to internal list for processing
            short msgType = (short)reader.ReadPackedUInt32();
            PostInternalMessage(msgType, reader);
        }
=======
>>>>>>> 96d7b651
    }
}<|MERGE_RESOLUTION|>--- conflicted
+++ resolved
@@ -60,46 +60,5 @@
             // there is no SystemOwnerMessage for local client. add to ClientScene here instead
             ClientScene.InternalAddPlayer(localPlayer);
         }
-<<<<<<< HEAD
-
-        void PostInternalMessage(short msgType, NetworkReader content)
-        {
-            NetworkMessage msg = new NetworkMessage
-            {
-                msgType = msgType,
-                reader = content,
-                conn = connection
-            };
-            m_InternalMsgs.Enqueue(msg);
-        }
-
-        void PostInternalMessage(short msgType)
-        {
-            // call PostInternalMessage with empty content array if we just want to call a message like Connect
-            // -> original NetworkTransport used empty [] and not null array for those messages too
-            PostInternalMessage(msgType, new NetworkReader(new byte[0]));
-        }
-
-        void ProcessInternalMessages()
-        {
-            while (m_InternalMsgs.Count > 0)
-            {
-                NetworkMessage internalMessage = m_InternalMsgs.Dequeue();
-                m_Connection.InvokeHandler(internalMessage);
-                connection.lastMessageTime = Time.time;
-            }
-        }
-
-        // called by the server, to bypass network
-        internal void InvokeBytesOnClient(byte[] buffer)
-        {
-            NetworkReader reader = new NetworkReader(buffer);
-
-            // unpack message and post to internal list for processing
-            short msgType = (short)reader.ReadPackedUInt32();
-            PostInternalMessage(msgType, reader);
-        }
-=======
->>>>>>> 96d7b651
     }
 }