--- conflicted
+++ resolved
@@ -753,12 +753,8 @@
         /// <para>This can be used as a hook to invoke effects or do client specific cleanup.</para>
         /// </summary>
         [EditorBrowsable(EditorBrowsableState.Never)]
-<<<<<<< HEAD
         ///<summary>Called on clients when the server destroys the GameObject.</summary>
         public virtual void OnNetworkDestroy() {}
-=======
-        public virtual void OnNetworkDestroy() { }
->>>>>>> 75d13ab9
 
         /// <summary>
         /// This is invoked for NetworkBehaviour objects when they become active on the server.
@@ -804,12 +800,6 @@
             return false;
         }
 
-<<<<<<< HEAD
-=======
-        [Obsolete("Rename to OnSetHostVisibility instead.")]
-        public virtual void OnSetLocalVisibility(bool visible) { }
-
->>>>>>> 75d13ab9
         /// <summary>
         /// Callback used by the visibility system for objects on a host.
         /// <para>Objects on a host (with a local client) cannot be disabled or destroyed when they are not visibile to the local client. So this function is called to allow custom code to hide these objects. A typical implementation will disable renderer components on the object. This is only called on local clients on a host.</para>
