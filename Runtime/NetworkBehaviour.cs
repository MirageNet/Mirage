--- conflicted
+++ resolved
@@ -429,19 +429,7 @@
         {
             if (Time.time - m_LastSendTime >= syncInterval)
             {
-<<<<<<< HEAD
-                if (m_SyncVarDirtyBits != 0L) {
-                    return true;
-                }
-
-                for (var i = 0; i < m_SyncObjects.Count; i++) {
-                    if (m_SyncObjects[i].IsDirty) {
-                        return true;
-                    }
-                }
-=======
                 return m_SyncVarDirtyBits != 0L || AnySyncObjectDirty();
->>>>>>> 7c533dd5
             }
             return false;
         }
