--- conflicted
+++ resolved
@@ -20,41 +20,27 @@
         // this prevents recursion when SyncVar hook functions are called.
         bool m_SyncVarGuard;
 
-<<<<<<< HEAD
         ///<summary>True if the object is controlled by the client that owns it.</summary>
-        public bool localPlayerAuthority { get { return netIdentity.localPlayerAuthority; } }
+        public bool localPlayerAuthority => netIdentity.localPlayerAuthority;
         ///<summary>True if this object is running on the server, and has been spawned.</summary>
-        public bool isServer { get { return netIdentity.isServer; } }
+        public bool isServer => netIdentity.isServer;
         ///<summary>True if the object is running on a client.</summary>
-        public bool isClient { get { return netIdentity.isClient; } }
+        public bool isClient => netIdentity.isClient;
         ///<summary>True if the object is the one that represents the player on the local machine.</summary>
-        public bool isLocalPlayer { get { return netIdentity.isLocalPlayer; } }
+        public bool isLocalPlayer => netIdentity.isLocalPlayer;
         ///<summary>True if the object is only running on the server, and has been spawned.</summary>
-        public bool isServerOnly { get { return isServer && !isClient; } }
+        public bool isServerOnly => isServer && !isClient;
         ///<summary>True if the object is only running on the client.</summary>
-        public bool isClientOnly { get { return isClient && !isServer; } }
+        public bool isClientOnly => isClient && !isServer;
         ///<summary>True if this object is the authoritative version of the object. For more info: https://vis2k.github.io/Mirror/Concepts/Authority</summary>
-        public bool hasAuthority { get { return netIdentity.hasAuthority; } }
+        public bool hasAuthority => netIdentity.hasAuthority;
         ///<summary>A unique identifier for this network object, assigned when spawned.</summary>
-        public uint netId { get { return netIdentity.netId; } }
+        public uint netId => netIdentity.netId;
         ///<summary>The NetworkConnection associated with this NetworkIdentity. This is only valid for player objects on a local client.</summary>
-        public NetworkConnection connectionToServer { get { return netIdentity.connectionToServer; } }
+        public NetworkConnection connectionToServer => netIdentity.connectionToServer;
         ///<summary>The NetworkConnection associated with this NetworkIdentity. This is only valid for player objects on the server.</summary>
-        public NetworkConnection connectionToClient { get { return netIdentity.connectionToClient; } }
-        protected ulong syncVarDirtyBits { get { return m_SyncVarDirtyBits; } }
-=======
-        public bool localPlayerAuthority => netIdentity.localPlayerAuthority;
-        public bool isServer => netIdentity.isServer; 
-        public bool isClient => netIdentity.isClient; 
-        public bool isLocalPlayer => netIdentity.isLocalPlayer; 
-        public bool isServerOnly => isServer && !isClient;
-        public bool isClientOnly => isClient && !isServer;
-        public bool hasAuthority => netIdentity.hasAuthority;
-        public uint netId => netIdentity.netId; 
-        public NetworkConnection connectionToServer => netIdentity.connectionToServer;
         public NetworkConnection connectionToClient => netIdentity.connectionToClient; 
         protected ulong syncVarDirtyBits => m_SyncVarDirtyBits;
->>>>>>> 48c776c6
         protected bool syncVarHookGuard { get { return m_SyncVarGuard; } set { m_SyncVarGuard = value; }}
 
         // objects that can synchronize themselves,  such as synclists
