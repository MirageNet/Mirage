--- conflicted
+++ resolved
@@ -398,15 +398,10 @@
         {
             NetworkError errorMessage = new NetworkError
             {
-<<<<<<< HEAD
                 msgType = (short)MsgType.Error,
                 conn = conn,
                 exception = exception,
             };
-=======
-                ErrorMessage msg = new ErrorMessage();
-                msg.value = error;
->>>>>>> b4be0a5b
 
             conn.InvokeHandler(errorMessage);
         }
