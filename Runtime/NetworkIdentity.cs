using System;
using System.Collections.Generic;
using System.ComponentModel;
using System.Security.Cryptography;
using UnityEngine;
using UnityEngine.Serialization;
#if UNITY_EDITOR
using UnityEditor;
#if UNITY_2018_3_OR_NEWER
using UnityEditor.Experimental.SceneManagement;
#endif
#endif

namespace Mirror
{
    /// <summary>
    /// The NetworkIdentity identifies objects across the network, between server and clients. Its primary data is a NetworkInstanceId which is allocated by the server and then set on clients. This is used in network communications to be able to lookup game objects on different machines.
    /// </summary>
    /// <remarks>
    /// <para>The NetworkIdentity is used to synchronize information in the object with the network. Only the server should create instances of objects which have NetworkIdentity as otherwise they will not be properly connected to the system.</para>
    /// <para>For complex objects with a hierarchy of subcomponents, the NetworkIdentity must be on the root of the hierarchy. It is not supported to have multiple NetworkIdentity components on subcomponents of a hierarchy.</para>
    /// <para>NetworkBehaviour scripts require a NetworkIdentity on the game object to be able to function.</para>
    /// <para>The NetworkIdentity manages the dirty state of the NetworkBehaviours of the object. When it discovers that NetworkBehaviours are dirty, it causes an update packet to be created and sent to clients.</para>
    /// <para>The flow for serialization updates managed by the NetworkIdentity is:</para>
    /// <para>* Each NetworkBehaviour has a dirty mask. This mask is available inside OnSerialize as syncVarDirtyBits</para>
    /// <para>* Each SyncVar in a NetworkBehaviour script is assigned a bit in the dirty mask.</para>
    /// <para>* Changing the value of SyncVars causes the bit for that SyncVar to be set in the dirty mask</para>
    /// <para>* Alternatively, calling SetDirtyBit() writes directly to the dirty mask</para>
    /// <para>* NetworkIdentity objects are checked on the server as part of it&apos;s update loop</para>
    /// <para>* If any NetworkBehaviours on a NetworkIdentity are dirty, then an UpdateVars packet is created for that object</para>
    /// <para>* The UpdateVars packet is populated by calling OnSerialize on each NetworkBehaviour on the object</para>
    /// <para>* NetworkBehaviours that are NOT dirty write a zero to the packet for their dirty bits</para>
    /// <para>* NetworkBehaviours that are dirty write their dirty mask, then the values for the SyncVars that have changed</para>
    /// <para>* If OnSerialize returns true for a NetworkBehaviour, the dirty mask is reset for that NetworkBehaviour, so it will not send again until its value changes.</para>
    /// <para>* The UpdateVars packet is sent to ready clients that are observing the object</para>
    /// <para>On the client:</para>
    /// <para>* an UpdateVars packet is received for an object</para>
    /// <para>* The OnDeserialize function is called for each NetworkBehaviour script on the object</para>
    /// <para>* Each NetworkBehaviour script on the object reads a dirty mask.</para>
    /// <para>* If the dirty mask for a NetworkBehaviour is zero, the OnDeserialize functions returns without reading any more</para>
    /// <para>* If the dirty mask is non-zero value, then the OnDeserialize function reads the values for the SyncVars that correspond to the dirty bits that are set</para>
    /// <para>* If there are SyncVar hook functions, those are invoked with the value read from the stream.</para>
    /// </remarks>
    [ExecuteInEditMode]
    [DisallowMultipleComponent]
    [AddComponentMenu("Network/NetworkIdentity")]
    [HelpURL("https://mirror-networking.com/docs/Components/NetworkIdentity.html")]
    public sealed class NetworkIdentity : MonoBehaviour
    {
        // configuration
        NetworkBehaviour[] networkBehavioursCache;

        // member used to mark a identity for future reset
        // check MarkForReset for more information.
        bool reset;

        /// <summary>
        /// Returns true if running as a client and this object was spawned by a server.
        /// </summary>
<<<<<<< HEAD
        public bool isClient => client != null && client.active && netId != 0 && !serverOnly;
=======
        //
        // IMPORTANT: checking NetworkClient.active means that isClient is false in OnDestroy:
        //   public bool isClient => NetworkClient.active && netId != 0 && !serverOnly;
        // but we need it in OnDestroy, e.g. when saving skillbars on quit. this
        // works fine if we keep the UNET way of setting isClient manually.
        // => fixes https://github.com/vis2k/Mirror/issues/1475
        public bool isClient { get; internal set; }
>>>>>>> a12491e7

        /// <summary>
        /// Returns true if NetworkServer.active and server is not stopped.
        /// </summary>
        public bool isServer => server != null && server.active && netId != 0;

        /// <summary>
        /// This returns true if this object is the one that represents the player on the local machine.
        /// <para>This is set when the server has spawned an object for this particular client.</para>
        /// </summary>
        public bool isLocalPlayer => ClientScene.localPlayer == this;

        /// <summary>
        /// This returns true if this object is the authoritative player object on the client.
        /// <para>This value is determined at runtime. For most objects, authority is held by the server.</para>
        /// <para>For objects that had their authority set by AssignClientAuthority on the server, this will be true on the client that owns the object. NOT on other clients.</para>
        /// </summary>
        public bool hasAuthority { get; internal set; }

        /// <summary>
        /// The set of network connections (players) that can see this object.
        /// <para>null until OnStartServer was called. this is necessary for SendTo* to work properly in server-only mode.</para>
        /// </summary>
        public Dictionary<int, NetworkConnection> observers;

        /// <summary>
        /// Unique identifier for this particular object instance, used for tracking objects between networked clients and the server.
        /// <para>This is a unique identifier for this particular GameObject instance. Use it to track GameObjects between networked clients and the server.</para>
        /// </summary>
        public uint netId { get; internal set; }

        /// <summary>
        /// A unique identifier for NetworkIdentity objects within a scene.
        /// <para>This is used for spawning scene objects on clients.</para>
        /// </summary>
        // persistent scene id <sceneHash/32,sceneId/32> (see AssignSceneID comments)
        [FormerlySerializedAs("m_SceneId"), HideInInspector]
        public ulong sceneId;

        /// <summary>
        /// Flag to make this object only exist when the game is running as a server (or host).
        /// </summary>
        [FormerlySerializedAs("m_ServerOnly")]
        public bool serverOnly;

        /// <summary>
        /// The NetworkServer associated with this NetworkIdentity.
        /// </summary>
        public NetworkServer server { get; internal set; }

        /// <summary>
        /// The NetworkConnection associated with this NetworkIdentity. This is only valid for player objects on a local client.
        /// </summary>
        public NetworkConnection connectionToServer { get; internal set; }

        /// <summary>
        /// The NetworkClient associated with this NetworkIdentity.
        /// </summary>
        public NetworkClient client { get; internal set; }

        private NetworkConnectionToClient _connectionToClient;
        /// <summary>
        /// The NetworkConnection associated with this <see cref="NetworkIdentity">NetworkIdentity.</see> This is valid for player and other owned objects in the server.
        /// <para>Use it to return details such as the connection&apos;s identity, IP address and ready status.</para>
        /// </summary>
        public NetworkConnectionToClient connectionToClient
        {
            get => _connectionToClient;

            internal set
            {
                if (_connectionToClient != null)
                    _connectionToClient.RemoveOwnedObject(this);

                _connectionToClient = value;
                _connectionToClient?.AddOwnedObject(this);
            }
        }

        /// <summary>
        /// All spawned NetworkIdentities by netId. Available on server and client.
        /// </summary>
        public static readonly Dictionary<uint, NetworkIdentity> spawned = new Dictionary<uint, NetworkIdentity>();

        public NetworkBehaviour[] NetworkBehaviours => networkBehavioursCache = networkBehavioursCache ?? GetComponents<NetworkBehaviour>();

        [SerializeField, HideInInspector] string m_AssetId;

        // the AssetId trick:
        // - ideally we would have a serialized 'Guid m_AssetId' but Unity can't
        //   serialize it because Guid's internal bytes are private
        // - UNET used 'NetworkHash128' originally, with byte0, ..., byte16
        //   which works, but it just unnecessary extra code
        // - using just the Guid string would work, but it's 32 chars long and
        //   would then be sent over the network as 64 instead of 16 bytes
        // -> the solution is to serialize the string internally here and then
        //    use the real 'Guid' type for everything else via .assetId
        /// <summary>
        /// Unique identifier used to find the source assets when server spawns the on clients.
        /// </summary>
        public Guid assetId
        {
            get
            {
#if UNITY_EDITOR
                // This is important because sometimes OnValidate does not run (like when adding view to prefab with no child links)
                if (string.IsNullOrEmpty(m_AssetId))
                    SetupIDs();
#endif
                // convert string to Guid and use .Empty to avoid exception if
                // we would use 'new Guid("")'
                return string.IsNullOrEmpty(m_AssetId) ? Guid.Empty : new Guid(m_AssetId);
            }
            internal set
            {
                string newAssetIdString = value.ToString("N");
                if (string.IsNullOrEmpty(m_AssetId) || m_AssetId == newAssetIdString)
                {
                    m_AssetId = newAssetIdString;
                }
                else Debug.LogWarning($"SetDynamicAssetId object {this.name} already has an assetId {m_AssetId}, new asset id {newAssetIdString}");
            }
        }

        // keep track of all sceneIds to detect scene duplicates
        static readonly Dictionary<ulong, NetworkIdentity> sceneIds = new Dictionary<ulong, NetworkIdentity>();

        /// <summary>
        /// Obsolete: Use <see cref="GetSceneIdentity(ulong)" /> instead
        /// </summary>
        [Obsolete("Use GetSceneIdentity instead")]
        public static NetworkIdentity GetSceneIdenity(ulong id) => GetSceneIdentity(id);

        /// <summary>
        /// Gets the NetworkIdentity from the sceneIds dictionary with the corresponding id
        /// </summary>
        /// <param name="id"></param>
        /// <returns>NetworkIdentity from the sceneIds dictionary</returns>
        public static NetworkIdentity GetSceneIdentity(ulong id) => sceneIds[id];

        // used when adding players
        internal void SetClientOwner(NetworkConnection conn)
        {
            if (connectionToClient != null && conn != connectionToClient)
            {
                Debug.LogError($"Object {this} netId={netId} already has an owner", this);
            }
            connectionToClient = (NetworkConnectionToClient)conn;
        }

        static uint nextNetworkId = 1;
        internal static uint GetNextNetworkId() => nextNetworkId++;

        /// <summary>
        /// Resets nextNetworkId = 1
        /// </summary>
        public static void ResetNextNetworkId() => nextNetworkId = 1;

        /// <summary>
        /// The delegate type for the clientAuthorityCallback.
        /// </summary>
        /// <param name="conn">The network connection that is gaining or losing authority.</param>
        /// <param name="identity">The object whose client authority status is being changed.</param>
        /// <param name="authorityState">The new state of client authority of the object for the connection.</param>
        public delegate void ClientAuthorityCallback(NetworkConnection conn, NetworkIdentity identity, bool authorityState);

        /// <summary>
        /// A callback that can be populated to be notified when the client-authority state of objects changes.
        /// <para>Whenever an object is spawned using SpawnWithClientAuthority, or the client authority status of an object is changed with AssignClientAuthority or RemoveClientAuthority, then this callback will be invoked.</para>
        /// <para>This callback is only invoked on the server.</para>
        /// </summary>
        public static ClientAuthorityCallback clientAuthorityCallback;

        // this is used when a connection is destroyed, since the "observers" property is read-only
        internal void RemoveObserverInternal(NetworkConnection conn)
        {
            observers?.Remove(conn.connectionId);
        }

        void Awake()
        {
            // detect runtime sceneId duplicates, e.g. if a user tries to
            // Instantiate a sceneId object at runtime. if we don't detect it,
            // then the client won't know which of the two objects to use for a
            // SpawnSceneObject message, and it's likely going to be the wrong
            // object.
            //
            // This might happen if for example we have a Dungeon GameObject
            // which contains a Skeleton monster as child, and when a player
            // runs into the Dungeon we create a Dungeon Instance of that
            // Dungeon, which would duplicate a scene object.
            //
            // see also: https://github.com/vis2k/Mirror/issues/384
            if (Application.isPlaying && sceneId != 0)
            {
                if (sceneIds.TryGetValue(sceneId, out NetworkIdentity existing) && existing != this)
                {
                    Debug.LogError(name + "'s sceneId: " + sceneId.ToString("X") + " is already taken by: " + existing.name + ". Don't call Instantiate for NetworkIdentities that were in the scene since the beginning (aka scene objects). Otherwise the client won't know which object to use for a SpawnSceneObject message.");
                    Destroy(gameObject);
                }
                else
                {
                    sceneIds[sceneId] = this;
                }
            }
        }

        void OnValidate()
        {
#if UNITY_EDITOR
            SetupIDs();
#endif
        }

#if UNITY_EDITOR
        void AssignAssetID(GameObject prefab) => AssignAssetID(AssetDatabase.GetAssetPath(prefab));
        void AssignAssetID(string path) => m_AssetId = AssetDatabase.AssetPathToGUID(path);

        bool ThisIsAPrefab() => PrefabUtility.IsPartOfPrefabAsset(gameObject);

        bool ThisIsASceneObjectWithPrefabParent(out GameObject prefab)
        {
            prefab = null;

            if (!PrefabUtility.IsPartOfPrefabInstance(gameObject))
            {
                return false;
            }
            prefab = PrefabUtility.GetCorrespondingObjectFromSource(gameObject);

            if (prefab == null)
            {
                Debug.LogError("Failed to find prefab parent for scene object [name:" + gameObject.name + "]");
                return false;
            }
            return true;
        }

        static uint GetRandomUInt()
        {
            // use Crypto RNG to avoid having time based duplicates
            using (var rng = new RNGCryptoServiceProvider())
            {
                byte[] bytes = new byte[4];
                rng.GetBytes(bytes);
                return BitConverter.ToUInt32(bytes, 0);
            }
        }

        // persistent sceneId assignment
        // (because scene objects have no persistent unique ID in Unity)
        //
        // original UNET used OnPostProcessScene to assign an index based on
        // FindObjectOfType<NetworkIdentity> order.
        // -> this didn't work because FindObjectOfType order isn't deterministic.
        // -> one workaround is to sort them by sibling paths, but it can still
        //    get out of sync when we open scene2 in editor and we have
        //    DontDestroyOnLoad objects that messed with the sibling index.
        //
        // we absolutely need a persistent id. challenges:
        // * it needs to be 0 for prefabs
        //   => we set it to 0 in SetupIDs() if prefab!
        // * it needs to be only assigned in edit time, not at runtime because
        //   only the objects that were in the scene since beginning should have
        //   a scene id.
        //   => Application.isPlaying check solves that
        // * it needs to detect duplicated sceneIds after duplicating scene
        //   objects
        //   => sceneIds dict takes care of that
        // * duplicating the whole scene file shouldn't result in duplicate
        //   scene objects
        //   => buildIndex is shifted into sceneId for that.
        //   => if we have no scenes in build index then it doesn't matter
        //      because by definition a build can't switch to other scenes
        //   => if we do have scenes in build index then it will be != -1
        //   note: the duplicated scene still needs to be opened once for it to
        //          be set properly
        // * scene objects need the correct scene index byte even if the scene's
        //   build index was changed or a duplicated scene wasn't opened yet.
        //   => OnPostProcessScene is the only function that gets called for
        //      each scene before runtime, so this is where we set the scene
        //      byte.
        // * disabled scenes in build settings should result in same scene index
        //   in editor and in build
        //   => .gameObject.scene.buildIndex filters out disabled scenes by
        //      default
        // * generated sceneIds absolutely need to set scene dirty and force the
        //   user to resave.
        //   => Undo.RecordObject does that perfectly.
        // * sceneIds should never be generated temporarily for unopened scenes
        //   when building, otherwise editor and build get out of sync
        //   => BuildPipeline.isBuildingPlayer check solves that
        void AssignSceneID()
        {
            // we only ever assign sceneIds at edit time, never at runtime.
            // by definition, only the original scene objects should get one.
            // -> if we assign at runtime then server and client would generate
            //    different random numbers!
            if (Application.isPlaying)
                return;

            // no valid sceneId yet, or duplicate?
            bool duplicate = sceneIds.TryGetValue(sceneId, out NetworkIdentity existing) && existing != null && existing != this;
            if (sceneId == 0 || duplicate)
            {
                // clear in any case, because it might have been a duplicate
                sceneId = 0;

                // if a scene was never opened and we are building it, then a
                // sceneId would be assigned to build but not saved in editor,
                // resulting in them getting out of sync.
                // => don't ever assign temporary ids. they always need to be
                //    permanent
                // => throw an exception to cancel the build and let the user
                //    know how to fix it!
                if (BuildPipeline.isBuildingPlayer)
                    throw new Exception("Scene " + gameObject.scene.path + " needs to be opened and resaved before building, because the scene object " + name + " has no valid sceneId yet.");

                // if we generate the sceneId then we MUST be sure to set dirty
                // in order to save the scene object properly. otherwise it
                // would be regenerated every time we reopen the scene, and
                // upgrading would be very difficult.
                // -> Undo.RecordObject is the new EditorUtility.SetDirty!
                // -> we need to call it before changing.
                Undo.RecordObject(this, "Generated SceneId");

                // generate random sceneId part (0x00000000FFFFFFFF)
                uint randomId = GetRandomUInt();

                // only assign if not a duplicate of an existing scene id
                // (small chance, but possible)
                duplicate = sceneIds.TryGetValue(randomId, out existing) && existing != null && existing != this;
                if (!duplicate)
                {
                    sceneId = randomId;
                    //Debug.Log(name + " in scene=" + gameObject.scene.name + " sceneId assigned to: " + m_SceneId.ToString("X"));
                }
            }

            // add to sceneIds dict no matter what
            // -> even if we didn't generate anything new, because we still need
            //    existing sceneIds in there to check duplicates
            sceneIds[sceneId] = this;
        }

        // copy scene path hash into sceneId for scene objects.
        // this is the only way for scene file duplication to not contain
        // duplicate sceneIds as it seems.
        // -> sceneId before: 0x00000000AABBCCDD
        // -> then we clear the left 4 bytes, so that our 'OR' uses 0x00000000
        // -> then we OR the hash into the 0x00000000 part
        // -> buildIndex is not enough, because Editor and Build have different
        //    build indices if there are disabled scenes in build settings, and
        //    if no scene is in build settings then Editor and Build have
        //    different indices too (Editor=0, Build=-1)
        // => ONLY USE THIS FROM POSTPROCESSSCENE!
        [EditorBrowsable(EditorBrowsableState.Never)]
        public void SetSceneIdSceneHashPartInternal()
        {
            // get deterministic scene hash
            uint pathHash = (uint)gameObject.scene.path.GetStableHashCode();

            // shift hash from 0x000000FFFFFFFF to 0xFFFFFFFF00000000
            ulong shiftedHash = (ulong)pathHash << 32;

            // OR into scene id
            sceneId = (sceneId & 0xFFFFFFFF) | shiftedHash;

            // log it. this is incredibly useful to debug sceneId issues.
            if (LogFilter.Debug) Debug.Log(name + " in scene=" + gameObject.scene.name + " scene index hash(" + pathHash.ToString("X") + ") copied into sceneId: " + sceneId.ToString("X"));
        }

        void SetupIDs()
        {
            if (ThisIsAPrefab())
            {
                sceneId = 0; // force 0 for prefabs
                AssignAssetID(gameObject);
            }
            // are we currently in prefab editing mode? aka prefab stage
            // => check prefabstage BEFORE SceneObjectWithPrefabParent
            //    (fixes https://github.com/vis2k/Mirror/issues/976)
            // => if we don't check GetCurrentPrefabStage and only check
            //    GetPrefabStage(gameObject), then the 'else' case where we
            //    assign a sceneId and clear the assetId would still be
            //    triggered for prefabs. in other words: if we are in prefab
            //    stage, do not bother with anything else ever!
            else if (PrefabStageUtility.GetCurrentPrefabStage() != null)
            {
                // when modifying a prefab in prefab stage, Unity calls
                // OnValidate for that prefab and for all scene objects based on
                // that prefab.
                //
                // is this GameObject the prefab that we modify, and not just a
                // scene object based on the prefab?
                //   * GetCurrentPrefabStage = 'are we editing ANY prefab?'
                //   * GetPrefabStage(go) = 'are we editing THIS prefab?'
                if (PrefabStageUtility.GetPrefabStage(gameObject) != null)
                {
                    sceneId = 0; // force 0 for prefabs
                    //Debug.Log(name + " @ scene: " + gameObject.scene.name + " sceneid reset to 0 because CurrentPrefabStage=" + PrefabStageUtility.GetCurrentPrefabStage() + " PrefabStage=" + PrefabStageUtility.GetPrefabStage(gameObject));
                    // NOTE: might make sense to use GetPrefabStage for asset
                    //       path, but let's not touch it while it works.
                    string path = PrefabStageUtility.GetCurrentPrefabStage().prefabAssetPath;
                    AssignAssetID(path);
                }
            }
            else if (ThisIsASceneObjectWithPrefabParent(out GameObject prefab))
            {
                AssignSceneID();
                AssignAssetID(prefab);
            }
            else
            {
                AssignSceneID();
                m_AssetId = "";
            }
        }
#endif

        void OnDestroy()
        {
            // remove from sceneIds
            // -> remove with (0xFFFFFFFFFFFFFFFF) and without (0x00000000FFFFFFFF)
            //    sceneHash to be 100% safe.
            sceneIds.Remove(sceneId);
            sceneIds.Remove(sceneId & 0x00000000FFFFFFFF);

            if (isServer)
            {
                server.Destroy(gameObject);
            }
        }

        internal void OnStartServer()
        {
            // If the instance/net ID is invalid here then this is an object instantiated from a prefab and the server should assign a valid ID
            if (netId != 0)
            {
                // This object has already been spawned, this method might be called again
                // if we try to respawn all objects.  This can happen when we add a scene
                // in that case there is nothing else to do.
                return;
            }

            netId = GetNextNetworkId();
            observers = new Dictionary<int, NetworkConnection>();

            if (LogFilter.Debug) Debug.Log("OnStartServer " + this + " NetId:" + netId + " SceneId:" + sceneId);

            // add to spawned (note: the original EnableIsServer isn't needed
            // because we already set m_isServer=true above)
            spawned[netId] = this;

            // in host mode we set isClient true before calling OnStartServer,
            // otherwise isClient is false in OnStartServer.
            if (NetworkClient.active)
            {
                isClient = true;
            }

            foreach (NetworkBehaviour comp in NetworkBehaviours)
            {
                try
                {
                    comp.OnStartServer();
                }
                catch (Exception e)
                {
                    Debug.LogError("Exception in OnStartServer:" + e.Message + " " + e.StackTrace);
                }
            }
        }

        bool clientStarted;
        internal void OnStartClient()
        {
            if (clientStarted)
                return;
            clientStarted = true;

            isClient = true;

            if (LogFilter.Debug) Debug.Log("OnStartClient " + gameObject + " netId:" + netId);
            foreach (NetworkBehaviour comp in NetworkBehaviours)
            {
                try
                {
                    comp.OnStartClient(); // user implemented startup
                }
                catch (Exception e)
                {
                    Debug.LogError("Exception in OnStartClient:" + e.Message + " " + e.StackTrace);
                }
            }
        }

        bool hadAuthority;
        internal void NotifyAuthority()
        {
            if (!hadAuthority && hasAuthority)
                OnStartAuthority();
            if (hadAuthority && !hasAuthority)
                OnStopAuthority();
            hadAuthority = hasAuthority;
        }

        void OnStartAuthority()
        {
            foreach (NetworkBehaviour comp in NetworkBehaviours)
            {
                try
                {
                    comp.OnStartAuthority();
                }
                catch (Exception e)
                {
                    Debug.LogError("Exception in OnStartAuthority:" + e.Message + " " + e.StackTrace);
                }
            }
        }

        void OnStopAuthority()
        {
            foreach (NetworkBehaviour comp in NetworkBehaviours)
            {
                try
                {
                    comp.OnStopAuthority();
                }
                catch (Exception e)
                {
                    Debug.LogError("Exception in OnStopAuthority:" + e.Message + " " + e.StackTrace);
                }
            }
        }

        internal void OnSetHostVisibility(bool visible)
        {
            foreach (NetworkBehaviour comp in NetworkBehaviours)
            {
                try
                {
                    comp.OnSetHostVisibility(visible);
                }
                catch (Exception e)
                {
                    Debug.LogError("Exception in OnSetLocalVisibility:" + e.Message + " " + e.StackTrace);
                }
            }
        }

        internal bool OnCheckObserver(NetworkConnection conn)
        {
            foreach (NetworkBehaviour comp in NetworkBehaviours)
            {
                try
                {
                    if (!comp.OnCheckObserver(conn))
                        return false;
                }
                catch (Exception e)
                {
                    Debug.LogError("Exception in OnCheckObserver:" + e.Message + " " + e.StackTrace);
                }
            }
            return true;
        }

        ////////////////////////////////////////////////////////////////////////////////////////////////////////////////
        // random number that is unlikely to appear in a regular data stream
        const byte Barrier = 171;

        // paul: readstring bug prevention: https://issuetracker.unity3d.com/issues/unet-networkwriter-dot-write-causing-readstring-slash-readbytes-out-of-range-errors-in-clients
        // -> OnSerialize writes componentData, barrier, componentData, barrier,componentData,...
        // -> OnDeserialize carefully extracts each data, then deserializes the barrier and check it
        //    -> If we read too many or too few bytes,  the barrier is very unlikely to match
        //    -> we can properly track down errors
        bool OnSerializeSafely(NetworkBehaviour comp, NetworkWriter writer, bool initialState)
        {
            bool result = false;
            try
            {
                result = comp.OnSerialize(writer, initialState);
            }
            catch (Exception e)
            {
                // show a detailed error and let the user know what went wrong
                Debug.LogError("OnSerialize failed for: object=" + name + " component=" + comp.GetType() + " sceneId=" + sceneId.ToString("X") + "\n\n" + e);
            }
            if (LogFilter.Debug) { Debug.Log("OnSerializeSafely written for object=" + comp.name + " component=" + comp.GetType() + " sceneId=" + sceneId); }

            // serialize a barrier to be checked by the deserializer
            writer.WriteByte(Barrier);
            return result;
        }

        // serialize all components (or only dirty ones if not initial state)
        // -> check ownerWritten/observersWritten to know if anything was written
        internal void OnSerializeAllSafely(bool initialState, NetworkWriter ownerWriter, out int ownerWritten, NetworkWriter observersWriter, out int observersWritten)
        {
            // clear 'written' variables
            ownerWritten = observersWritten = 0;

            if (NetworkBehaviours.Length > 64)
            {
                Debug.LogError("Only 64 NetworkBehaviour components are allowed for NetworkIdentity: " + name + " because of the dirtyComponentMask");
                return;
            }
            ulong dirtyComponentsMask = GetDirtyMask(initialState);

            if (dirtyComponentsMask == 0L)
                return;

            // calculate syncMode mask at runtime. this allows users to change
            // component.syncMode while the game is running, which can be a huge
            // advantage over syncvar-based sync modes. e.g. if a player decides
            // to share or not share his inventory, or to go invisible, etc.
            //
            // (this also lets the TestSynchronizingObjects test pass because
            //  otherwise if we were to cache it in Awake, then we would call
            //  GetComponents<NetworkBehaviour> before all the test behaviours
            //  were added)
            ulong syncModeObserversMask = GetSyncModeObserversMask();

            // write regular dirty mask for owner,
            // writer 'dirty mask & syncMode==Everyone' for everyone else
            // (WritePacked64 so we don't write full 8 bytes if we don't have to)
            ownerWriter.WritePackedUInt64(dirtyComponentsMask);
            observersWriter.WritePackedUInt64(dirtyComponentsMask & syncModeObserversMask);

            foreach (NetworkBehaviour comp in NetworkBehaviours)
            {
                // is this component dirty?
                // -> always serialize if initialState so all components are included in spawn packet
                // -> note: IsDirty() is false if the component isn't dirty or sendInterval isn't elapsed yet
                if (initialState || comp.IsDirty())
                {
                    if (LogFilter.Debug) Debug.Log("OnSerializeAllSafely: " + name + " -> " + comp.GetType() + " initial=" + initialState);

                    // serialize into ownerWriter first
                    // (owner always gets everything!)
                    int startPosition = ownerWriter.Position;
                    OnSerializeSafely(comp, ownerWriter, initialState);
                    ++ownerWritten;

                    // copy into observersWriter too if SyncMode.Observers
                    // -> we copy instead of calling OnSerialize again because
                    //    we don't know what magic the user does in OnSerialize.
                    // -> it's not guaranteed that calling it twice gets the
                    //    same result
                    // -> it's not guaranteed that calling it twice doesn't mess
                    //    with the user's OnSerialize timing code etc.
                    // => so we just copy the result without touching
                    //    OnSerialize again
                    if (comp.syncMode == SyncMode.Observers)
                    {
                        var segment = ownerWriter.ToArraySegment();
                        int length = ownerWriter.Position - startPosition;
                        observersWriter.WriteBytes(segment.Array, startPosition, length);
                        ++observersWritten;
                    }
                }
            }
        }

        internal ulong GetDirtyMask(bool initialState)
        {
            // loop through all components only once and then write dirty+payload into the writer afterwards
            ulong dirtyComponentsMask = 0L;
            NetworkBehaviour[] components = NetworkBehaviours;
            for (int i = 0; i < components.Length; ++i)
            {
                NetworkBehaviour comp = components[i];
                if (initialState || comp.IsDirty())
                {
                    dirtyComponentsMask |= (ulong)(1L << i);
                }
            }

            return dirtyComponentsMask;
        }

        // a mask that contains all the components with SyncMode.Observers
        internal ulong GetSyncModeObserversMask()
        {
            // loop through all components
            ulong mask = 0UL;
            NetworkBehaviour[] components = NetworkBehaviours;
            for (int i = 0; i < NetworkBehaviours.Length; ++i)
            {
                NetworkBehaviour comp = components[i];
                if (comp.syncMode == SyncMode.Observers)
                {
                    mask |= 1UL << i;
                }
            }

            return mask;
        }

        void OnDeserializeSafely(NetworkBehaviour comp, NetworkReader reader, bool initialState)
        {

            // call OnDeserialize with a temporary reader, so that the
            // original one can't be messed with. we also wrap it in a
            // try-catch block so there's no way to mess up another
            // component's deserialization
            try
            {
                comp.OnDeserialize(reader, initialState);

                byte barrierData = reader.ReadByte();
                if (barrierData != Barrier)
                {
                    Debug.LogError("OnDeserialize failed for: object=" + name + " component=" + comp.GetType() + " sceneId=" + sceneId + ". Possible Reasons:\n  * Do " + comp.GetType() + "'s OnSerialize and OnDeserialize calls write the same amount of data? \n  * Was there an exception in " + comp.GetType() + "'s OnSerialize/OnDeserialize code?\n  * Are the server and client the exact same project?\n  * Maybe this OnDeserialize call was meant for another GameObject? The sceneIds can easily get out of sync if the Hierarchy was modified only in the client OR the server. Try rebuilding both.\n\n");
                }
            }
            catch (Exception e)
            {
                // show a detailed error and let the user know what went wrong
                Debug.LogError("OnDeserialize failed for: object=" + name + " component=" + comp.GetType() + " sceneId=" + sceneId + ". Possible Reasons:\n  * Do " + comp.GetType() + "'s OnSerialize and OnDeserialize calls write the same amount of data? \n  * Was there an exception in " + comp.GetType() + "'s OnSerialize/OnDeserialize code?\n  * Are the server and client the exact same project?\n  * Maybe this OnDeserialize call was meant for another GameObject? The sceneIds can easily get out of sync if the Hierarchy was modified only in the client OR the server. Try rebuilding both.\n\n" + e.ToString());
            }
        }

        internal void OnDeserializeAllSafely(NetworkReader reader, bool initialState)
        {
            // read component dirty mask
            ulong dirtyComponentsMask = reader.ReadPackedUInt64();

            NetworkBehaviour[] components = NetworkBehaviours;
            // loop through all components and deserialize the dirty ones
            for (int i = 0; i < components.Length; ++i)
            {
                // is the dirty bit at position 'i' set to 1?
                ulong dirtyBit = (ulong)(1L << i);
                if ((dirtyComponentsMask & dirtyBit) != 0L)
                {
                    OnDeserializeSafely(components[i], reader, initialState);
                }
            }
        }

        // helper function to handle SyncEvent/Command/Rpc
        void HandleRemoteCall(int componentIndex, int functionHash, MirrorInvokeType invokeType, NetworkReader reader)
        {
            if (gameObject == null)
            {
                Debug.LogWarning(invokeType + " [" + functionHash + "] received for deleted object [netId=" + netId + "]");
                return;
            }

            // find the right component to invoke the function on
            if (0 <= componentIndex && componentIndex < NetworkBehaviours.Length)
            {
                NetworkBehaviour invokeComponent = NetworkBehaviours[componentIndex];
                if (!invokeComponent.InvokeHandlerDelegate(functionHash, invokeType, reader))
                {
                    Debug.LogError("Found no receiver for incoming " + invokeType + " [" + functionHash + "] on " + gameObject + ",  the server and client should have the same NetworkBehaviour instances [netId=" + netId + "].");
                }
            }
            else
            {
                Debug.LogWarning("Component [" + componentIndex + "] not found for [netId=" + netId + "]");
            }
        }

        // happens on client
        internal void HandleSyncEvent(int componentIndex, int eventHash, NetworkReader reader)
        {
            HandleRemoteCall(componentIndex, eventHash, MirrorInvokeType.SyncEvent, reader);
        }

        // happens on server
        internal void HandleCommand(int componentIndex, int cmdHash, NetworkReader reader)
        {
            HandleRemoteCall(componentIndex, cmdHash, MirrorInvokeType.Command, reader);
        }

        // happens on client
        internal void HandleRPC(int componentIndex, int rpcHash, NetworkReader reader)
        {
            HandleRemoteCall(componentIndex, rpcHash, MirrorInvokeType.ClientRpc, reader);
        }

        internal void OnUpdateVars(NetworkReader reader, bool initialState)
        {
            OnDeserializeAllSafely(reader, initialState);
        }

        private static NetworkIdentity previousLocalPlayer = null;
        internal void OnStartLocalPlayer()
        {
            if (previousLocalPlayer == this)
                return;
            previousLocalPlayer = this;

            foreach (NetworkBehaviour comp in NetworkBehaviours)
            {
                comp.OnStartLocalPlayer();
            }
        }

        internal void OnNetworkDestroy()
        {
            foreach (NetworkBehaviour comp in NetworkBehaviours)
            {
                comp.OnNetworkDestroy();
            }
        }

        internal void ClearObservers()
        {
            if (observers != null)
            {
                foreach (NetworkConnection conn in observers.Values)
                {
                    conn.RemoveFromVisList(this, true);
                }
                observers.Clear();
            }
        }

        internal void AddObserver(NetworkConnection conn)
        {
            if (observers == null)
            {
                Debug.LogError("AddObserver for " + gameObject + " observer list is null");
                return;
            }

            if (observers.ContainsKey(conn.connectionId))
            {
                // if we try to add a connectionId that was already added, then
                // we may have generated one that was already in use.
                return;
            }

            if (LogFilter.Debug) Debug.Log("Added observer " + conn.address + " added for " + gameObject);

            observers[conn.connectionId] = conn;
            conn.AddToVisList(this);
        }

        static readonly HashSet<NetworkConnection> newObservers = new HashSet<NetworkConnection>();

        /// <summary>
        /// This causes the set of players that can see this object to be rebuild. The OnRebuildObservers callback function will be invoked on each NetworkBehaviour.
        /// </summary>
        /// <param name="initialize">True if this is the first time.</param>
        public void RebuildObservers(bool initialize)
        {
            if (observers == null)
                return;

            bool changed = false;
            bool result = false;

            newObservers.Clear();

            // call OnRebuildObservers function in components
            foreach (NetworkBehaviour comp in NetworkBehaviours)
            {
                result |= comp.OnRebuildObservers(newObservers, initialize);
            }

            // if player connection: ensure player always see himself no matter what.
            // -> fixes https://github.com/vis2k/Mirror/issues/692 where a
            //    player might teleport out of the ProximityChecker's cast,
            //    losing the own connection as observer.
            if (connectionToClient != null && connectionToClient.isReady)
            {
                newObservers.Add(connectionToClient);
            }

            // if no component implemented OnRebuildObservers, then add all
            // connections.
            if (!result)
            {
                if (initialize)
                {
                    foreach (NetworkConnection conn in server.connections.Values)
                    {
                        if (conn.isReady)
                            AddObserver(conn);
                    }

                    if (server.localConnection != null && server.localConnection.isReady)
                    {
                        AddObserver(server.localConnection);
                    }
                }
                return;
            }

            // apply changes from rebuild
            foreach (NetworkConnection conn in newObservers)
            {
                if (conn == null)
                {
                    continue;
                }

                if (!conn.isReady)
                {
                    if (LogFilter.Debug) Debug.Log("Observer is not ready for " + gameObject + " " + conn);
                    continue;
                }

                if (initialize || !observers.ContainsKey(conn.connectionId))
                {
                    // new observer
                    conn.AddToVisList(this);
                    if (LogFilter.Debug) Debug.Log("New Observer for " + gameObject + " " + conn);
                    changed = true;
                }
            }

            foreach (NetworkConnection conn in observers.Values)
            {
                if (!newObservers.Contains(conn))
                {
                    // removed observer
                    conn.RemoveFromVisList(this, false);
                    if (LogFilter.Debug) Debug.Log("Removed Observer for " + gameObject + " " + conn);
                    changed = true;
                }
            }

            // special case for host mode: we use SetHostVisibility to hide
            // NetworkIdentities that aren't in observer range from host.
            // this is what games like Dota/Counter-Strike do too, where a host
            // does NOT see all players by default. they are in memory, but
            // hidden to the host player.
            //
            // this code is from UNET, it's a bit strange but it works:
            // * it hides newly connected identities in host mode
            //   => that part was the intended behaviour
            // * it hides ALL NetworkIdentities in host mode when the host
            //   connects but hasn't selected a character yet
            //   => this only works because we have no .localConnection != null
            //      check. at this stage, localConnection is null because
            //      StartHost starts the server first, then calls this code,
            //      then starts the client and sets .localConnection. so we can
            //      NOT add a null check without breaking host visibility here.
            // * it hides ALL NetworkIdentities in server-only mode because
            //   observers never contain the 'null' .localConnection
            //   => that was not intended, but let's keep it as it is so we
            //      don't break anything in host mode. it's way easier than
            //      iterating all identities in a special function in StartHost.
            if (initialize)
            {
                if (!newObservers.Contains(server.localConnection))
                {
                    OnSetHostVisibility(false);
                }
            }

            if (changed)
            {
                observers.Clear();
                foreach (NetworkConnection conn in newObservers)
                {
                    if (conn.isReady)
                        observers.Add(conn.connectionId, conn);
                }
            }
        }

        /// <summary>
        /// Removes ownership for an object.
        /// <para>This applies to objects that had authority set by AssignClientAuthority, or <see cref="NetworkServer.Spawn">NetworkServer.Spawn</see> with a NetworkConnection parameter included.</para>
        /// <para>Authority cannot be removed for player objects.</para>
        /// </summary>
        public void RemoveClientAuthority()
        {
            if (!isServer)
            {
                Debug.LogError("RemoveClientAuthority can only be call on the server for spawned objects.");
                return;
            }

            if (connectionToClient?.identity == this)
            {
                Debug.LogError("RemoveClientAuthority cannot remove authority for a player object");
                return;
            }

            if (connectionToClient != null)
            {
                clientAuthorityCallback?.Invoke(connectionToClient, this, false);

                NetworkConnectionToClient previousOwner = connectionToClient;

                connectionToClient = null;

                // we need to resynchronize the entire object
                // so just spawn it again,
                // the client will not create a new instance,  it will simply
                // reset all variables and remove authority
                server.SendSpawnMessage(this, previousOwner);

                connectionToClient = null;
            }
        }

        /// <summary>
        /// Assign control of an object to a client via the client's <see cref="NetworkConnection">NetworkConnection.</see>
        /// <para>This causes hasAuthority to be set on the client that owns the object, and NetworkBehaviour.OnStartAuthority will be called on that client. This object then will be in the NetworkConnection.clientOwnedObjects list for the connection.</para>
        /// <para>Authority can be removed with RemoveClientAuthority. Only one client can own an object at any time. This does not need to be called for player objects, as their authority is setup automatically.</para>
        /// </summary>
        /// <param name="conn">	The connection of the client to assign authority to.</param>
        /// <returns>True if authority was assigned.</returns>
        public bool AssignClientAuthority(NetworkConnection conn)
        {
            if (!isServer)
            {
                Debug.LogError("AssignClientAuthority can only be called on the server for spawned objects.");
                return false;
            }

            if (connectionToClient != null && conn != connectionToClient)
            {
                Debug.LogError("AssignClientAuthority for " + gameObject + " already has an owner. Use RemoveClientAuthority() first.");
                return false;
            }

            if (conn == null)
            {
                Debug.LogError("AssignClientAuthority for " + gameObject + " owner cannot be null. Use RemoveClientAuthority() instead.");
                return false;
            }

            SetClientOwner(conn);

            // The client will match to the existing object
            // update all variables and assign authority
            server.SendSpawnMessage(this, conn);

            clientAuthorityCallback?.Invoke(conn, this, true);

            return true;
        }

        // marks the identity for future reset, this is because we cant reset the identity during destroy
        // as people might want to be able to read the members inside OnDestroy(), and we have no way
        // of invoking reset after OnDestroy is called.
        internal void MarkForReset() => reset = true;

        // if we have marked an identity for reset we do the actual reset.
        internal void Reset()
        {
            if (!reset)
                return;

            clientStarted = false;
            isClient = false;
            reset = false;

            netId = 0;
            server = null;
            client = null;
            connectionToServer = null;
            connectionToClient = null;
            networkBehavioursCache = null;

            ClearObservers();
        }

        // MirrorUpdate is a hot path. Caching the vars msg is really worth it to
        // avoid large amounts of allocations.
        static UpdateVarsMessage varsMessage = new UpdateVarsMessage();

        // invoked by NetworkServer during Update()
        internal void MirrorUpdate()
        {
            if (observers != null && observers.Count > 0)
            {
                // one writer for owner, one for observers
                NetworkWriter ownerWriter = NetworkWriterPool.GetWriter();
                NetworkWriter observersWriter = NetworkWriterPool.GetWriter();

                // serialize all the dirty components and send (if any were dirty)
                OnSerializeAllSafely(false, ownerWriter, out int ownerWritten, observersWriter, out int observersWritten);
                if (ownerWritten > 0 || observersWritten > 0)
                {
                    // populate cached UpdateVarsMessage and send
                    varsMessage.netId = netId;

                    // send ownerWriter to owner
                    // (only if we serialized anything for owner)
                    // (only if there is a connection (e.g. if not a monster),
                    //  and if connection is ready because we use SendToReady
                    //  below too)
                    if (ownerWritten > 0)
                    {
                        varsMessage.payload = ownerWriter.ToArraySegment();
                        if (connectionToClient != null && connectionToClient.isReady)
                            server.SendToClientOfPlayer(this, varsMessage);
                    }

                    // send observersWriter to everyone but owner
                    // (only if we serialized anything for observers)
                    if (observersWritten > 0)
                    {
                        varsMessage.payload = observersWriter.ToArraySegment();
                        server.SendToReady(this, varsMessage, false);
                    }

                    // clear dirty bits only for the components that we serialized
                    // DO NOT clean ALL component's dirty bits, because
                    // components can have different syncIntervals and we don't
                    // want to reset dirty bits for the ones that were not
                    // synced yet.
                    // (we serialized only the IsDirty() components, or all of
                    //  them if initialState. clearing the dirty ones is enough.)
                    ClearDirtyComponentsDirtyBits();
                }
                NetworkWriterPool.Recycle(ownerWriter);
                NetworkWriterPool.Recycle(observersWriter);
            }
            else
            {
                // clear all component's dirty bits
                ClearAllComponentsDirtyBits();
            }
        }

        // clear all component's dirty bits no matter what
        internal void ClearAllComponentsDirtyBits()
        {
            foreach (NetworkBehaviour comp in NetworkBehaviours)
            {
                comp.ClearAllDirtyBits();
            }
        }

        // clear only dirty component's dirty bits. ignores components which
        // may be dirty but not ready to be synced yet (because of syncInterval)
        internal void ClearDirtyComponentsDirtyBits()
        {
            foreach (NetworkBehaviour comp in NetworkBehaviours)
            {
                if (comp.IsDirty())
                {
                    comp.ClearAllDirtyBits();
                }
            }
        }
    }
}<|MERGE_RESOLUTION|>--- conflicted
+++ resolved
@@ -57,17 +57,7 @@
         /// <summary>
         /// Returns true if running as a client and this object was spawned by a server.
         /// </summary>
-<<<<<<< HEAD
         public bool isClient => client != null && client.active && netId != 0 && !serverOnly;
-=======
-        //
-        // IMPORTANT: checking NetworkClient.active means that isClient is false in OnDestroy:
-        //   public bool isClient => NetworkClient.active && netId != 0 && !serverOnly;
-        // but we need it in OnDestroy, e.g. when saving skillbars on quit. this
-        // works fine if we keep the UNET way of setting isClient manually.
-        // => fixes https://github.com/vis2k/Mirror/issues/1475
-        public bool isClient { get; internal set; }
->>>>>>> a12491e7
 
         /// <summary>
         /// Returns true if NetworkServer.active and server is not stopped.
