using System;
using System.ComponentModel;

namespace Mirror
{
    // message packing all in one place, instead of constructing headers in all
    // kinds of different places
    //
    //   MsgType     (1-n bytes)
    //   Content     (ContentSize bytes)
    //
    // -> we use varint for headers because most messages will result in 1 byte
    //    type/size headers then instead of always
    //    using 2 bytes for shorts.
    // -> this reduces bandwidth by 10% if average message size is 20 bytes
    //    (probably even shorter)
    public static class MessagePacker
    {
        public static int GetId<T>() where T : IMessageBase
        {
            // paul: 16 bits is enough to avoid collisions
            //  - keeps the message size small because it gets varinted
            //  - in case of collisions,  Mirror will display an error
            return typeof(T).FullName.GetStableHashCode() & 0xFFFF;
        }

        public static int GetId(Type type)
        {
            return type.FullName.GetStableHashCode() & 0xFFFF;
        }

        // pack message before sending
        // -> NetworkWriter passed as arg so that we can use .ToArraySegment
        //    and do an allocation free send before recycling it.
        public static void Pack<T>(T message, NetworkWriter writer) where T : IMessageBase
        {
            // if it is a value type,  just use typeof(T) to avoid boxing
            // this works because value types cannot be derived
            // if it is a reference type (for example IMessageBase),
            // ask the message for the real type
            int msgType = GetId(default(T) != null ? typeof(T) : message.GetType());
            writer.WriteUInt16((ushort)msgType);

            // serialize message into writer
            message.Serialize(writer);
        }

        // helper function to pack message into a simple byte[] (which allocates)
        // => useful for tests
        // => useful for local client message enqueue
        [EditorBrowsable(EditorBrowsableState.Never)]
        public static byte[] Pack<T>(T message) where T : IMessageBase
        {
            using (PooledNetworkWriter writer = NetworkWriterPool.GetWriter())
            {
                Pack(message, writer);
                byte[] data = writer.ToArray();

                return data;
            }
        }

        // unpack a message we received
        public static T Unpack<T>(byte[] data) where T : IMessageBase, new()
        {
            using (PooledNetworkReader networkReader = NetworkReaderPool.GetReader(data))
            {
                int msgType = GetId<T>();

                int id = networkReader.ReadUInt16();
                if (id != msgType)
                    throw new FormatException("Invalid message,  could not unpack " + typeof(T).FullName);

                T message = new T();
                message.Deserialize(networkReader);

                return message;
            }
        }
        // unpack message after receiving
        // -> pass NetworkReader so it's less strange if we create it in here
        //    and pass it upwards.
        // -> NetworkReader will point at content afterwards!
        public static int UnpackId(NetworkReader messageReader)
        {
            return messageReader.ReadUInt16();
        }
<<<<<<< HEAD
=======

        internal static NetworkMessageDelegate MessageHandler<T, C>(Action<C, T> handler, bool requireAuthenication)
            where T : IMessageBase, new()
            where C : NetworkConnection
            => (conn, reader, channelId) =>
        {
            // protect against DOS attacks if attackers try to send invalid
            // data packets to crash the server/client. there are a thousand
            // ways to cause an exception in data handling:
            // - invalid headers
            // - invalid message ids
            // - invalid data causing exceptions
            // - negative ReadBytesAndSize prefixes
            // - invalid utf8 strings
            // - etc.
            //
            // let's catch them all and then disconnect that connection to avoid
            // further attacks.
            T message = default;
            try
            {
                if (requireAuthenication && !conn.isAuthenticated)
                {
                    // message requires authentication, but the connection was not authenticated
                    Debug.LogWarning($"Closing connection: {conn}. Received message {typeof(T)} that required authentication, but the user has not authenticated yet");
                    conn.Disconnect();
                    return;
                }

                // if it is a value type, just use defult(T)
                // otherwise allocate a new instance
                message = default(T) != null ? default(T) : new T();
                message.Deserialize(reader);
            }
            catch (Exception exception)
            {
                Debug.LogError("Closed connection: " + conn + ". This can happen if the other side accidentally (or an attacker intentionally) sent invalid data. Reason: " + exception);
                conn.Disconnect();
                return;
            }
            finally
            {
                // TODO: Figure out the correct channel
                NetworkDiagnostics.OnReceive(message, channelId, reader.Length);
            }

            handler((C)conn, message);
        };
>>>>>>> e1ffc012
    }
}<|MERGE_RESOLUTION|>--- conflicted
+++ resolved
@@ -85,56 +85,5 @@
         {
             return messageReader.ReadUInt16();
         }
-<<<<<<< HEAD
-=======
-
-        internal static NetworkMessageDelegate MessageHandler<T, C>(Action<C, T> handler, bool requireAuthenication)
-            where T : IMessageBase, new()
-            where C : NetworkConnection
-            => (conn, reader, channelId) =>
-        {
-            // protect against DOS attacks if attackers try to send invalid
-            // data packets to crash the server/client. there are a thousand
-            // ways to cause an exception in data handling:
-            // - invalid headers
-            // - invalid message ids
-            // - invalid data causing exceptions
-            // - negative ReadBytesAndSize prefixes
-            // - invalid utf8 strings
-            // - etc.
-            //
-            // let's catch them all and then disconnect that connection to avoid
-            // further attacks.
-            T message = default;
-            try
-            {
-                if (requireAuthenication && !conn.isAuthenticated)
-                {
-                    // message requires authentication, but the connection was not authenticated
-                    Debug.LogWarning($"Closing connection: {conn}. Received message {typeof(T)} that required authentication, but the user has not authenticated yet");
-                    conn.Disconnect();
-                    return;
-                }
-
-                // if it is a value type, just use defult(T)
-                // otherwise allocate a new instance
-                message = default(T) != null ? default(T) : new T();
-                message.Deserialize(reader);
-            }
-            catch (Exception exception)
-            {
-                Debug.LogError("Closed connection: " + conn + ". This can happen if the other side accidentally (or an attacker intentionally) sent invalid data. Reason: " + exception);
-                conn.Disconnect();
-                return;
-            }
-            finally
-            {
-                // TODO: Figure out the correct channel
-                NetworkDiagnostics.OnReceive(message, channelId, reader.Length);
-            }
-
-            handler((C)conn, message);
-        };
->>>>>>> e1ffc012
     }
 }