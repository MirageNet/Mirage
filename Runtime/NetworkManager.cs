--- conflicted
+++ resolved
@@ -811,23 +811,13 @@
                 if (server.active)
                 {
                     // TODO only respawn the server objects from that scene later!
-<<<<<<< HEAD
                     server.SpawnObjects();
-                    Debug.Log("Respawned Server objects after additive scene load: " + scene.name);
-=======
-                    NetworkServer.SpawnObjects();
                     if (LogFilter.Debug) Debug.Log("Respawned Server objects after additive scene load: " + scene.name);
->>>>>>> 1d0c2179
                 }
                 if (client.active)
                 {
-<<<<<<< HEAD
                     client.PrepareToSpawnSceneObjects();
-                    Debug.Log("Rebuild Client spawnableObjects after additive scene load: " + scene.name);
-=======
-                    ClientScene.PrepareToSpawnSceneObjects();
                     if (LogFilter.Debug) Debug.Log("Rebuild Client spawnableObjects after additive scene load: " + scene.name);
->>>>>>> 1d0c2179
                 }
             }
         }
