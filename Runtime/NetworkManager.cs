--- conflicted
+++ resolved
@@ -633,13 +633,8 @@
         {
             if (LogFilter.Debug) { Debug.Log("NetworkManager:OnServerErrorInternal"); }
 
-<<<<<<< HEAD
             NetworkError errorMessage = (NetworkError)netMsg;
             OnServerError(netMsg.conn, errorMessage.exception);
-=======
-            ErrorMessage msg = netMsg.ReadMessage<ErrorMessage>();
-            OnServerError(netMsg.conn, msg.value);
->>>>>>> 7c533dd5
         }
 
         // ----------------------------- Client Internal Message Handlers  --------------------------------
@@ -687,13 +682,8 @@
         {
             if (LogFilter.Debug) { Debug.Log("NetworkManager:OnClientErrorInternal"); }
 
-<<<<<<< HEAD
             NetworkError networkError = (NetworkError)netMsg;
             OnClientError(netMsg.conn, networkError.exception);
-=======
-            ErrorMessage msg = netMsg.ReadMessage<ErrorMessage>();
-            OnClientError(netMsg.conn, msg.value);
->>>>>>> 7c533dd5
         }
 
         internal void OnClientSceneInternal(NetworkMessage netMsg)
