using System.Collections.Generic;
using UnityEngine;

namespace Mirror
{
    /// <summary>
    /// Component that controls visibility of networked objects for players.
    /// <para>Any object with this component on it will not be visible to players more than a (configurable) distance away.</para>
    /// </summary>
    [AddComponentMenu("Network/NetworkProximityChecker")]
    [RequireComponent(typeof(NetworkIdentity))]
    [HelpURL("https://mirror-networking.com/docs/Components/NetworkProximityChecker.html")]
    public class NetworkProximityChecker : NetworkVisibility
    {
        static readonly ILogger logger = LogFactory.GetLogger(typeof(NetworkProximityChecker));

        /// <summary>
        /// The maximim range that objects will be visible at.
        /// </summary>
        [Tooltip("The maximum range that objects will be visible at.")]
        public int VisibilityRange = 10;

        /// <summary>
        /// How often (in seconds) that this object should update the list of observers that can see it.
        /// </summary>
        [Tooltip("How often (in seconds) that this object should update the list of observers that can see it.")]
        public float VisibilityUpdateInterval = 1;

        /// <summary>
        /// Flag to force this object to be hidden for players.
        /// <para>If this object is a player object, it will not be hidden for that player.</para>
        /// </summary>
        [Tooltip("Enable to force this object to be hidden from players.")]
        public bool ForceHidden;


        public override void OnStartServer()
        {
<<<<<<< HEAD
            if (!IsServer)
                return;

            if (Time.time - lastUpdateTime > VisibilityUpdateInterval)
            {
                NetIdentity.RebuildObservers(false);
                lastUpdateTime = Time.time;
            }
=======
            InvokeRepeating(nameof(RebuildObservers), 0, visUpdateInterval);
        }
        public override void OnStopServer()
        {
            CancelInvoke(nameof(RebuildObservers));
        }

        void RebuildObservers()
        {
            netIdentity.RebuildObservers(false);
>>>>>>> 507f5c65
        }

        /// <summary>
        /// Callback used by the visibility system to determine if an observer (player) can see this object.
        /// <para>If this function returns true, the network connection will be added as an observer.</para>
        /// </summary>

        /// <param name="conn">Network connection of a player.</param>
        /// <returns>True if the player can see this object.</returns>
        public override bool OnCheckObserver(INetworkConnection conn)
        {
            if (ForceHidden)
                return false;

            return Vector3.Distance(conn.Identity.transform.position, transform.position) < VisibilityRange;
        }

        /// <summary>
        /// Callback used by the visibility system to (re)construct the set of observers that can see this object.
        /// <para>Implementations of this callback should add network connections of players that can see this object to the observers set.</para>
        /// </summary>
        /// <param name="observers">The new set of observers for this object.</param>
        /// <param name="initialize">True if the set of observers is being built for the first time.</param>
        public override void OnRebuildObservers(HashSet<INetworkConnection> observers, bool initialize)
        {
            // if force hidden then return without adding any observers.
            if (ForceHidden)
                return;

            // 'transform.' calls GetComponent, only do it once
            Vector3 position = transform.position;

            // brute force distance check
            // -> only player connections can be observers, so it's enough if we
            //    go through all connections instead of all spawned identities.
            // -> compared to UNET's sphere cast checking, this one is orders of
            //    magnitude faster. if we have 10k monsters and run a sphere
            //    cast 10k times, we will see a noticeable lag even with physics
            //    layers. but checking to every connection is fast.
            foreach (INetworkConnection conn in Server.connections)
            {
                if (conn != null && conn.Identity != null)
                {
                    // check distance
                    if (Vector3.Distance(conn.Identity.transform.position, position) < VisibilityRange)
                    {
                        observers.Add(conn);
                    }
                }
            }
        }
    }
}<|MERGE_RESOLUTION|>--- conflicted
+++ resolved
@@ -33,30 +33,20 @@
         [Tooltip("Enable to force this object to be hidden from players.")]
         public bool ForceHidden;
 
+        public void Start()
+        {
+            NetIdentity.OnStartServer.AddListener(() => {
+                InvokeRepeating(nameof(RebuildObservers), 0, VisibilityUpdateInterval);
+            });
 
-        public override void OnStartServer()
-        {
-<<<<<<< HEAD
-            if (!IsServer)
-                return;
-
-            if (Time.time - lastUpdateTime > VisibilityUpdateInterval)
-            {
-                NetIdentity.RebuildObservers(false);
-                lastUpdateTime = Time.time;
-            }
-=======
-            InvokeRepeating(nameof(RebuildObservers), 0, visUpdateInterval);
+            NetIdentity.OnStopServer.AddListener(() => {
+                CancelInvoke(nameof(RebuildObservers));
+            });
         }
-        public override void OnStopServer()
-        {
-            CancelInvoke(nameof(RebuildObservers));
-        }
-
+        
         void RebuildObservers()
         {
-            netIdentity.RebuildObservers(false);
->>>>>>> 507f5c65
+            NetIdentity.RebuildObservers(false);
         }
 
         /// <summary>
