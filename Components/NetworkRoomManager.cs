using System;
using System.Collections.Generic;
using System.ComponentModel;
using System.Linq;
using UnityEngine;
using UnityEngine.SceneManagement;
using UnityEngine.Serialization;

namespace Mirror
{
    /// <summary>
    /// This is a specialized NetworkManager that includes a networked room.
    /// </summary>
    /// <remarks>
    /// <para>The room has slots that track the joined players, and a maximum player count that is enforced. It requires that the NetworkRoomPlayer component be on the room player objects.</para>
    /// <para>NetworkRoomManager is derived from NetworkManager, and so it implements many of the virtual functions provided by the NetworkManager class. To avoid accidentally replacing functionality of the NetworkRoomManager, there are new virtual functions on the NetworkRoomManager that begin with "OnRoom". These should be used on classes derived from NetworkRoomManager instead of the virtual functions on NetworkManager.</para>
    /// <para>The OnRoom*() functions have empty implementations on the NetworkRoomManager base class, so the base class functions do not have to be called.</para>
    /// </remarks>
    [AddComponentMenu("Network/NetworkRoomManager")]
    [HelpURL("https://mirror-networking.com/docs/Components/NetworkRoomManager.html")]
    public class NetworkRoomManager : NetworkManager
    {
        public struct PendingPlayer
        {
            public NetworkConnection Conn;
            public GameObject RoomPlayer;
        }

        [Header("Room Settings")]

        [FormerlySerializedAs("m_ShowRoomGUI")]
        [SerializeField]
        internal bool showRoomGUI = true;

        [FormerlySerializedAs("m_MinPlayers")]
        [SerializeField]
        int minPlayers = 1;

        [FormerlySerializedAs("m_RoomPlayerPrefab")]
        [SerializeField]
        NetworkRoomPlayer roomPlayerPrefab;

        /// <summary>
        /// The scene to use for the room. This is similar to the offlineScene of the NetworkManager.
        /// </summary>
        [Scene]
        public string RoomScene;

        /// <summary>
        /// The scene to use for the playing the game from the room. This is similar to the onlineScene of the NetworkManager.
        /// </summary>
        [Scene]
        public string GameplayScene;

        /// <summary>
        /// List of players that are in the Room
        /// </summary>
        [FormerlySerializedAs("m_PendingPlayers")]
        public List<PendingPlayer> PendingPlayers = new List<PendingPlayer>();

        /// <summary>
        /// These slots track players that enter the room.
        /// <para>The slotId on players is global to the game - across all players.</para>
        /// </summary>
        public List<NetworkRoomPlayer> RoomSlots = new List<NetworkRoomPlayer>();

        /// <summary>
        /// True when all players have submitted a Ready message
        /// </summary>
        public bool AllPlayersReady;

        public override void OnValidate()
        {
            // always >= 0
            maxConnections = Mathf.Max(maxConnections, 0);

            // always <= maxConnections
            minPlayers = Mathf.Min(minPlayers, maxConnections);

            // always >= 0
            minPlayers = Mathf.Max(minPlayers, 0);

            if (roomPlayerPrefab != null)
            {
                NetworkIdentity identity = roomPlayerPrefab.GetComponent<NetworkIdentity>();
                if (identity == null)
                {
                    roomPlayerPrefab = null;
                    Debug.LogError("RoomPlayer prefab must have a NetworkIdentity component.");
                }
            }

            base.OnValidate();
        }

        internal void ReadyStatusChanged()
        {
            int CurrentPlayers = 0;
            int ReadyPlayers = 0;

            foreach (NetworkRoomPlayer item in RoomSlots)
            {
                if (item != null)
                {
                    CurrentPlayers++;
                    if (item.ReadyToBegin)
                        ReadyPlayers++;
                }
            }

            if (CurrentPlayers == ReadyPlayers)
                CheckReadyToBegin();
            else
                AllPlayersReady = false;
        }

        /// <summary>
        /// Called on the server when a client is ready.
        /// <para>The default implementation of this function calls NetworkServer.SetClientReady() to continue the network setup process.</para>
        /// </summary>
        /// <param name="conn">Connection from client.</param>
        public override void OnServerReady(NetworkConnection conn)
        {
            if (LogFilter.Debug) Debug.Log("NetworkRoomManager OnServerReady");
            base.OnServerReady(conn);

            if (conn != null && conn.identity != null)
            {
                GameObject roomPlayer = conn.identity.gameObject;

                // if null or not a room player, dont replace it
                if (roomPlayer != null && roomPlayer.GetComponent<NetworkRoomPlayer>() != null)
                    SceneLoadedForPlayer(conn, roomPlayer);
            }
        }

        void SceneLoadedForPlayer(NetworkConnection conn, GameObject roomPlayer)
        {
            if (LogFilter.Debug) Debug.LogFormat("NetworkRoom SceneLoadedForPlayer scene: {0} {1}", SceneManager.GetActiveScene().name, conn);

            if (SceneManager.GetActiveScene().name == RoomScene)
            {
                // cant be ready in room, add to ready list
                PendingPlayer pending;
                pending.Conn = conn;
                pending.RoomPlayer = roomPlayer;
                PendingPlayers.Add(pending);
                return;
            }

            GameObject gamePlayer = OnRoomServerCreateGamePlayer(conn, roomPlayer);
            if (gamePlayer == null)
            {
                // get start position from base class
                Transform startPos = GetStartPosition();
                gamePlayer = startPos != null
                    ? Instantiate(playerPrefab, startPos.position, startPos.rotation)
                    : Instantiate(playerPrefab, Vector3.zero, Quaternion.identity);
                gamePlayer.name = playerPrefab.name;
            }

            if (!OnRoomServerSceneLoadedForPlayer(roomPlayer, gamePlayer))
                return;

            // replace room player with game player
            server.ReplacePlayerForConnection(conn, client, gamePlayer, true);
        }

        /// <summary>
        /// CheckReadyToBegin checks all of the players in the room to see if their readyToBegin flag is set.
        /// <para>If all of the players are ready, then the server switches from the RoomScene to the PlayScene - essentially starting the game. This is called automatically in response to NetworkRoomPlayer.SendReadyToBeginMessage().</para>
        /// </summary>
        public void CheckReadyToBegin()
        {
            if (SceneManager.GetActiveScene().name != RoomScene) return;

            if (minPlayers > 0 && server.connections.Count(conn => conn.Value != null && conn.Value.identity.gameObject.GetComponent<NetworkRoomPlayer>().ReadyToBegin) < minPlayers)
            {
                AllPlayersReady = false;
                return;
            }

            PendingPlayers.Clear();
            AllPlayersReady = true;
            OnRoomServerPlayersReady();
        }

        void CallOnClientEnterRoom()
        {
            OnRoomClientEnter();
            foreach (NetworkRoomPlayer player in RoomSlots)
                if (player != null)
                {
                    player.OnClientEnterRoom();
                }
        }

        void CallOnClientExitRoom()
        {
            OnRoomClientExit();
            foreach (NetworkRoomPlayer player in RoomSlots)
                if (player != null)
                {
                    player.OnClientExitRoom();
                }
        }

        #region server handlers

        /// <summary>
        /// Called on the server when a new client connects.
        /// <para>Unity calls this on the Server when a Client connects to the Server. Use an override to tell the NetworkManager what to do when a client connects to the server.</para>
        /// </summary>
        /// <param name="conn">Connection from client.</param>
        public override void OnServerConnect(NetworkConnection conn)
        {
            if (numPlayers >= maxConnections)
            {
                conn.Disconnect();
                return;
            }

            // cannot join game in progress
            if (SceneManager.GetActiveScene().name != RoomScene)
            {
                conn.Disconnect();
                return;
            }

            base.OnServerConnect(conn);
            OnRoomServerConnect(conn);
        }

        /// <summary>
        /// Called on the server when a client disconnects.
        /// <para>This is called on the Server when a Client disconnects from the Server. Use an override to decide what should happen when a disconnection is detected.</para>
        /// </summary>
        /// <param name="conn">Connection from client.</param>
        public override void OnServerDisconnect(NetworkConnection conn)
        {
            if (conn.identity != null)
            {
                NetworkRoomPlayer player = conn.identity.GetComponent<NetworkRoomPlayer>();

                if (player != null)
                    RoomSlots.Remove(player);
            }

            AllPlayersReady = false;

            foreach (NetworkRoomPlayer player in RoomSlots)
            {
                if (player != null)
                    player.GetComponent<NetworkRoomPlayer>().ReadyToBegin = false;
            }

            if (SceneManager.GetActiveScene().name == RoomScene)
                RecalculateRoomPlayerIndices();

            base.OnServerDisconnect(conn);
            OnRoomServerDisconnect(conn);
        }

        /// <summary>
        /// Called on the server when a client adds a new player with ClientScene.AddPlayer.
        /// <para>The default implementation for this function creates a new player object from the playerPrefab.</para>
        /// </summary>
        /// <param name="conn">Connection from client.</param>
        public override void OnServerAddPlayer(NetworkConnection conn)
        {
            if (SceneManager.GetActiveScene().name != RoomScene) return;

            if (RoomSlots.Count == maxConnections) return;

            AllPlayersReady = false;

            if (LogFilter.Debug) Debug.LogFormat("NetworkRoomManager.OnServerAddPlayer playerPrefab:{0}", roomPlayerPrefab.name);

            GameObject newRoomGameObject = OnRoomServerCreateRoomPlayer(conn);
            if (newRoomGameObject == null)
                newRoomGameObject = Instantiate(roomPlayerPrefab.gameObject, Vector3.zero, Quaternion.identity);
<<<<<<< HEAD

            NetworkRoomPlayer newRoomPlayer = newRoomGameObject.GetComponent<NetworkRoomPlayer>();

            RoomSlots.Add(newRoomPlayer);

            RecalculateRoomPlayerIndices();

            server.AddPlayerForConnection(conn, client, newRoomGameObject);
=======

            NetworkServer.AddPlayerForConnection(conn, newRoomGameObject);

            //RecalculateRoomPlayerIndices();
>>>>>>> ed1e22c1
        }

        public void RecalculateRoomPlayerIndices()
        {
            if (RoomSlots.Count > 0)
            {
                for (int i = 0; i < RoomSlots.Count; i++)
                {
                    RoomSlots[i].Index = i;
                }
            }
        }

        /// <summary>
        /// This causes the server to switch scenes and sets the networkSceneName.
        /// <para>Clients that connect to this server will automatically switch to this scene. This is called autmatically if onlineScene or offlineScene are set, but it can be called from user code to switch scenes again while the game is in progress. This automatically sets clients to be not-ready. The clients must call NetworkClient.Ready() again to participate in the new scene.</para>
        /// </summary>
        /// <param name="sceneName"></param>
        public override void ServerChangeScene(string sceneName)
        {
            if (sceneName == RoomScene)
            {
                foreach (NetworkRoomPlayer roomPlayer in RoomSlots)
                {
                    if (roomPlayer == null) continue;

                    // find the game-player object for this connection, and destroy it
                    NetworkIdentity identity = roomPlayer.GetComponent<NetworkIdentity>();

                    NetworkIdentity playerController = identity.connectionToClient.identity;
                    server.Destroy(playerController.gameObject);

                    if (server.active)
                    {
                        // re-add the room object
                        roomPlayer.GetComponent<NetworkRoomPlayer>().ReadyToBegin = false;
                        server.ReplacePlayerForConnection(identity.connectionToClient, client, roomPlayer.gameObject);
                    }
                }
            
                allPlayersReady = false;
            }

            base.ServerChangeScene(sceneName);
        }

        /// <summary>
        /// Called on the server when a scene is completed loaded, when the scene load was initiated by the server with ServerChangeScene().
        /// </summary>
        /// <param name="sceneName">The name of the new scene.</param>
        public override void OnServerSceneChanged(string sceneName)
        {
            if (sceneName != RoomScene)
            {
                // call SceneLoadedForPlayer on any players that become ready while we were loading the scene.
                foreach (PendingPlayer pending in PendingPlayers)
                    SceneLoadedForPlayer(pending.Conn, pending.RoomPlayer);

                PendingPlayers.Clear();
            }

            OnRoomServerSceneChanged(sceneName);
        }

        /// <summary>
        /// This is invoked when a server is started - including when a host is started.
        /// <para>StartServer has multiple signatures, but they all cause this hook to be called.</para>
        /// </summary>
        public override void OnStartServer()
        {
            if (string.IsNullOrEmpty(RoomScene))
            {
                Debug.LogError("NetworkRoomManager RoomScene is empty. Set the RoomScene in the inspector for the NetworkRoomMangaer");
                return;
            }

            if (string.IsNullOrEmpty(GameplayScene))
            {
                Debug.LogError("NetworkRoomManager PlayScene is empty. Set the PlayScene in the inspector for the NetworkRoomMangaer");
                return;
            }

            OnRoomStartServer();
        }

        /// <summary>
        /// This is invoked when a host is started.
        /// <para>StartHost has multiple signatures, but they all cause this hook to be called.</para>
        /// </summary>
        public override void OnStartHost()
        {
            OnRoomStartHost();
        }

        /// <summary>
        /// This is called when a server is stopped - including when a host is stopped.
        /// </summary>
        public override void OnStopServer()
        {
            RoomSlots.Clear();
            base.OnStopServer();
        }

        /// <summary>
        /// This is called when a host is stopped.
        /// </summary>
        public override void OnStopHost()
        {
            OnRoomStopHost();
        }

        #endregion

        #region client handlers

        /// <summary>
        /// This is invoked when the client is started.
        /// </summary>
        public override void OnStartClient()
        {
            if (roomPlayerPrefab == null || roomPlayerPrefab.gameObject == null)
                Debug.LogError("NetworkRoomManager no RoomPlayer prefab is registered. Please add a RoomPlayer prefab.");
            else
                ClientScene.RegisterPrefab(roomPlayerPrefab.gameObject);

            if (playerPrefab == null)
                Debug.LogError("NetworkRoomManager no GamePlayer prefab is registered. Please add a GamePlayer prefab.");
            else
                ClientScene.RegisterPrefab(playerPrefab);

            OnRoomStartClient();
        }

        /// <summary>
        /// Called on the client when connected to a server.
        /// <para>The default implementation of this function sets the client as ready and adds a player. Override the function to dictate what happens when the client connects.</para>
        /// </summary>
        /// <param name="conn">Connection to the server.</param>
        public override void OnClientConnect(NetworkConnection conn)
        {
            OnRoomClientConnect(conn);
            CallOnClientEnterRoom();
            base.OnClientConnect(conn);
        }

        /// <summary>
        /// Called on clients when disconnected from a server.
        /// <para>This is called on the client when it disconnects from the server. Override this function to decide what happens when the client disconnects.</para>
        /// </summary>
        /// <param name="conn">Connection to the server.</param>
        public override void OnClientDisconnect(NetworkConnection conn)
        {
            OnRoomClientDisconnect(conn);
            base.OnClientDisconnect(conn);
        }

        /// <summary>
        /// This is called when a client is stopped.
        /// </summary>
        public override void OnStopClient()
        {
            OnRoomStopClient();
            CallOnClientExitRoom();
            roomSlots.Clear();
        }

        /// <summary>
        /// Called on clients when a scene has completed loaded, when the scene load was initiated by the server.
        /// <para>Scene changes can cause player objects to be destroyed. The default implementation of OnClientSceneChanged in the NetworkManager is to add a player object for the connection if no player object exists.</para>
        /// </summary>
        /// <param name="conn">Connection of the client</param>
        public override void OnClientSceneChanged(NetworkConnection conn)
        {
            if (SceneManager.GetActiveScene().name == RoomScene)
            {
                if (client.isConnected)
                    CallOnClientEnterRoom();
            }
            else
                CallOnClientExitRoom();

            base.OnClientSceneChanged(conn);
            OnRoomClientSceneChanged(conn);
        }

        #endregion

        #region room server virtuals

        /// <summary>
        /// This is called on the host when a host is started.
        /// </summary>
        public virtual void OnRoomStartHost() { }

        /// <summary>
        /// This is called on the host when the host is stopped.
        /// </summary>
        public virtual void OnRoomStopHost() { }

        /// <summary>
        /// This is called on the server when the server is started - including when a host is started.
        /// </summary>
        public virtual void OnRoomStartServer() { }

        /// <summary>
        /// This is called on the server when a new client connects to the server.
        /// </summary>
        /// <param name="conn">The new connection.</param>
        public virtual void OnRoomServerConnect(NetworkConnection conn) { }

        /// <summary>
        /// This is called on the server when a client disconnects.
        /// </summary>
        /// <param name="conn">The connection that disconnected.</param>
        public virtual void OnRoomServerDisconnect(NetworkConnection conn) { }

        /// <summary>
        /// This is called on the server when a networked scene finishes loading.
        /// </summary>
        /// <param name="sceneName">Name of the new scene.</param>
        public virtual void OnRoomServerSceneChanged(string sceneName) { }

        /// <summary>
        /// This allows customization of the creation of the room-player object on the server.
        /// <para>By default the roomPlayerPrefab is used to create the room-player, but this function allows that behaviour to be customized.</para>
        /// </summary>
        /// <param name="conn">The connection the player object is for.</param>
        /// <returns>The new room-player object.</returns>
        public virtual GameObject OnRoomServerCreateRoomPlayer(NetworkConnection conn)
        {
            return null;
        }

        /// <summary>
        /// This allows customization of the creation of the GamePlayer object on the server.
        /// <para>By default the gamePlayerPrefab is used to create the game-player, but this function allows that behaviour to be customized. The object returned from the function will be used to replace the room-player on the connection.</para>
        /// </summary>
        /// <param name="conn">The connection the player object is for.</param>
        /// <param name="roomPlayer">The room player object for this connection.</param>
        /// <returns>A new GamePlayer object.</returns>
        public virtual GameObject OnRoomServerCreateGamePlayer(NetworkConnection conn, GameObject roomPlayer)
        {
            return null;
        }

        // for users to apply settings from their room player object to their in-game player object
        /// <summary>
        /// This is called on the server when it is told that a client has finished switching from the room scene to a game player scene.
        /// <para>When switching from the room, the room-player is replaced with a game-player object. This callback function gives an opportunity to apply state from the room-player to the game-player object.</para>
        /// </summary>
        /// <param name="roomPlayer">The room player object.</param>
        /// <param name="gamePlayer">The game player object.</param>
        /// <returns>False to not allow this player to replace the room player.</returns>
        public virtual bool OnRoomServerSceneLoadedForPlayer(GameObject roomPlayer, GameObject gamePlayer)
        {
            return true;
        }

        /// <summary>
        /// This is called on the server when all the players in the room are ready.
        /// <para>The default implementation of this function uses ServerChangeScene() to switch to the game player scene. By implementing this callback you can customize what happens when all the players in the room are ready, such as adding a countdown or a confirmation for a group leader.</para>
        /// </summary>
        public virtual void OnRoomServerPlayersReady()
        {
            // all players are readyToBegin, start the game
            ServerChangeScene(GameplayScene);
        }

        #endregion

        #region room client virtuals

        /// <summary>
        /// This is a hook to allow custom behaviour when the game client enters the room.
        /// </summary>
        public virtual void OnRoomClientEnter() { }

        /// <summary>
        /// This is a hook to allow custom behaviour when the game client exits the room.
        /// </summary>
        public virtual void OnRoomClientExit() { }

        /// <summary>
        /// This is called on the client when it connects to server.
        /// </summary>
        /// <param name="conn">The connection that connected.</param>
        public virtual void OnRoomClientConnect(NetworkConnection conn) { }

        /// <summary>
        /// This is called on the client when disconnected from a server.
        /// </summary>
        /// <param name="conn">The connection that disconnected.</param>
        public virtual void OnRoomClientDisconnect(NetworkConnection conn) { }

        /// <summary>
        /// This is called on the client when a client is started.
        /// </summary>
        /// <param name="roomClient">The connection for the room.</param>
        public virtual void OnRoomStartClient() { }

        /// <summary>
        /// This is called on the client when the client stops.
        /// </summary>
        public virtual void OnRoomStopClient() { }

        /// <summary>
        /// This is called on the client when the client is finished loading a new networked scene.
        /// </summary>
        /// <param name="conn">The connection that finished loading a new networked scene.</param>
        public virtual void OnRoomClientSceneChanged(NetworkConnection conn) { }

        /// <summary>
        /// Called on the client when adding a player to the room fails.
        /// <para>This could be because the room is full, or the connection is not allowed to have more players.</para>
        /// </summary>
        public virtual void OnRoomClientAddPlayerFailed() { }

        #endregion

        #region optional UI

        /// <summary>
        /// virtual so inheriting classes can roll their own
        /// </summary>
        public virtual void OnGUI()
        {
            if (!showRoomGUI)
                return;

            if (server.active && SceneManager.GetActiveScene().name == GameplayScene)
            {
                GUILayout.BeginArea(new Rect(Screen.width - 150f, 10f, 140f, 30f));
                if (GUILayout.Button("Return to Room"))
                    ServerChangeScene(RoomScene);
                GUILayout.EndArea();
            }

            if (SceneManager.GetActiveScene().name == RoomScene)
                GUI.Box(new Rect(10f, 180f, 520f, 150f), "PLAYERS");
        }

        #endregion
    }
}<|MERGE_RESOLUTION|>--- conflicted
+++ resolved
@@ -279,21 +279,8 @@
             GameObject newRoomGameObject = OnRoomServerCreateRoomPlayer(conn);
             if (newRoomGameObject == null)
                 newRoomGameObject = Instantiate(roomPlayerPrefab.gameObject, Vector3.zero, Quaternion.identity);
-<<<<<<< HEAD
-
-            NetworkRoomPlayer newRoomPlayer = newRoomGameObject.GetComponent<NetworkRoomPlayer>();
-
-            RoomSlots.Add(newRoomPlayer);
-
-            RecalculateRoomPlayerIndices();
-
-            server.AddPlayerForConnection(conn, client, newRoomGameObject);
-=======
-
-            NetworkServer.AddPlayerForConnection(conn, newRoomGameObject);
-
-            //RecalculateRoomPlayerIndices();
->>>>>>> ed1e22c1
+
+            server.AddPlayerForConnection(conn, newRoomGameObject);
         }
 
         public void RecalculateRoomPlayerIndices()
