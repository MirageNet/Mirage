--- conflicted
+++ resolved
@@ -61,32 +61,20 @@
         [FormerlySerializedAs("m_PendingPlayers")]
         public List<PendingPlayer> PendingPlayers = new List<PendingPlayer>();
 
-<<<<<<< HEAD
+        [Header("Diagnostics")]
+
+        /// <summary>
+        /// True when all players have submitted a Ready message
+        /// </summary>
+        [Tooltip("Diagnostic flag indicating all players are ready to play")]
+        public bool AllPlayersReady;
+
         /// <summary>
         /// These slots track players that enter the room.
         /// <para>The slotId on players is global to the game - across all players.</para>
         /// </summary>
+        [Tooltip("List of Room Player objects")]
         public List<NetworkRoomPlayer> RoomSlots = new List<NetworkRoomPlayer>();
-=======
-        [Header("Diagnostics")]
->>>>>>> 564bc318
-
-        /// <summary>
-        /// True when all players have submitted a Ready message
-        /// </summary>
-<<<<<<< HEAD
-        public bool AllPlayersReady;
-=======
-        [Tooltip("Diagnostic flag indicating all players are ready to play")]
-        public bool allPlayersReady;
->>>>>>> 564bc318
-
-        /// <summary>
-        /// These slots track players that enter the room.
-        /// <para>The slotId on players is global to the game - across all players.</para>
-        /// </summary>
-        [Tooltip("List of Room Player objects")]
-        public List<NetworkRoomPlayer> roomSlots = new List<NetworkRoomPlayer>();
 
         public override void OnValidate()
         {
