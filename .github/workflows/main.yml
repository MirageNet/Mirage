name: CI
#on:
#  pull_request: {}
#  push: { branches: [master] }

on: 
  push:
    paths-ignore:
      - 'doc/**'
      - '*.md'

jobs:
  CI:
    name: Test
    runs-on: ubuntu-latest
    # available list of containers here:
    # https://hub.docker.com/r/unityci/editor/tags?page=1&ordering=last_updated&name=ubuntu-2020.1.17f1-base
    container: unityci/editor:ubuntu-2020.1.17f1-base-0.10.0
    env:
      DOTNET_ROOT: '/opt/unity/Editor/Data/NetCore/Sdk-2.2.107'

    steps:
      - name: Activate unity
        # exit code is 1 for manual activation
        continue-on-error: true
        env:
          UNITY_LICENSE: ${{ secrets.UNITY_LICENSE2 }}
        run: |          
          echo "$UNITY_LICENSE" | tr -d '\r' > UnityLicenseFile.ulf
          unity-editor -nographics -logFile /dev/stdout -manualLicenseFile UnityLicenseFile.ulf -quit 
      
      - name: Checkout repository
        uses: actions/checkout@v2

      - name: Cache Library
        id: cache-library
        uses: actions/cache@v2
        with:
          path: Library
          key: Library-2020.1.17

      - name: Install sonar scanner
        run: |
<<<<<<< HEAD
          $DOTNET_ROOT/dotnet tool install dotnet-sonarscanner --tool-path . --version 5.2.0
          apt-get install -y default-jre
=======
          $DOTNET_ROOT/dotnet tool install dotnet-sonarscanner --tool-path . --version 4.7.1
          apt update
          apt install -y openjdk-11-jre-headless=11.0.11+9-0ubuntu2~18.04
>>>>>>> ee2d13c7

      - name: Run editor Tests
        run: unity-editor -nographics -logFile /dev/stdout -runTests -testPlatform editmode -testResults Tests/editmode-results.xml -enableCodeCoverage -coverageResultsPath Tests
        timeout-minutes: 20
        
      - name: Run play Tests
        run: unity-editor -nographics -logFile /dev/stdout -runTests -testPlatform playmode -testResults Tests/playmode-results.xml -enableCodeCoverage -coverageResultsPath Tests
        timeout-minutes: 20

      - name: Archive test results
        uses: actions/upload-artifact@v2
        if: always()
        with:
          name: Test results
          path: Tests

      - name: Publish test results
        uses: MirageNet/nunit-reporter@v1.0.11
        if: always()
        with:
          path: "Tests/*.xml"
          access-token: ${{ secrets.GITHUB_TOKEN }}
            
      - uses: actions/setup-node@v2
        with:
          node-version: '14'
  
      - name: Release
        uses: cycjimmy/semantic-release-action@v2
        id: semantic
        with:
          extra_plugins: |
            @semantic-release/exec
            @semantic-release/changelog
            @semantic-release/git
          branch: master
        env:
          GITHUB_TOKEN: ${{ secrets.GITHUB_TOKEN }}

      - name: Generate Solution
        run: unity-editor -nographics -logFile /dev/stdout -customBuildName Mirage -projectPath . -executeMethod  UnityEditor.SyncVS.SyncSolution -quit

      - name: SonarQube analysis
        env:
          FrameworkPathOverride: /opt/unity/Editor/Data/MonoBleedingEdge/
          SONAR_TOKEN: ${{ secrets.SONAR_TOKEN }}
          GITHUB_TOKEN: ${{ secrets.GITHUB_TOKEN }}
        run: |
          ls -l
          ./dotnet-sonarscanner begin \
            /o:miragenet \
            /k:MirageNet_Mirage \
            /n:Mirage \
            /d:sonar.verbose=false \
            /d:sonar.login=$SONAR_TOKEN \
            /d:sonar.host.url=https://sonarcloud.io \
            /d:sonar.cpd.exclusions='Assets/Tests/**/*' \
            ${{ steps.semantic.outputs.new_release_published == 'true' && format('/v:{0}',steps.semantic.outputs.new_release_version) || '' }} \
            /d:sonar.cs.nunit.reportsPaths=Tests/editmode-results.xml,Tests/playmode-results.xml \
            /d:sonar.cs.opencover.reportsPaths=Tests/Mirage-opencov/EditMode/TestCoverageResults_0000.xml,Tests/Mirage-opencov/PlayMode/TestCoverageResults_0000.xml
          $DOTNET_ROOT/dotnet build Mirage.sln
          ./dotnet-sonarscanner end /d:sonar.login=$SONAR_TOKEN

            <|MERGE_RESOLUTION|>--- conflicted
+++ resolved
@@ -41,14 +41,9 @@
 
       - name: Install sonar scanner
         run: |
-<<<<<<< HEAD
           $DOTNET_ROOT/dotnet tool install dotnet-sonarscanner --tool-path . --version 5.2.0
-          apt-get install -y default-jre
-=======
-          $DOTNET_ROOT/dotnet tool install dotnet-sonarscanner --tool-path . --version 4.7.1
           apt update
           apt install -y openjdk-11-jre-headless=11.0.11+9-0ubuntu2~18.04
->>>>>>> ee2d13c7
 
       - name: Run editor Tests
         run: unity-editor -nographics -logFile /dev/stdout -runTests -testPlatform editmode -testResults Tests/editmode-results.xml -enableCodeCoverage -coverageResultsPath Tests
