name: Docs

on: [push]

jobs:
  build_doc:

    runs-on: ubuntu-latest
    # available list of containers here:
    # https://hub.docker.com/r/unityci/editor/tags?page=1&ordering=last_updated&name=ubuntu-2020.1.17f1-base
    container: unityci/editor:ubuntu-2020.1.17f1-base-0.10.0

    steps:
      - name: Activate unity
        # exit code is 1 for manual activation
        continue-on-error: true
        env:
          UNITY_LICENSE: ${{ secrets.UNITY_LICENSE2 }}
        run: |          
          echo "$UNITY_LICENSE" | tr -d '\r' > UnityLicenseFile.ulf
          unity-editor -nographics -logFile /dev/stdout -manualLicenseFile UnityLicenseFile.ulf -quit

      - uses: actions/checkout@v2

      - name: Cache Library
        id: cache-library
        uses: actions/cache@v2
        with:
          path: Library
          key: Library-2020.1.17

      - name: Generate Solution
        run: unity-editor -nographics -logFile /dev/stdout -customBuildName Mirage -projectPath . -executeMethod  UnityEditor.SyncVS.SyncSolution -quit

      - name: Install docfx
        uses: MirageNet/setup-docfx@v1

      - name: Generate API
        run: docfx metadata --logLevel Warning --warningsAsErrors doc/docfx.json

      - name: Build Docs
        run: docfx build --logLevel Warning --warningsAsErrors doc/docfx.json

      - name: Publish docs
<<<<<<< HEAD
        uses: crazy-max/ghaction-github-pages@v2.4.1
=======
        uses: crazy-max/ghaction-github-pages@v2.5.0
>>>>>>> 9eb6a015
        if: github.ref == 'refs/heads/master'
        with:
          # Create incremental commit instead of doing push force
          keep_history: true
          # Allow an empty commit to be created
          allow_empty_commit: true
          jekyll: false
          # Build directory to deploy
          build_dir: doc/_site
        env:
          GITHUB_TOKEN: ${{ secrets.GITHUB_TOKEN }}<|MERGE_RESOLUTION|>--- conflicted
+++ resolved
@@ -42,11 +42,7 @@
         run: docfx build --logLevel Warning --warningsAsErrors doc/docfx.json
 
       - name: Publish docs
-<<<<<<< HEAD
-        uses: crazy-max/ghaction-github-pages@v2.4.1
-=======
         uses: crazy-max/ghaction-github-pages@v2.5.0
->>>>>>> 9eb6a015
         if: github.ref == 'refs/heads/master'
         with:
           # Create incremental commit instead of doing push force
