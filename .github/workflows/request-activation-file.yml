name: RequestActivationFile

on: 
  workflow_dispatch
  
jobs:
  requestActivationFile:
    runs-on: ubuntu-latest
    container: unityci/editor:ubuntu-2020.1.17f1-base-0.10.0
    steps:
      - name: Request manual activation file
        continue-on-error: true
        run: unity-editor -logFile /dev/stdout -createManualActivationFile -quit 

      - name: Upload License Request
<<<<<<< HEAD
        uses: actions/upload-artifact@v2
=======
        uses: actions/upload-artifact@v2.2.3
>>>>>>> 9eb6a015
        with:
            name: Manual Activation File
            path: Unity_v2020.1.17f1.alf

      - name: Next Steps
        run: |
          echo "Upload the file to https://license.unity3d.com/manual to get a license"
          echo "Then save the license in a secret called UNITY_LICENSE"
<|MERGE_RESOLUTION|>--- conflicted
+++ resolved
@@ -13,11 +13,7 @@
         run: unity-editor -logFile /dev/stdout -createManualActivationFile -quit 
 
       - name: Upload License Request
-<<<<<<< HEAD
-        uses: actions/upload-artifact@v2
-=======
         uses: actions/upload-artifact@v2.2.3
->>>>>>> 9eb6a015
         with:
             name: Manual Activation File
             path: Unity_v2020.1.17f1.alf
